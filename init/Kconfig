--- conflicted
+++ resolved
@@ -986,11 +986,7 @@
 	  going to shrink due to deprecation process. New deployments with v1
 	  controller are highly discouraged.
 
-<<<<<<< HEAD
-	  San N is unsure.
-=======
 	  Say N if unsure.
->>>>>>> cf03638c
 
 config BLK_CGROUP
 	bool "IO controller"
