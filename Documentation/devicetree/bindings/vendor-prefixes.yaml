--- conflicted
+++ resolved
@@ -1264,13 +1264,10 @@
     description: Smart Battery System
   "^schindler,.*":
     description: Schindler
-<<<<<<< HEAD
   "^schneider,.*":
     description: Schneider Electric
-=======
   "^sciosense,.*":
     description: ScioSense B.V.
->>>>>>> c4681b2b
   "^seagate,.*":
     description: Seagate Technology PLC
   "^seeed,.*":
