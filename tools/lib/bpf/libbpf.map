--- conflicted
+++ resolved
@@ -358,11 +358,8 @@
 		bpf_obj_get_opts;
 		bpf_prog_query_opts;
 		bpf_program__attach_ksyscall;
-<<<<<<< HEAD
-=======
 		bpf_program__autoattach;
 		bpf_program__set_autoattach;
->>>>>>> 7365df19
 		btf__add_enum64;
 		btf__add_enum64_value;
 		libbpf_bpf_attach_type_str;
@@ -370,9 +367,6 @@
 		libbpf_bpf_map_type_str;
 		libbpf_bpf_prog_type_str;
 		perf_buffer__buffer;
-<<<<<<< HEAD
-};
-=======
 };
 
 LIBBPF_1.1.0 {
@@ -383,5 +377,4 @@
 		user_ring_buffer__reserve;
 		user_ring_buffer__reserve_blocking;
 		user_ring_buffer__submit;
-} LIBBPF_1.0.0;
->>>>>>> 7365df19
+} LIBBPF_1.0.0;