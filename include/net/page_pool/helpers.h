/* SPDX-License-Identifier: GPL-2.0
 *
 * page_pool/helpers.h
 *	Author:	Jesper Dangaard Brouer <netoptimizer@brouer.com>
 *	Copyright (C) 2016 Red Hat, Inc.
 */

/**
 * DOC: page_pool allocator
 *
<<<<<<< HEAD
 * The page_pool allocator is optimized for the XDP mode that
 * uses one frame per-page, but it can fallback on the
 * regular page allocator APIs.
 *
 * Basic use involves replacing alloc_pages() calls with the
 * page_pool_alloc_pages() call.  Drivers should use
 * page_pool_dev_alloc_pages() replacing dev_alloc_pages().
 *
 * The API keeps track of in-flight pages, in order to let API users know
 * when it is safe to free a page_pool object.  Thus, API users
 * must call page_pool_put_page() to free the page, or attach
 * the page to a page_pool-aware object like skbs marked with
 * skb_mark_for_recycle().
 *
 * API users must call page_pool_put_page() once on a page, as it
 * will either recycle the page, or in case of refcnt > 1, it will
 * release the DMA mapping and in-flight state accounting.
=======
 * The page_pool allocator is optimized for recycling page or page fragment used
 * by skb packet and xdp frame.
 *
 * Basic use involves replacing and alloc_pages() calls with page_pool_alloc(),
 * which allocate memory with or without page splitting depending on the
 * requested memory size.
 *
 * If the driver knows that it always requires full pages or its allocations are
 * always smaller than half a page, it can use one of the more specific API
 * calls:
 *
 * 1. page_pool_alloc_pages(): allocate memory without page splitting when
 * driver knows that the memory it need is always bigger than half of the page
 * allocated from page pool. There is no cache line dirtying for 'struct page'
 * when a page is recycled back to the page pool.
 *
 * 2. page_pool_alloc_frag(): allocate memory with page splitting when driver
 * knows that the memory it need is always smaller than or equal to half of the
 * page allocated from page pool. Page splitting enables memory saving and thus
 * avoids TLB/cache miss for data access, but there also is some cost to
 * implement page splitting, mainly some cache line dirtying/bouncing for
 * 'struct page' and atomic operation for page->pp_frag_count.
 *
 * The API keeps track of in-flight pages, in order to let API users know when
 * it is safe to free a page_pool object, the API users must call
 * page_pool_put_page() or page_pool_free_va() to free the page_pool object, or
 * attach the page_pool object to a page_pool-aware object like skbs marked with
 * skb_mark_for_recycle().
 *
 * page_pool_put_page() may be called multi times on the same page if a page is
 * split into multi fragments. For the last fragment, it will either recycle the
 * page, or in case of page->_refcount > 1, it will release the DMA mapping and
 * in-flight state accounting.
 *
 * dma_sync_single_range_for_device() is only called for the last fragment when
 * page_pool is created with PP_FLAG_DMA_SYNC_DEV flag, so it depends on the
 * last freed fragment to do the sync_for_device operation for all fragments in
 * the same page when a page is split, the API user must setup pool->p.max_len
 * and pool->p.offset correctly and ensure that page_pool_put_page() is called
 * with dma_sync_size being -1 for fragment API.
>>>>>>> 740329d7
 */
#ifndef _NET_PAGE_POOL_HELPERS_H
#define _NET_PAGE_POOL_HELPERS_H

#include <net/page_pool/types.h>

#ifdef CONFIG_PAGE_POOL_STATS
int page_pool_ethtool_stats_get_count(void);
u8 *page_pool_ethtool_stats_get_strings(u8 *data);
u64 *page_pool_ethtool_stats_get(u64 *data, void *stats);

/*
 * Drivers that wish to harvest page pool stats and report them to users
 * (perhaps via ethtool, debugfs, or another mechanism) can allocate a
 * struct page_pool_stats call page_pool_get_stats to get stats for the specified pool.
 */
bool page_pool_get_stats(struct page_pool *pool,
			 struct page_pool_stats *stats);
#else
static inline int page_pool_ethtool_stats_get_count(void)
{
	return 0;
}

static inline u8 *page_pool_ethtool_stats_get_strings(u8 *data)
{
	return data;
}

static inline u64 *page_pool_ethtool_stats_get(u64 *data, void *stats)
{
	return data;
}
#endif

/**
 * page_pool_dev_alloc_pages() - allocate a page.
 * @pool:	pool from which to allocate
 *
 * Get a page from the page allocator or page_pool caches.
 */
static inline struct page *page_pool_dev_alloc_pages(struct page_pool *pool)
{
	gfp_t gfp = (GFP_ATOMIC | __GFP_NOWARN);

	return page_pool_alloc_pages(pool, gfp);
}

/**
 * page_pool_dev_alloc_frag() - allocate a page fragment.
 * @pool: pool from which to allocate
 * @offset: offset to the allocated page
 * @size: requested size
 *
 * Get a page fragment from the page allocator or page_pool caches.
 *
 * Return:
 * Return allocated page fragment, otherwise return NULL.
 */
static inline struct page *page_pool_dev_alloc_frag(struct page_pool *pool,
						    unsigned int *offset,
						    unsigned int size)
{
	gfp_t gfp = (GFP_ATOMIC | __GFP_NOWARN);

	return page_pool_alloc_frag(pool, offset, size, gfp);
}

static inline struct page *page_pool_alloc(struct page_pool *pool,
					   unsigned int *offset,
					   unsigned int *size, gfp_t gfp)
{
	unsigned int max_size = PAGE_SIZE << pool->p.order;
	struct page *page;

	if ((*size << 1) > max_size) {
		*size = max_size;
		*offset = 0;
		return page_pool_alloc_pages(pool, gfp);
	}

	page = page_pool_alloc_frag(pool, offset, *size, gfp);
	if (unlikely(!page))
		return NULL;

	/* There is very likely not enough space for another fragment, so append
	 * the remaining size to the current fragment to avoid truesize
	 * underestimate problem.
	 */
	if (pool->frag_offset + *size > max_size) {
		*size = max_size - *offset;
		pool->frag_offset = max_size;
	}

	return page;
}

/**
 * page_pool_dev_alloc() - allocate a page or a page fragment.
 * @pool: pool from which to allocate
 * @offset: offset to the allocated page
 * @size: in as the requested size, out as the allocated size
 *
 * Get a page or a page fragment from the page allocator or page_pool caches
 * depending on the requested size in order to allocate memory with least memory
 * utilization and performance penalty.
 *
 * Return:
 * Return allocated page or page fragment, otherwise return NULL.
 */
static inline struct page *page_pool_dev_alloc(struct page_pool *pool,
					       unsigned int *offset,
					       unsigned int *size)
{
	gfp_t gfp = (GFP_ATOMIC | __GFP_NOWARN);

	return page_pool_alloc(pool, offset, size, gfp);
}

static inline void *page_pool_alloc_va(struct page_pool *pool,
				       unsigned int *size, gfp_t gfp)
{
	unsigned int offset;
	struct page *page;

	/* Mask off __GFP_HIGHMEM to ensure we can use page_address() */
	page = page_pool_alloc(pool, &offset, size, gfp & ~__GFP_HIGHMEM);
	if (unlikely(!page))
		return NULL;

	return page_address(page) + offset;
}

/**
 * page_pool_dev_alloc_va() - allocate a page or a page fragment and return its
 *			      va.
 * @pool: pool from which to allocate
 * @size: in as the requested size, out as the allocated size
 *
 * This is just a thin wrapper around the page_pool_alloc() API, and
 * it returns va of the allocated page or page fragment.
 *
 * Return:
 * Return the va for the allocated page or page fragment, otherwise return NULL.
 */
static inline void *page_pool_dev_alloc_va(struct page_pool *pool,
					   unsigned int *size)
{
	gfp_t gfp = (GFP_ATOMIC | __GFP_NOWARN);

	return page_pool_alloc_va(pool, size, gfp);
}

/**
 * page_pool_get_dma_dir() - Retrieve the stored DMA direction.
 * @pool:	pool from which page was allocated
 *
 * Get the stored dma direction. A driver might decide to store this locally
 * and avoid the extra cache line from page_pool to determine the direction.
 */
static
inline enum dma_data_direction page_pool_get_dma_dir(struct page_pool *pool)
{
	return pool->p.dma_dir;
}

/* pp_frag_count represents the number of writers who can update the page
 * either by updating skb->data or via DMA mappings for the device.
 * We can't rely on the page refcnt for that as we don't know who might be
 * holding page references and we can't reliably destroy or sync DMA mappings
 * of the fragments.
 *
 * When pp_frag_count reaches 0 we can either recycle the page if the page
 * refcnt is 1 or return it back to the memory allocator and destroy any
 * mappings we have.
 */
static inline void page_pool_fragment_page(struct page *page, long nr)
{
	atomic_long_set(&page->pp_frag_count, nr);
}

static inline long page_pool_defrag_page(struct page *page, long nr)
{
	long ret;

	/* If nr == pp_frag_count then we have cleared all remaining
	 * references to the page:
	 * 1. 'n == 1': no need to actually overwrite it.
	 * 2. 'n != 1': overwrite it with one, which is the rare case
	 *              for pp_frag_count draining.
	 *
	 * The main advantage to doing this is that not only we avoid a atomic
	 * update, as an atomic_read is generally a much cheaper operation than
	 * an atomic update, especially when dealing with a page that may be
	 * partitioned into only 2 or 3 pieces; but also unify the pp_frag_count
	 * handling by ensuring all pages have partitioned into only 1 piece
	 * initially, and only overwrite it when the page is partitioned into
	 * more than one piece.
	 */
	if (atomic_long_read(&page->pp_frag_count) == nr) {
		/* As we have ensured nr is always one for constant case using
		 * the BUILD_BUG_ON(), only need to handle the non-constant case
		 * here for pp_frag_count draining, which is a rare case.
		 */
		BUILD_BUG_ON(__builtin_constant_p(nr) && nr != 1);
		if (!__builtin_constant_p(nr))
			atomic_long_set(&page->pp_frag_count, 1);

		return 0;
	}

	ret = atomic_long_sub_return(nr, &page->pp_frag_count);
	WARN_ON(ret < 0);

	/* We are the last user here too, reset pp_frag_count back to 1 to
	 * ensure all pages have been partitioned into 1 piece initially,
	 * this should be the rare case when the last two fragment users call
	 * page_pool_defrag_page() currently.
	 */
	if (unlikely(!ret))
		atomic_long_set(&page->pp_frag_count, 1);

	return ret;
}

static inline bool page_pool_is_last_frag(struct page *page)
{
	/* If page_pool_defrag_page() returns 0, we were the last user */
	return page_pool_defrag_page(page, 1) == 0;
}

/**
 * page_pool_put_page() - release a reference to a page pool page
 * @pool:	pool from which page was allocated
 * @page:	page to release a reference on
 * @dma_sync_size: how much of the page may have been touched by the device
 * @allow_direct: released by the consumer, allow lockless caching
 *
 * The outcome of this depends on the page refcnt. If the driver bumps
 * the refcnt > 1 this will unmap the page. If the page refcnt is 1
 * the allocator owns the page and will try to recycle it in one of the pool
 * caches. If PP_FLAG_DMA_SYNC_DEV is set, the page will be synced for_device
 * using dma_sync_single_range_for_device().
 */
static inline void page_pool_put_page(struct page_pool *pool,
				      struct page *page,
				      unsigned int dma_sync_size,
				      bool allow_direct)
{
	/* When page_pool isn't compiled-in, net/core/xdp.c doesn't
	 * allow registering MEM_TYPE_PAGE_POOL, but shield linker.
	 */
#ifdef CONFIG_PAGE_POOL
	if (!page_pool_is_last_frag(page))
		return;

	page_pool_put_defragged_page(pool, page, dma_sync_size, allow_direct);
#endif
}

/**
 * page_pool_put_full_page() - release a reference on a page pool page
 * @pool:	pool from which page was allocated
 * @page:	page to release a reference on
 * @allow_direct: released by the consumer, allow lockless caching
 *
 * Similar to page_pool_put_page(), but will DMA sync the entire memory area
 * as configured in &page_pool_params.max_len.
 */
static inline void page_pool_put_full_page(struct page_pool *pool,
					   struct page *page, bool allow_direct)
{
	page_pool_put_page(pool, page, -1, allow_direct);
}

/**
 * page_pool_recycle_direct() - release a reference on a page pool page
 * @pool:	pool from which page was allocated
 * @page:	page to release a reference on
 *
 * Similar to page_pool_put_full_page() but caller must guarantee safe context
 * (e.g NAPI), since it will recycle the page directly into the pool fast cache.
 */
static inline void page_pool_recycle_direct(struct page_pool *pool,
					    struct page *page)
{
	page_pool_put_full_page(pool, page, true);
}

#define PAGE_POOL_32BIT_ARCH_WITH_64BIT_DMA	\
		(sizeof(dma_addr_t) > sizeof(unsigned long))

/**
 * page_pool_free_va() - free a va into the page_pool
 * @pool: pool from which va was allocated
 * @va: va to be freed
 * @allow_direct: freed by the consumer, allow lockless caching
 *
 * Free a va allocated from page_pool_allo_va().
 */
static inline void page_pool_free_va(struct page_pool *pool, void *va,
				     bool allow_direct)
{
	page_pool_put_page(pool, virt_to_head_page(va), -1, allow_direct);
}

/**
 * page_pool_get_dma_addr() - Retrieve the stored DMA address.
 * @page:	page allocated from a page pool
 *
 * Fetch the DMA address of the page. The page pool to which the page belongs
 * must had been created with PP_FLAG_DMA_MAP.
 */
static inline dma_addr_t page_pool_get_dma_addr(struct page *page)
{
	dma_addr_t ret = page->dma_addr;

	if (PAGE_POOL_32BIT_ARCH_WITH_64BIT_DMA)
		ret <<= PAGE_SHIFT;

	return ret;
}

static inline bool page_pool_set_dma_addr(struct page *page, dma_addr_t addr)
{
	if (PAGE_POOL_32BIT_ARCH_WITH_64BIT_DMA) {
		page->dma_addr = addr >> PAGE_SHIFT;

		/* We assume page alignment to shave off bottom bits,
		 * if this "compression" doesn't work we need to drop.
		 */
		return addr != (dma_addr_t)page->dma_addr << PAGE_SHIFT;
	}

	page->dma_addr = addr;
	return false;
}

static inline bool page_pool_put(struct page_pool *pool)
{
	return refcount_dec_and_test(&pool->user_cnt);
}

static inline void page_pool_nid_changed(struct page_pool *pool, int new_nid)
{
	if (unlikely(pool->p.nid != new_nid))
		page_pool_update_nid(pool, new_nid);
}

#endif /* _NET_PAGE_POOL_HELPERS_H */<|MERGE_RESOLUTION|>--- conflicted
+++ resolved
@@ -8,25 +8,6 @@
 /**
  * DOC: page_pool allocator
  *
-<<<<<<< HEAD
- * The page_pool allocator is optimized for the XDP mode that
- * uses one frame per-page, but it can fallback on the
- * regular page allocator APIs.
- *
- * Basic use involves replacing alloc_pages() calls with the
- * page_pool_alloc_pages() call.  Drivers should use
- * page_pool_dev_alloc_pages() replacing dev_alloc_pages().
- *
- * The API keeps track of in-flight pages, in order to let API users know
- * when it is safe to free a page_pool object.  Thus, API users
- * must call page_pool_put_page() to free the page, or attach
- * the page to a page_pool-aware object like skbs marked with
- * skb_mark_for_recycle().
- *
- * API users must call page_pool_put_page() once on a page, as it
- * will either recycle the page, or in case of refcnt > 1, it will
- * release the DMA mapping and in-flight state accounting.
-=======
  * The page_pool allocator is optimized for recycling page or page fragment used
  * by skb packet and xdp frame.
  *
@@ -67,7 +48,6 @@
  * the same page when a page is split, the API user must setup pool->p.max_len
  * and pool->p.offset correctly and ensure that page_pool_put_page() is called
  * with dma_sync_size being -1 for fragment API.
->>>>>>> 740329d7
  */
 #ifndef _NET_PAGE_POOL_HELPERS_H
 #define _NET_PAGE_POOL_HELPERS_H
