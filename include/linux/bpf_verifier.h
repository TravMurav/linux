--- conflicted
+++ resolved
@@ -521,15 +521,12 @@
 
 int check_ptr_off_reg(struct bpf_verifier_env *env,
 		      const struct bpf_reg_state *reg, int regno);
-<<<<<<< HEAD
-=======
 int check_func_arg_reg_off(struct bpf_verifier_env *env,
 			   const struct bpf_reg_state *reg, int regno,
 			   enum bpf_arg_type arg_type,
 			   bool is_release_func);
 int check_kfunc_mem_size_reg(struct bpf_verifier_env *env, struct bpf_reg_state *reg,
 			     u32 regno);
->>>>>>> 95cd2cdc
 int check_mem_reg(struct bpf_verifier_env *env, struct bpf_reg_state *reg,
 		   u32 regno, u32 mem_size);
 
