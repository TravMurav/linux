--- conflicted
+++ resolved
@@ -1033,10 +1033,6 @@
 void init_cpu_possible(const struct cpumask *src);
 void init_cpu_online(const struct cpumask *src);
 
-#define assign_cpu(cpu, mask, val)	\
-	assign_bit(cpumask_check(cpu), cpumask_bits(mask), (val))
-
-<<<<<<< HEAD
 static inline void
 set_cpu_enabled(unsigned int cpu, bool can_be_onlined)
 {
@@ -1046,20 +1042,13 @@
 		cpumask_clear_cpu(cpu, &__cpu_enabled_mask);
 }
 
-static inline void
-set_cpu_present(unsigned int cpu, bool present)
-{
-	if (present)
-		cpumask_set_cpu(cpu, &__cpu_present_mask);
-	else
-		cpumask_clear_cpu(cpu, &__cpu_present_mask);
-}
-=======
+#define assign_cpu(cpu, mask, val)	\
+	assign_bit(cpumask_check(cpu), cpumask_bits(mask), (val))
+
 #define set_cpu_possible(cpu, possible)	assign_cpu((cpu), &__cpu_possible_mask, (possible))
 #define set_cpu_present(cpu, present)	assign_cpu((cpu), &__cpu_present_mask, (present))
 #define set_cpu_active(cpu, active)	assign_cpu((cpu), &__cpu_active_mask, (active))
 #define set_cpu_dying(cpu, dying)	assign_cpu((cpu), &__cpu_dying_mask, (dying))
->>>>>>> fb9086e9
 
 void set_cpu_online(unsigned int cpu, bool online);
 
