--- conflicted
+++ resolved
@@ -331,9 +331,6 @@
 	 */
 	MEM_ALLOC		= BIT(2 + BPF_BASE_TYPE_BITS),
 
-<<<<<<< HEAD
-	__BPF_TYPE_LAST_FLAG	= MEM_ALLOC,
-=======
 	/* MEM is in user address space. */
 	MEM_USER		= BIT(3 + BPF_BASE_TYPE_BITS),
 
@@ -346,7 +343,6 @@
 	MEM_PERCPU		= BIT(4 + BPF_BASE_TYPE_BITS),
 
 	__BPF_TYPE_LAST_FLAG	= MEM_PERCPU,
->>>>>>> 95cd2cdc
 };
 
 /* Max number of base types. */
