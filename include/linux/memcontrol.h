/* SPDX-License-Identifier: GPL-2.0-or-later */
/* memcontrol.h - Memory Controller
 *
 * Copyright IBM Corporation, 2007
 * Author Balbir Singh <balbir@linux.vnet.ibm.com>
 *
 * Copyright 2007 OpenVZ SWsoft Inc
 * Author: Pavel Emelianov <xemul@openvz.org>
 */

#ifndef _LINUX_MEMCONTROL_H
#define _LINUX_MEMCONTROL_H
#include <linux/cgroup.h>
#include <linux/vm_event_item.h>
#include <linux/hardirq.h>
#include <linux/jump_label.h>
#include <linux/page_counter.h>
#include <linux/vmpressure.h>
#include <linux/eventfd.h>
#include <linux/mm.h>
#include <linux/vmstat.h>
#include <linux/writeback.h>
#include <linux/page-flags.h>

struct mem_cgroup;
struct obj_cgroup;
struct page;
struct mm_struct;
struct kmem_cache;

/* Cgroup-specific page state, on top of universal node page state */
enum memcg_stat_item {
	MEMCG_SWAP = NR_VM_NODE_STAT_ITEMS,
	MEMCG_SOCK,
	MEMCG_PERCPU_B,
	MEMCG_VMALLOC,
<<<<<<< HEAD
=======
	MEMCG_KMEM,
>>>>>>> 95cd2cdc
	MEMCG_NR_STAT,
};

enum memcg_memory_event {
	MEMCG_LOW,
	MEMCG_HIGH,
	MEMCG_MAX,
	MEMCG_OOM,
	MEMCG_OOM_KILL,
	MEMCG_OOM_GROUP_KILL,
	MEMCG_SWAP_HIGH,
	MEMCG_SWAP_MAX,
	MEMCG_SWAP_FAIL,
	MEMCG_NR_MEMORY_EVENTS,
};

struct mem_cgroup_reclaim_cookie {
	pg_data_t *pgdat;
	unsigned int generation;
};

#ifdef CONFIG_MEMCG

#define MEM_CGROUP_ID_SHIFT	16
#define MEM_CGROUP_ID_MAX	USHRT_MAX

struct mem_cgroup_id {
	int id;
	refcount_t ref;
};

/*
 * Per memcg event counter is incremented at every pagein/pageout. With THP,
 * it will be incremented by the number of pages. This counter is used
 * to trigger some periodic events. This is straightforward and better
 * than using jiffies etc. to handle periodic memcg event.
 */
enum mem_cgroup_events_target {
	MEM_CGROUP_TARGET_THRESH,
	MEM_CGROUP_TARGET_SOFTLIMIT,
	MEM_CGROUP_NTARGETS,
};

struct memcg_vmstats_percpu {
	/* Local (CPU and cgroup) page state & events */
	long			state[MEMCG_NR_STAT];
	unsigned long		events[NR_VM_EVENT_ITEMS];

	/* Delta calculation for lockless upward propagation */
	long			state_prev[MEMCG_NR_STAT];
	unsigned long		events_prev[NR_VM_EVENT_ITEMS];

	/* Cgroup1: threshold notifications & softlimit tree updates */
	unsigned long		nr_page_events;
	unsigned long		targets[MEM_CGROUP_NTARGETS];
};

struct memcg_vmstats {
	/* Aggregated (CPU and subtree) page state & events */
	long			state[MEMCG_NR_STAT];
	unsigned long		events[NR_VM_EVENT_ITEMS];

	/* Pending child counts during tree propagation */
	long			state_pending[MEMCG_NR_STAT];
	unsigned long		events_pending[NR_VM_EVENT_ITEMS];
};

struct mem_cgroup_reclaim_iter {
	struct mem_cgroup *position;
	/* scan generation, increased every round-trip */
	unsigned int generation;
};

/*
 * Bitmap and deferred work of shrinker::id corresponding to memcg-aware
 * shrinkers, which have elements charged to this memcg.
 */
struct shrinker_info {
	struct rcu_head rcu;
	atomic_long_t *nr_deferred;
	unsigned long *map;
};

struct lruvec_stats_percpu {
	/* Local (CPU and cgroup) state */
	long state[NR_VM_NODE_STAT_ITEMS];

	/* Delta calculation for lockless upward propagation */
	long state_prev[NR_VM_NODE_STAT_ITEMS];
};

struct lruvec_stats {
	/* Aggregated (CPU and subtree) state */
	long state[NR_VM_NODE_STAT_ITEMS];

	/* Pending child counts during tree propagation */
	long state_pending[NR_VM_NODE_STAT_ITEMS];
};

/*
 * per-node information in memory controller.
 */
struct mem_cgroup_per_node {
	struct lruvec		lruvec;

	struct lruvec_stats_percpu __percpu	*lruvec_stats_percpu;
	struct lruvec_stats			lruvec_stats;

	unsigned long		lru_zone_size[MAX_NR_ZONES][NR_LRU_LISTS];

	struct mem_cgroup_reclaim_iter	iter;

	struct shrinker_info __rcu	*shrinker_info;

	struct rb_node		tree_node;	/* RB tree node */
	unsigned long		usage_in_excess;/* Set to the value by which */
						/* the soft limit is exceeded*/
	bool			on_tree;
	struct mem_cgroup	*memcg;		/* Back pointer, we cannot */
						/* use container_of	   */
};

struct mem_cgroup_threshold {
	struct eventfd_ctx *eventfd;
	unsigned long threshold;
};

/* For threshold */
struct mem_cgroup_threshold_ary {
	/* An array index points to threshold just below or equal to usage. */
	int current_threshold;
	/* Size of entries[] */
	unsigned int size;
	/* Array of thresholds */
	struct mem_cgroup_threshold entries[];
};

struct mem_cgroup_thresholds {
	/* Primary thresholds array */
	struct mem_cgroup_threshold_ary *primary;
	/*
	 * Spare threshold array.
	 * This is needed to make mem_cgroup_unregister_event() "never fail".
	 * It must be able to store at least primary->size - 1 entries.
	 */
	struct mem_cgroup_threshold_ary *spare;
};

#if defined(CONFIG_SMP)
struct memcg_padding {
	char x[0];
} ____cacheline_internodealigned_in_smp;
#define MEMCG_PADDING(name)      struct memcg_padding name
#else
#define MEMCG_PADDING(name)
#endif

/*
 * Remember four most recent foreign writebacks with dirty pages in this
 * cgroup.  Inode sharing is expected to be uncommon and, even if we miss
 * one in a given round, we're likely to catch it later if it keeps
 * foreign-dirtying, so a fairly low count should be enough.
 *
 * See mem_cgroup_track_foreign_dirty_slowpath() for details.
 */
#define MEMCG_CGWB_FRN_CNT	4

struct memcg_cgwb_frn {
	u64 bdi_id;			/* bdi->id of the foreign inode */
	int memcg_id;			/* memcg->css.id of foreign inode */
	u64 at;				/* jiffies_64 at the time of dirtying */
	struct wb_completion done;	/* tracks in-flight foreign writebacks */
};

/*
 * Bucket for arbitrarily byte-sized objects charged to a memory
 * cgroup. The bucket can be reparented in one piece when the cgroup
 * is destroyed, without having to round up the individual references
 * of all live memory objects in the wild.
 */
struct obj_cgroup {
	struct percpu_ref refcnt;
	struct mem_cgroup *memcg;
	atomic_t nr_charged_bytes;
	union {
		struct list_head list; /* protected by objcg_lock */
		struct rcu_head rcu;
	};
};

/*
 * The memory controller data structure. The memory controller controls both
 * page cache and RSS per cgroup. We would eventually like to provide
 * statistics based on the statistics developed by Rik Van Riel for clock-pro,
 * to help the administrator determine what knobs to tune.
 */
struct mem_cgroup {
	struct cgroup_subsys_state css;

	/* Private memcg ID. Used to ID objects that outlive the cgroup */
	struct mem_cgroup_id id;

	/* Accounted resources */
	struct page_counter memory;		/* Both v1 & v2 */

	union {
		struct page_counter swap;	/* v2 only */
		struct page_counter memsw;	/* v1 only */
	};

	/* Legacy consumer-oriented counters */
	struct page_counter kmem;		/* v1 only */
	struct page_counter tcpmem;		/* v1 only */

	/* Range enforcement for interrupt charges */
	struct work_struct high_work;

	unsigned long soft_limit;

	/* vmpressure notifications */
	struct vmpressure vmpressure;

	/*
	 * Should the OOM killer kill all belonging tasks, had it kill one?
	 */
	bool oom_group;

	/* protected by memcg_oom_lock */
	bool		oom_lock;
	int		under_oom;

	int	swappiness;
	/* OOM-Killer disable */
	int		oom_kill_disable;

	/* memory.events and memory.events.local */
	struct cgroup_file events_file;
	struct cgroup_file events_local_file;

	/* handle for "memory.swap.events" */
	struct cgroup_file swap_events_file;

	/* protect arrays of thresholds */
	struct mutex thresholds_lock;

	/* thresholds for memory usage. RCU-protected */
	struct mem_cgroup_thresholds thresholds;

	/* thresholds for mem+swap usage. RCU-protected */
	struct mem_cgroup_thresholds memsw_thresholds;

	/* For oom notifier event fd */
	struct list_head oom_notify;

	/*
	 * Should we move charges of a task when a task is moved into this
	 * mem_cgroup ? And what type of charges should we move ?
	 */
	unsigned long move_charge_at_immigrate;
	/* taken only while moving_account > 0 */
	spinlock_t		move_lock;
	unsigned long		move_lock_flags;

	MEMCG_PADDING(_pad1_);

	/* memory.stat */
	struct memcg_vmstats	vmstats;

	/* memory.events */
	atomic_long_t		memory_events[MEMCG_NR_MEMORY_EVENTS];
	atomic_long_t		memory_events_local[MEMCG_NR_MEMORY_EVENTS];

	unsigned long		socket_pressure;

	/* Legacy tcp memory accounting */
	bool			tcpmem_active;
	int			tcpmem_pressure;

#ifdef CONFIG_MEMCG_KMEM
	int kmemcg_id;
	struct obj_cgroup __rcu *objcg;
	/* list of inherited objcgs, protected by objcg_lock */
	struct list_head objcg_list;
#endif

	MEMCG_PADDING(_pad2_);

	/*
	 * set > 0 if pages under this cgroup are moving to other cgroup.
	 */
	atomic_t		moving_account;
	struct task_struct	*move_lock_task;

	struct memcg_vmstats_percpu __percpu *vmstats_percpu;

#ifdef CONFIG_CGROUP_WRITEBACK
	struct list_head cgwb_list;
	struct wb_domain cgwb_domain;
	struct memcg_cgwb_frn cgwb_frn[MEMCG_CGWB_FRN_CNT];
#endif

	/* List of events which userspace want to receive */
	struct list_head event_list;
	spinlock_t event_list_lock;

#ifdef CONFIG_TRANSPARENT_HUGEPAGE
	struct deferred_split deferred_split_queue;
#endif

	struct mem_cgroup_per_node *nodeinfo[];
};

/*
 * size of first charge trial. "32" comes from vmscan.c's magic value.
 * TODO: maybe necessary to use big numbers in big irons.
 */
#define MEMCG_CHARGE_BATCH 32U

extern struct mem_cgroup *root_mem_cgroup;

enum page_memcg_data_flags {
	/* page->memcg_data is a pointer to an objcgs vector */
	MEMCG_DATA_OBJCGS = (1UL << 0),
	/* page has been accounted as a non-slab kernel page */
	MEMCG_DATA_KMEM = (1UL << 1),
	/* the next bit after the last actual flag */
	__NR_MEMCG_DATA_FLAGS  = (1UL << 2),
};

#define MEMCG_DATA_FLAGS_MASK (__NR_MEMCG_DATA_FLAGS - 1)

static inline bool folio_memcg_kmem(struct folio *folio);

/*
 * After the initialization objcg->memcg is always pointing at
 * a valid memcg, but can be atomically swapped to the parent memcg.
 *
 * The caller must ensure that the returned memcg won't be released:
 * e.g. acquire the rcu_read_lock or css_set_lock.
 */
static inline struct mem_cgroup *obj_cgroup_memcg(struct obj_cgroup *objcg)
{
	return READ_ONCE(objcg->memcg);
}

/*
 * __folio_memcg - Get the memory cgroup associated with a non-kmem folio
 * @folio: Pointer to the folio.
 *
 * Returns a pointer to the memory cgroup associated with the folio,
 * or NULL. This function assumes that the folio is known to have a
 * proper memory cgroup pointer. It's not safe to call this function
 * against some type of folios, e.g. slab folios or ex-slab folios or
 * kmem folios.
 */
static inline struct mem_cgroup *__folio_memcg(struct folio *folio)
{
	unsigned long memcg_data = folio->memcg_data;

	VM_BUG_ON_FOLIO(folio_test_slab(folio), folio);
	VM_BUG_ON_FOLIO(memcg_data & MEMCG_DATA_OBJCGS, folio);
	VM_BUG_ON_FOLIO(memcg_data & MEMCG_DATA_KMEM, folio);

	return (struct mem_cgroup *)(memcg_data & ~MEMCG_DATA_FLAGS_MASK);
}

/*
 * __folio_objcg - get the object cgroup associated with a kmem folio.
 * @folio: Pointer to the folio.
 *
 * Returns a pointer to the object cgroup associated with the folio,
 * or NULL. This function assumes that the folio is known to have a
 * proper object cgroup pointer. It's not safe to call this function
 * against some type of folios, e.g. slab folios or ex-slab folios or
 * LRU folios.
 */
static inline struct obj_cgroup *__folio_objcg(struct folio *folio)
{
	unsigned long memcg_data = folio->memcg_data;

	VM_BUG_ON_FOLIO(folio_test_slab(folio), folio);
	VM_BUG_ON_FOLIO(memcg_data & MEMCG_DATA_OBJCGS, folio);
	VM_BUG_ON_FOLIO(!(memcg_data & MEMCG_DATA_KMEM), folio);

	return (struct obj_cgroup *)(memcg_data & ~MEMCG_DATA_FLAGS_MASK);
}

/*
 * folio_memcg - Get the memory cgroup associated with a folio.
 * @folio: Pointer to the folio.
 *
 * Returns a pointer to the memory cgroup associated with the folio,
 * or NULL. This function assumes that the folio is known to have a
 * proper memory cgroup pointer. It's not safe to call this function
 * against some type of folios, e.g. slab folios or ex-slab folios.
 *
 * For a non-kmem folio any of the following ensures folio and memcg binding
 * stability:
 *
 * - the folio lock
 * - LRU isolation
 * - lock_page_memcg()
 * - exclusive reference
 *
 * For a kmem folio a caller should hold an rcu read lock to protect memcg
 * associated with a kmem folio from being released.
 */
static inline struct mem_cgroup *folio_memcg(struct folio *folio)
{
	if (folio_memcg_kmem(folio))
		return obj_cgroup_memcg(__folio_objcg(folio));
	return __folio_memcg(folio);
}

static inline struct mem_cgroup *page_memcg(struct page *page)
{
	return folio_memcg(page_folio(page));
}

/**
 * folio_memcg_rcu - Locklessly get the memory cgroup associated with a folio.
 * @folio: Pointer to the folio.
 *
 * This function assumes that the folio is known to have a
 * proper memory cgroup pointer. It's not safe to call this function
 * against some type of folios, e.g. slab folios or ex-slab folios.
 *
 * Return: A pointer to the memory cgroup associated with the folio,
 * or NULL.
 */
static inline struct mem_cgroup *folio_memcg_rcu(struct folio *folio)
{
	unsigned long memcg_data = READ_ONCE(folio->memcg_data);

	VM_BUG_ON_FOLIO(folio_test_slab(folio), folio);
	WARN_ON_ONCE(!rcu_read_lock_held());

	if (memcg_data & MEMCG_DATA_KMEM) {
		struct obj_cgroup *objcg;

		objcg = (void *)(memcg_data & ~MEMCG_DATA_FLAGS_MASK);
		return obj_cgroup_memcg(objcg);
	}

	return (struct mem_cgroup *)(memcg_data & ~MEMCG_DATA_FLAGS_MASK);
}

/*
 * page_memcg_check - get the memory cgroup associated with a page
 * @page: a pointer to the page struct
 *
 * Returns a pointer to the memory cgroup associated with the page,
 * or NULL. This function unlike page_memcg() can take any page
 * as an argument. It has to be used in cases when it's not known if a page
 * has an associated memory cgroup pointer or an object cgroups vector or
 * an object cgroup.
 *
 * For a non-kmem page any of the following ensures page and memcg binding
 * stability:
 *
 * - the page lock
 * - LRU isolation
 * - lock_page_memcg()
 * - exclusive reference
 *
 * For a kmem page a caller should hold an rcu read lock to protect memcg
 * associated with a kmem page from being released.
 */
static inline struct mem_cgroup *page_memcg_check(struct page *page)
{
	/*
	 * Because page->memcg_data might be changed asynchronously
	 * for slab pages, READ_ONCE() should be used here.
	 */
	unsigned long memcg_data = READ_ONCE(page->memcg_data);

	if (memcg_data & MEMCG_DATA_OBJCGS)
		return NULL;

	if (memcg_data & MEMCG_DATA_KMEM) {
		struct obj_cgroup *objcg;

		objcg = (void *)(memcg_data & ~MEMCG_DATA_FLAGS_MASK);
		return obj_cgroup_memcg(objcg);
	}

	return (struct mem_cgroup *)(memcg_data & ~MEMCG_DATA_FLAGS_MASK);
}

static inline struct mem_cgroup *get_mem_cgroup_from_objcg(struct obj_cgroup *objcg)
{
	struct mem_cgroup *memcg;

	rcu_read_lock();
retry:
	memcg = obj_cgroup_memcg(objcg);
	if (unlikely(!css_tryget(&memcg->css)))
		goto retry;
	rcu_read_unlock();

	return memcg;
}

#ifdef CONFIG_MEMCG_KMEM
/*
 * folio_memcg_kmem - Check if the folio has the memcg_kmem flag set.
 * @folio: Pointer to the folio.
 *
 * Checks if the folio has MemcgKmem flag set. The caller must ensure
 * that the folio has an associated memory cgroup. It's not safe to call
 * this function against some types of folios, e.g. slab folios.
 */
static inline bool folio_memcg_kmem(struct folio *folio)
{
	VM_BUG_ON_PGFLAGS(PageTail(&folio->page), &folio->page);
	VM_BUG_ON_FOLIO(folio->memcg_data & MEMCG_DATA_OBJCGS, folio);
	return folio->memcg_data & MEMCG_DATA_KMEM;
}


#else
static inline bool folio_memcg_kmem(struct folio *folio)
{
	return false;
}

#endif

static inline bool PageMemcgKmem(struct page *page)
{
	return folio_memcg_kmem(page_folio(page));
}

static inline bool mem_cgroup_is_root(struct mem_cgroup *memcg)
{
	return (memcg == root_mem_cgroup);
}

static inline bool mem_cgroup_disabled(void)
{
	return !cgroup_subsys_enabled(memory_cgrp_subsys);
}

static inline void mem_cgroup_protection(struct mem_cgroup *root,
					 struct mem_cgroup *memcg,
					 unsigned long *min,
					 unsigned long *low)
{
	*min = *low = 0;

	if (mem_cgroup_disabled())
		return;

	/*
	 * There is no reclaim protection applied to a targeted reclaim.
	 * We are special casing this specific case here because
	 * mem_cgroup_protected calculation is not robust enough to keep
	 * the protection invariant for calculated effective values for
	 * parallel reclaimers with different reclaim target. This is
	 * especially a problem for tail memcgs (as they have pages on LRU)
	 * which would want to have effective values 0 for targeted reclaim
	 * but a different value for external reclaim.
	 *
	 * Example
	 * Let's have global and A's reclaim in parallel:
	 *  |
	 *  A (low=2G, usage = 3G, max = 3G, children_low_usage = 1.5G)
	 *  |\
	 *  | C (low = 1G, usage = 2.5G)
	 *  B (low = 1G, usage = 0.5G)
	 *
	 * For the global reclaim
	 * A.elow = A.low
	 * B.elow = min(B.usage, B.low) because children_low_usage <= A.elow
	 * C.elow = min(C.usage, C.low)
	 *
	 * With the effective values resetting we have A reclaim
	 * A.elow = 0
	 * B.elow = B.low
	 * C.elow = C.low
	 *
	 * If the global reclaim races with A's reclaim then
	 * B.elow = C.elow = 0 because children_low_usage > A.elow)
	 * is possible and reclaiming B would be violating the protection.
	 *
	 */
	if (root == memcg)
		return;

	*min = READ_ONCE(memcg->memory.emin);
	*low = READ_ONCE(memcg->memory.elow);
}

void mem_cgroup_calculate_protection(struct mem_cgroup *root,
				     struct mem_cgroup *memcg);

static inline bool mem_cgroup_supports_protection(struct mem_cgroup *memcg)
{
	/*
	 * The root memcg doesn't account charges, and doesn't support
	 * protection.
	 */
	return !mem_cgroup_disabled() && !mem_cgroup_is_root(memcg);

}

static inline bool mem_cgroup_below_low(struct mem_cgroup *memcg)
{
	if (!mem_cgroup_supports_protection(memcg))
		return false;

	return READ_ONCE(memcg->memory.elow) >=
		page_counter_read(&memcg->memory);
}

static inline bool mem_cgroup_below_min(struct mem_cgroup *memcg)
{
	if (!mem_cgroup_supports_protection(memcg))
		return false;

	return READ_ONCE(memcg->memory.emin) >=
		page_counter_read(&memcg->memory);
}

int __mem_cgroup_charge(struct folio *folio, struct mm_struct *mm, gfp_t gfp);

/**
 * mem_cgroup_charge - Charge a newly allocated folio to a cgroup.
 * @folio: Folio to charge.
 * @mm: mm context of the allocating task.
 * @gfp: Reclaim mode.
 *
 * Try to charge @folio to the memcg that @mm belongs to, reclaiming
 * pages according to @gfp if necessary.  If @mm is NULL, try to
 * charge to the active memcg.
 *
 * Do not use this for folios allocated for swapin.
 *
 * Return: 0 on success. Otherwise, an error code is returned.
 */
static inline int mem_cgroup_charge(struct folio *folio, struct mm_struct *mm,
				    gfp_t gfp)
{
	if (mem_cgroup_disabled())
		return 0;
	return __mem_cgroup_charge(folio, mm, gfp);
}

int mem_cgroup_swapin_charge_page(struct page *page, struct mm_struct *mm,
				  gfp_t gfp, swp_entry_t entry);
void mem_cgroup_swapin_uncharge_swap(swp_entry_t entry);

void __mem_cgroup_uncharge(struct folio *folio);

/**
 * mem_cgroup_uncharge - Uncharge a folio.
 * @folio: Folio to uncharge.
 *
 * Uncharge a folio previously charged with mem_cgroup_charge().
 */
static inline void mem_cgroup_uncharge(struct folio *folio)
{
	if (mem_cgroup_disabled())
		return;
	__mem_cgroup_uncharge(folio);
}

void __mem_cgroup_uncharge_list(struct list_head *page_list);
static inline void mem_cgroup_uncharge_list(struct list_head *page_list)
{
	if (mem_cgroup_disabled())
		return;
	__mem_cgroup_uncharge_list(page_list);
}

void mem_cgroup_migrate(struct folio *old, struct folio *new);

/**
 * mem_cgroup_lruvec - get the lru list vector for a memcg & node
 * @memcg: memcg of the wanted lruvec
 * @pgdat: pglist_data
 *
 * Returns the lru list vector holding pages for a given @memcg &
 * @pgdat combination. This can be the node lruvec, if the memory
 * controller is disabled.
 */
static inline struct lruvec *mem_cgroup_lruvec(struct mem_cgroup *memcg,
					       struct pglist_data *pgdat)
{
	struct mem_cgroup_per_node *mz;
	struct lruvec *lruvec;

	if (mem_cgroup_disabled()) {
		lruvec = &pgdat->__lruvec;
		goto out;
	}

	if (!memcg)
		memcg = root_mem_cgroup;

	mz = memcg->nodeinfo[pgdat->node_id];
	lruvec = &mz->lruvec;
out:
	/*
	 * Since a node can be onlined after the mem_cgroup was created,
	 * we have to be prepared to initialize lruvec->pgdat here;
	 * and if offlined then reonlined, we need to reinitialize it.
	 */
	if (unlikely(lruvec->pgdat != pgdat))
		lruvec->pgdat = pgdat;
	return lruvec;
}

/**
 * folio_lruvec - return lruvec for isolating/putting an LRU folio
 * @folio: Pointer to the folio.
 *
 * This function relies on folio->mem_cgroup being stable.
 */
static inline struct lruvec *folio_lruvec(struct folio *folio)
{
	struct mem_cgroup *memcg = folio_memcg(folio);

	VM_WARN_ON_ONCE_FOLIO(!memcg && !mem_cgroup_disabled(), folio);
	return mem_cgroup_lruvec(memcg, folio_pgdat(folio));
}

struct mem_cgroup *mem_cgroup_from_task(struct task_struct *p);

struct mem_cgroup *get_mem_cgroup_from_mm(struct mm_struct *mm);

struct lruvec *folio_lruvec_lock(struct folio *folio);
struct lruvec *folio_lruvec_lock_irq(struct folio *folio);
struct lruvec *folio_lruvec_lock_irqsave(struct folio *folio,
						unsigned long *flags);

#ifdef CONFIG_DEBUG_VM
void lruvec_memcg_debug(struct lruvec *lruvec, struct folio *folio);
#else
static inline
void lruvec_memcg_debug(struct lruvec *lruvec, struct folio *folio)
{
}
#endif

static inline
struct mem_cgroup *mem_cgroup_from_css(struct cgroup_subsys_state *css){
	return css ? container_of(css, struct mem_cgroup, css) : NULL;
}

static inline bool obj_cgroup_tryget(struct obj_cgroup *objcg)
{
	return percpu_ref_tryget(&objcg->refcnt);
}

static inline void obj_cgroup_get(struct obj_cgroup *objcg)
{
	percpu_ref_get(&objcg->refcnt);
}

static inline void obj_cgroup_get_many(struct obj_cgroup *objcg,
				       unsigned long nr)
{
	percpu_ref_get_many(&objcg->refcnt, nr);
}

static inline void obj_cgroup_put(struct obj_cgroup *objcg)
{
	percpu_ref_put(&objcg->refcnt);
}

static inline void mem_cgroup_put(struct mem_cgroup *memcg)
{
	if (memcg)
		css_put(&memcg->css);
}

#define mem_cgroup_from_counter(counter, member)	\
	container_of(counter, struct mem_cgroup, member)

struct mem_cgroup *mem_cgroup_iter(struct mem_cgroup *,
				   struct mem_cgroup *,
				   struct mem_cgroup_reclaim_cookie *);
void mem_cgroup_iter_break(struct mem_cgroup *, struct mem_cgroup *);
int mem_cgroup_scan_tasks(struct mem_cgroup *,
			  int (*)(struct task_struct *, void *), void *);

static inline unsigned short mem_cgroup_id(struct mem_cgroup *memcg)
{
	if (mem_cgroup_disabled())
		return 0;

	return memcg->id.id;
}
struct mem_cgroup *mem_cgroup_from_id(unsigned short id);

static inline struct mem_cgroup *mem_cgroup_from_seq(struct seq_file *m)
{
	return mem_cgroup_from_css(seq_css(m));
}

static inline struct mem_cgroup *lruvec_memcg(struct lruvec *lruvec)
{
	struct mem_cgroup_per_node *mz;

	if (mem_cgroup_disabled())
		return NULL;

	mz = container_of(lruvec, struct mem_cgroup_per_node, lruvec);
	return mz->memcg;
}

/**
 * parent_mem_cgroup - find the accounting parent of a memcg
 * @memcg: memcg whose parent to find
 *
 * Returns the parent memcg, or NULL if this is the root or the memory
 * controller is in legacy no-hierarchy mode.
 */
static inline struct mem_cgroup *parent_mem_cgroup(struct mem_cgroup *memcg)
{
	return mem_cgroup_from_css(memcg->css.parent);
}

static inline bool mem_cgroup_is_descendant(struct mem_cgroup *memcg,
			      struct mem_cgroup *root)
{
	if (root == memcg)
		return true;
	return cgroup_is_descendant(memcg->css.cgroup, root->css.cgroup);
}

static inline bool mm_match_cgroup(struct mm_struct *mm,
				   struct mem_cgroup *memcg)
{
	struct mem_cgroup *task_memcg;
	bool match = false;

	rcu_read_lock();
	task_memcg = mem_cgroup_from_task(rcu_dereference(mm->owner));
	if (task_memcg)
		match = mem_cgroup_is_descendant(task_memcg, memcg);
	rcu_read_unlock();
	return match;
}

struct cgroup_subsys_state *mem_cgroup_css_from_page(struct page *page);
ino_t page_cgroup_ino(struct page *page);

static inline bool mem_cgroup_online(struct mem_cgroup *memcg)
{
	if (mem_cgroup_disabled())
		return true;
	return !!(memcg->css.flags & CSS_ONLINE);
}

void mem_cgroup_update_lru_size(struct lruvec *lruvec, enum lru_list lru,
		int zid, int nr_pages);

static inline
unsigned long mem_cgroup_get_zone_lru_size(struct lruvec *lruvec,
		enum lru_list lru, int zone_idx)
{
	struct mem_cgroup_per_node *mz;

	mz = container_of(lruvec, struct mem_cgroup_per_node, lruvec);
	return READ_ONCE(mz->lru_zone_size[zone_idx][lru]);
}

void mem_cgroup_handle_over_high(void);

unsigned long mem_cgroup_get_max(struct mem_cgroup *memcg);

unsigned long mem_cgroup_size(struct mem_cgroup *memcg);

void mem_cgroup_print_oom_context(struct mem_cgroup *memcg,
				struct task_struct *p);

void mem_cgroup_print_oom_meminfo(struct mem_cgroup *memcg);

static inline void mem_cgroup_enter_user_fault(void)
{
	WARN_ON(current->in_user_fault);
	current->in_user_fault = 1;
}

static inline void mem_cgroup_exit_user_fault(void)
{
	WARN_ON(!current->in_user_fault);
	current->in_user_fault = 0;
}

static inline bool task_in_memcg_oom(struct task_struct *p)
{
	return p->memcg_in_oom;
}

bool mem_cgroup_oom_synchronize(bool wait);
struct mem_cgroup *mem_cgroup_get_oom_group(struct task_struct *victim,
					    struct mem_cgroup *oom_domain);
void mem_cgroup_print_oom_group(struct mem_cgroup *memcg);

#ifdef CONFIG_MEMCG_SWAP
extern bool cgroup_memory_noswap;
#endif

void folio_memcg_lock(struct folio *folio);
void folio_memcg_unlock(struct folio *folio);
void lock_page_memcg(struct page *page);
void unlock_page_memcg(struct page *page);

void __mod_memcg_state(struct mem_cgroup *memcg, int idx, int val);

/* idx can be of type enum memcg_stat_item or node_stat_item */
static inline void mod_memcg_state(struct mem_cgroup *memcg,
				   int idx, int val)
{
	unsigned long flags;

	local_irq_save(flags);
	__mod_memcg_state(memcg, idx, val);
	local_irq_restore(flags);
}

static inline void mod_memcg_page_state(struct page *page,
					int idx, int val)
{
	struct mem_cgroup *memcg;

	if (mem_cgroup_disabled())
		return;

	rcu_read_lock();
	memcg = page_memcg(page);
	if (memcg)
		mod_memcg_state(memcg, idx, val);
	rcu_read_unlock();
}

static inline unsigned long memcg_page_state(struct mem_cgroup *memcg, int idx)
{
	return READ_ONCE(memcg->vmstats.state[idx]);
}

static inline unsigned long lruvec_page_state(struct lruvec *lruvec,
					      enum node_stat_item idx)
{
	struct mem_cgroup_per_node *pn;

	if (mem_cgroup_disabled())
		return node_page_state(lruvec_pgdat(lruvec), idx);

	pn = container_of(lruvec, struct mem_cgroup_per_node, lruvec);
	return READ_ONCE(pn->lruvec_stats.state[idx]);
}

static inline unsigned long lruvec_page_state_local(struct lruvec *lruvec,
						    enum node_stat_item idx)
{
	struct mem_cgroup_per_node *pn;
	long x = 0;
	int cpu;

	if (mem_cgroup_disabled())
		return node_page_state(lruvec_pgdat(lruvec), idx);

	pn = container_of(lruvec, struct mem_cgroup_per_node, lruvec);
	for_each_possible_cpu(cpu)
		x += per_cpu(pn->lruvec_stats_percpu->state[idx], cpu);
#ifdef CONFIG_SMP
	if (x < 0)
		x = 0;
#endif
	return x;
}

void mem_cgroup_flush_stats(void);

void __mod_memcg_lruvec_state(struct lruvec *lruvec, enum node_stat_item idx,
			      int val);
void __mod_lruvec_kmem_state(void *p, enum node_stat_item idx, int val);

static inline void mod_lruvec_kmem_state(void *p, enum node_stat_item idx,
					 int val)
{
	unsigned long flags;

	local_irq_save(flags);
	__mod_lruvec_kmem_state(p, idx, val);
	local_irq_restore(flags);
}

static inline void mod_memcg_lruvec_state(struct lruvec *lruvec,
					  enum node_stat_item idx, int val)
{
	unsigned long flags;

	local_irq_save(flags);
	__mod_memcg_lruvec_state(lruvec, idx, val);
	local_irq_restore(flags);
}

void __count_memcg_events(struct mem_cgroup *memcg, enum vm_event_item idx,
			  unsigned long count);

static inline void count_memcg_events(struct mem_cgroup *memcg,
				      enum vm_event_item idx,
				      unsigned long count)
{
	unsigned long flags;

	local_irq_save(flags);
	__count_memcg_events(memcg, idx, count);
	local_irq_restore(flags);
}

static inline void count_memcg_page_event(struct page *page,
					  enum vm_event_item idx)
{
	struct mem_cgroup *memcg = page_memcg(page);

	if (memcg)
		count_memcg_events(memcg, idx, 1);
}

static inline void count_memcg_event_mm(struct mm_struct *mm,
					enum vm_event_item idx)
{
	struct mem_cgroup *memcg;

	if (mem_cgroup_disabled())
		return;

	rcu_read_lock();
	memcg = mem_cgroup_from_task(rcu_dereference(mm->owner));
	if (likely(memcg))
		count_memcg_events(memcg, idx, 1);
	rcu_read_unlock();
}

static inline void memcg_memory_event(struct mem_cgroup *memcg,
				      enum memcg_memory_event event)
{
	bool swap_event = event == MEMCG_SWAP_HIGH || event == MEMCG_SWAP_MAX ||
			  event == MEMCG_SWAP_FAIL;

	atomic_long_inc(&memcg->memory_events_local[event]);
	if (!swap_event)
		cgroup_file_notify(&memcg->events_local_file);

	do {
		atomic_long_inc(&memcg->memory_events[event]);
		if (swap_event)
			cgroup_file_notify(&memcg->swap_events_file);
		else
			cgroup_file_notify(&memcg->events_file);

		if (!cgroup_subsys_on_dfl(memory_cgrp_subsys))
			break;
		if (cgrp_dfl_root.flags & CGRP_ROOT_MEMORY_LOCAL_EVENTS)
			break;
	} while ((memcg = parent_mem_cgroup(memcg)) &&
		 !mem_cgroup_is_root(memcg));
}

static inline void memcg_memory_event_mm(struct mm_struct *mm,
					 enum memcg_memory_event event)
{
	struct mem_cgroup *memcg;

	if (mem_cgroup_disabled())
		return;

	rcu_read_lock();
	memcg = mem_cgroup_from_task(rcu_dereference(mm->owner));
	if (likely(memcg))
		memcg_memory_event(memcg, event);
	rcu_read_unlock();
}

void split_page_memcg(struct page *head, unsigned int nr);

unsigned long mem_cgroup_soft_limit_reclaim(pg_data_t *pgdat, int order,
						gfp_t gfp_mask,
						unsigned long *total_scanned);

#else /* CONFIG_MEMCG */

#define MEM_CGROUP_ID_SHIFT	0
#define MEM_CGROUP_ID_MAX	0

static inline struct mem_cgroup *folio_memcg(struct folio *folio)
{
	return NULL;
}

static inline struct mem_cgroup *page_memcg(struct page *page)
{
	return NULL;
}

static inline struct mem_cgroup *folio_memcg_rcu(struct folio *folio)
{
	WARN_ON_ONCE(!rcu_read_lock_held());
	return NULL;
}

static inline struct mem_cgroup *page_memcg_check(struct page *page)
{
	return NULL;
}

static inline bool folio_memcg_kmem(struct folio *folio)
{
	return false;
}

static inline bool PageMemcgKmem(struct page *page)
{
	return false;
}

static inline bool mem_cgroup_is_root(struct mem_cgroup *memcg)
{
	return true;
}

static inline bool mem_cgroup_disabled(void)
{
	return true;
}

static inline void memcg_memory_event(struct mem_cgroup *memcg,
				      enum memcg_memory_event event)
{
}

static inline void memcg_memory_event_mm(struct mm_struct *mm,
					 enum memcg_memory_event event)
{
}

static inline void mem_cgroup_protection(struct mem_cgroup *root,
					 struct mem_cgroup *memcg,
					 unsigned long *min,
					 unsigned long *low)
{
	*min = *low = 0;
}

static inline void mem_cgroup_calculate_protection(struct mem_cgroup *root,
						   struct mem_cgroup *memcg)
{
}

static inline bool mem_cgroup_below_low(struct mem_cgroup *memcg)
{
	return false;
}

static inline bool mem_cgroup_below_min(struct mem_cgroup *memcg)
{
	return false;
}

static inline int mem_cgroup_charge(struct folio *folio,
		struct mm_struct *mm, gfp_t gfp)
{
	return 0;
}

static inline int mem_cgroup_swapin_charge_page(struct page *page,
			struct mm_struct *mm, gfp_t gfp, swp_entry_t entry)
{
	return 0;
}

static inline void mem_cgroup_swapin_uncharge_swap(swp_entry_t entry)
{
}

static inline void mem_cgroup_uncharge(struct folio *folio)
{
}

static inline void mem_cgroup_uncharge_list(struct list_head *page_list)
{
}

static inline void mem_cgroup_migrate(struct folio *old, struct folio *new)
{
}

static inline struct lruvec *mem_cgroup_lruvec(struct mem_cgroup *memcg,
					       struct pglist_data *pgdat)
{
	return &pgdat->__lruvec;
}

static inline struct lruvec *folio_lruvec(struct folio *folio)
{
	struct pglist_data *pgdat = folio_pgdat(folio);
	return &pgdat->__lruvec;
}

static inline
void lruvec_memcg_debug(struct lruvec *lruvec, struct folio *folio)
{
}

static inline struct mem_cgroup *parent_mem_cgroup(struct mem_cgroup *memcg)
{
	return NULL;
}

static inline bool mm_match_cgroup(struct mm_struct *mm,
		struct mem_cgroup *memcg)
{
	return true;
}

static inline struct mem_cgroup *get_mem_cgroup_from_mm(struct mm_struct *mm)
{
	return NULL;
}

static inline
struct mem_cgroup *mem_cgroup_from_css(struct cgroup_subsys_state *css)
{
	return NULL;
}

static inline void mem_cgroup_put(struct mem_cgroup *memcg)
{
}

static inline struct lruvec *folio_lruvec_lock(struct folio *folio)
{
	struct pglist_data *pgdat = folio_pgdat(folio);

	spin_lock(&pgdat->__lruvec.lru_lock);
	return &pgdat->__lruvec;
}

static inline struct lruvec *folio_lruvec_lock_irq(struct folio *folio)
{
	struct pglist_data *pgdat = folio_pgdat(folio);

	spin_lock_irq(&pgdat->__lruvec.lru_lock);
	return &pgdat->__lruvec;
}

static inline struct lruvec *folio_lruvec_lock_irqsave(struct folio *folio,
		unsigned long *flagsp)
{
	struct pglist_data *pgdat = folio_pgdat(folio);

	spin_lock_irqsave(&pgdat->__lruvec.lru_lock, *flagsp);
	return &pgdat->__lruvec;
}

static inline struct mem_cgroup *
mem_cgroup_iter(struct mem_cgroup *root,
		struct mem_cgroup *prev,
		struct mem_cgroup_reclaim_cookie *reclaim)
{
	return NULL;
}

static inline void mem_cgroup_iter_break(struct mem_cgroup *root,
					 struct mem_cgroup *prev)
{
}

static inline int mem_cgroup_scan_tasks(struct mem_cgroup *memcg,
		int (*fn)(struct task_struct *, void *), void *arg)
{
	return 0;
}

static inline unsigned short mem_cgroup_id(struct mem_cgroup *memcg)
{
	return 0;
}

static inline struct mem_cgroup *mem_cgroup_from_id(unsigned short id)
{
	WARN_ON_ONCE(id);
	/* XXX: This should always return root_mem_cgroup */
	return NULL;
}

static inline struct mem_cgroup *mem_cgroup_from_seq(struct seq_file *m)
{
	return NULL;
}

static inline struct mem_cgroup *lruvec_memcg(struct lruvec *lruvec)
{
	return NULL;
}

static inline bool mem_cgroup_online(struct mem_cgroup *memcg)
{
	return true;
}

static inline
unsigned long mem_cgroup_get_zone_lru_size(struct lruvec *lruvec,
		enum lru_list lru, int zone_idx)
{
	return 0;
}

static inline unsigned long mem_cgroup_get_max(struct mem_cgroup *memcg)
{
	return 0;
}

static inline unsigned long mem_cgroup_size(struct mem_cgroup *memcg)
{
	return 0;
}

static inline void
mem_cgroup_print_oom_context(struct mem_cgroup *memcg, struct task_struct *p)
{
}

static inline void
mem_cgroup_print_oom_meminfo(struct mem_cgroup *memcg)
{
}

static inline void lock_page_memcg(struct page *page)
{
}

static inline void unlock_page_memcg(struct page *page)
{
}

static inline void folio_memcg_lock(struct folio *folio)
{
}

static inline void folio_memcg_unlock(struct folio *folio)
{
}

static inline void mem_cgroup_handle_over_high(void)
{
}

static inline void mem_cgroup_enter_user_fault(void)
{
}

static inline void mem_cgroup_exit_user_fault(void)
{
}

static inline bool task_in_memcg_oom(struct task_struct *p)
{
	return false;
}

static inline bool mem_cgroup_oom_synchronize(bool wait)
{
	return false;
}

static inline struct mem_cgroup *mem_cgroup_get_oom_group(
	struct task_struct *victim, struct mem_cgroup *oom_domain)
{
	return NULL;
}

static inline void mem_cgroup_print_oom_group(struct mem_cgroup *memcg)
{
}

static inline void __mod_memcg_state(struct mem_cgroup *memcg,
				     int idx,
				     int nr)
{
}

static inline void mod_memcg_state(struct mem_cgroup *memcg,
				   int idx,
				   int nr)
{
}

static inline void mod_memcg_page_state(struct page *page,
					int idx, int val)
{
}

static inline unsigned long memcg_page_state(struct mem_cgroup *memcg, int idx)
{
	return 0;
}

static inline unsigned long lruvec_page_state(struct lruvec *lruvec,
					      enum node_stat_item idx)
{
	return node_page_state(lruvec_pgdat(lruvec), idx);
}

static inline unsigned long lruvec_page_state_local(struct lruvec *lruvec,
						    enum node_stat_item idx)
{
	return node_page_state(lruvec_pgdat(lruvec), idx);
}

static inline void mem_cgroup_flush_stats(void)
{
}

static inline void __mod_memcg_lruvec_state(struct lruvec *lruvec,
					    enum node_stat_item idx, int val)
{
}

static inline void __mod_lruvec_kmem_state(void *p, enum node_stat_item idx,
					   int val)
{
	struct page *page = virt_to_head_page(p);

	__mod_node_page_state(page_pgdat(page), idx, val);
}

static inline void mod_lruvec_kmem_state(void *p, enum node_stat_item idx,
					 int val)
{
	struct page *page = virt_to_head_page(p);

	mod_node_page_state(page_pgdat(page), idx, val);
}

static inline void count_memcg_events(struct mem_cgroup *memcg,
				      enum vm_event_item idx,
				      unsigned long count)
{
}

static inline void __count_memcg_events(struct mem_cgroup *memcg,
					enum vm_event_item idx,
					unsigned long count)
{
}

static inline void count_memcg_page_event(struct page *page,
					  int idx)
{
}

static inline
void count_memcg_event_mm(struct mm_struct *mm, enum vm_event_item idx)
{
}

static inline void split_page_memcg(struct page *head, unsigned int nr)
{
}

static inline
unsigned long mem_cgroup_soft_limit_reclaim(pg_data_t *pgdat, int order,
					    gfp_t gfp_mask,
					    unsigned long *total_scanned)
{
	return 0;
}
#endif /* CONFIG_MEMCG */

static inline void __inc_lruvec_kmem_state(void *p, enum node_stat_item idx)
{
	__mod_lruvec_kmem_state(p, idx, 1);
}

static inline void __dec_lruvec_kmem_state(void *p, enum node_stat_item idx)
{
	__mod_lruvec_kmem_state(p, idx, -1);
}

static inline struct lruvec *parent_lruvec(struct lruvec *lruvec)
{
	struct mem_cgroup *memcg;

	memcg = lruvec_memcg(lruvec);
	if (!memcg)
		return NULL;
	memcg = parent_mem_cgroup(memcg);
	if (!memcg)
		return NULL;
	return mem_cgroup_lruvec(memcg, lruvec_pgdat(lruvec));
}

static inline void unlock_page_lruvec(struct lruvec *lruvec)
{
	spin_unlock(&lruvec->lru_lock);
}

static inline void unlock_page_lruvec_irq(struct lruvec *lruvec)
{
	spin_unlock_irq(&lruvec->lru_lock);
}

static inline void unlock_page_lruvec_irqrestore(struct lruvec *lruvec,
		unsigned long flags)
{
	spin_unlock_irqrestore(&lruvec->lru_lock, flags);
}

/* Test requires a stable page->memcg binding, see page_memcg() */
static inline bool folio_matches_lruvec(struct folio *folio,
		struct lruvec *lruvec)
{
	return lruvec_pgdat(lruvec) == folio_pgdat(folio) &&
	       lruvec_memcg(lruvec) == folio_memcg(folio);
}

/* Don't lock again iff page's lruvec locked */
static inline struct lruvec *folio_lruvec_relock_irq(struct folio *folio,
		struct lruvec *locked_lruvec)
{
	if (locked_lruvec) {
		if (folio_matches_lruvec(folio, locked_lruvec))
			return locked_lruvec;

		unlock_page_lruvec_irq(locked_lruvec);
	}

	return folio_lruvec_lock_irq(folio);
}

/* Don't lock again iff page's lruvec locked */
static inline struct lruvec *folio_lruvec_relock_irqsave(struct folio *folio,
		struct lruvec *locked_lruvec, unsigned long *flags)
{
	if (locked_lruvec) {
		if (folio_matches_lruvec(folio, locked_lruvec))
			return locked_lruvec;

		unlock_page_lruvec_irqrestore(locked_lruvec, *flags);
	}

	return folio_lruvec_lock_irqsave(folio, flags);
}

#ifdef CONFIG_CGROUP_WRITEBACK

struct wb_domain *mem_cgroup_wb_domain(struct bdi_writeback *wb);
void mem_cgroup_wb_stats(struct bdi_writeback *wb, unsigned long *pfilepages,
			 unsigned long *pheadroom, unsigned long *pdirty,
			 unsigned long *pwriteback);

void mem_cgroup_track_foreign_dirty_slowpath(struct folio *folio,
					     struct bdi_writeback *wb);

static inline void mem_cgroup_track_foreign_dirty(struct folio *folio,
						  struct bdi_writeback *wb)
{
	if (mem_cgroup_disabled())
		return;

	if (unlikely(&folio_memcg(folio)->css != wb->memcg_css))
		mem_cgroup_track_foreign_dirty_slowpath(folio, wb);
}

void mem_cgroup_flush_foreign(struct bdi_writeback *wb);

#else	/* CONFIG_CGROUP_WRITEBACK */

static inline struct wb_domain *mem_cgroup_wb_domain(struct bdi_writeback *wb)
{
	return NULL;
}

static inline void mem_cgroup_wb_stats(struct bdi_writeback *wb,
				       unsigned long *pfilepages,
				       unsigned long *pheadroom,
				       unsigned long *pdirty,
				       unsigned long *pwriteback)
{
}

static inline void mem_cgroup_track_foreign_dirty(struct folio *folio,
						  struct bdi_writeback *wb)
{
}

static inline void mem_cgroup_flush_foreign(struct bdi_writeback *wb)
{
}

#endif	/* CONFIG_CGROUP_WRITEBACK */

struct sock;
bool mem_cgroup_charge_skmem(struct mem_cgroup *memcg, unsigned int nr_pages,
			     gfp_t gfp_mask);
void mem_cgroup_uncharge_skmem(struct mem_cgroup *memcg, unsigned int nr_pages);
#ifdef CONFIG_MEMCG
extern struct static_key_false memcg_sockets_enabled_key;
#define mem_cgroup_sockets_enabled static_branch_unlikely(&memcg_sockets_enabled_key)
void mem_cgroup_sk_alloc(struct sock *sk);
void mem_cgroup_sk_free(struct sock *sk);
static inline bool mem_cgroup_under_socket_pressure(struct mem_cgroup *memcg)
{
	if (!cgroup_subsys_on_dfl(memory_cgrp_subsys) && memcg->tcpmem_pressure)
		return true;
	do {
		if (time_before(jiffies, READ_ONCE(memcg->socket_pressure)))
			return true;
	} while ((memcg = parent_mem_cgroup(memcg)));
	return false;
}

int alloc_shrinker_info(struct mem_cgroup *memcg);
void free_shrinker_info(struct mem_cgroup *memcg);
void set_shrinker_bit(struct mem_cgroup *memcg, int nid, int shrinker_id);
void reparent_shrinker_deferred(struct mem_cgroup *memcg);
#else
#define mem_cgroup_sockets_enabled 0
static inline void mem_cgroup_sk_alloc(struct sock *sk) { };
static inline void mem_cgroup_sk_free(struct sock *sk) { };
static inline bool mem_cgroup_under_socket_pressure(struct mem_cgroup *memcg)
{
	return false;
}

static inline void set_shrinker_bit(struct mem_cgroup *memcg,
				    int nid, int shrinker_id)
{
}
#endif

#ifdef CONFIG_MEMCG_KMEM
bool mem_cgroup_kmem_disabled(void);
int __memcg_kmem_charge_page(struct page *page, gfp_t gfp, int order);
void __memcg_kmem_uncharge_page(struct page *page, int order);

struct obj_cgroup *get_obj_cgroup_from_current(void);

int obj_cgroup_charge(struct obj_cgroup *objcg, gfp_t gfp, size_t size);
void obj_cgroup_uncharge(struct obj_cgroup *objcg, size_t size);

extern struct static_key_false memcg_kmem_enabled_key;

static inline bool memcg_kmem_enabled(void)
{
	return static_branch_likely(&memcg_kmem_enabled_key);
}

static inline int memcg_kmem_charge_page(struct page *page, gfp_t gfp,
					 int order)
{
	if (memcg_kmem_enabled())
		return __memcg_kmem_charge_page(page, gfp, order);
	return 0;
}

static inline void memcg_kmem_uncharge_page(struct page *page, int order)
{
	if (memcg_kmem_enabled())
		__memcg_kmem_uncharge_page(page, order);
}

/*
 * A helper for accessing memcg's kmem_id, used for getting
 * corresponding LRU lists.
 */
static inline int memcg_kmem_id(struct mem_cgroup *memcg)
{
	return memcg ? memcg->kmemcg_id : -1;
}

struct mem_cgroup *mem_cgroup_from_obj(void *p);

#else
static inline bool mem_cgroup_kmem_disabled(void)
{
	return true;
}

static inline int memcg_kmem_charge_page(struct page *page, gfp_t gfp,
					 int order)
{
	return 0;
}

static inline void memcg_kmem_uncharge_page(struct page *page, int order)
{
}

static inline int __memcg_kmem_charge_page(struct page *page, gfp_t gfp,
					   int order)
{
	return 0;
}

static inline void __memcg_kmem_uncharge_page(struct page *page, int order)
{
}

static inline bool memcg_kmem_enabled(void)
{
	return false;
}

static inline int memcg_kmem_id(struct mem_cgroup *memcg)
{
	return -1;
}

static inline struct mem_cgroup *mem_cgroup_from_obj(void *p)
{
       return NULL;
}

#endif /* CONFIG_MEMCG_KMEM */

#endif /* _LINUX_MEMCONTROL_H */<|MERGE_RESOLUTION|>--- conflicted
+++ resolved
@@ -34,10 +34,7 @@
 	MEMCG_SOCK,
 	MEMCG_PERCPU_B,
 	MEMCG_VMALLOC,
-<<<<<<< HEAD
-=======
 	MEMCG_KMEM,
->>>>>>> 95cd2cdc
 	MEMCG_NR_STAT,
 };
 
