// SPDX-License-Identifier: GPL-2.0-only
/*
 * Kernel-based Virtual Machine driver for Linux
 *
 * derived from drivers/kvm/kvm_main.c
 *
 * Copyright (C) 2006 Qumranet, Inc.
 * Copyright (C) 2008 Qumranet, Inc.
 * Copyright IBM Corporation, 2008
 * Copyright 2010 Red Hat, Inc. and/or its affiliates.
 *
 * Authors:
 *   Avi Kivity   <avi@qumranet.com>
 *   Yaniv Kamay  <yaniv@qumranet.com>
 *   Amit Shah    <amit.shah@qumranet.com>
 *   Ben-Ami Yassour <benami@il.ibm.com>
 */
#define pr_fmt(fmt) KBUILD_MODNAME ": " fmt

#include <linux/kvm_host.h>
#include "irq.h"
#include "ioapic.h"
#include "mmu.h"
#include "i8254.h"
#include "tss.h"
#include "kvm_cache_regs.h"
#include "kvm_emulate.h"
#include "mmu/page_track.h"
#include "x86.h"
#include "cpuid.h"
#include "pmu.h"
#include "hyperv.h"
#include "lapic.h"
#include "xen.h"
#include "smm.h"

#include <linux/clocksource.h>
#include <linux/interrupt.h>
#include <linux/kvm.h>
#include <linux/fs.h>
#include <linux/vmalloc.h>
#include <linux/export.h>
#include <linux/moduleparam.h>
#include <linux/mman.h>
#include <linux/highmem.h>
#include <linux/iommu.h>
#include <linux/cpufreq.h>
#include <linux/user-return-notifier.h>
#include <linux/srcu.h>
#include <linux/slab.h>
#include <linux/perf_event.h>
#include <linux/uaccess.h>
#include <linux/hash.h>
#include <linux/pci.h>
#include <linux/timekeeper_internal.h>
#include <linux/pvclock_gtod.h>
#include <linux/kvm_irqfd.h>
#include <linux/irqbypass.h>
#include <linux/sched/stat.h>
#include <linux/sched/isolation.h>
#include <linux/mem_encrypt.h>
#include <linux/entry-kvm.h>
#include <linux/suspend.h>
#include <linux/smp.h>

#include <trace/events/ipi.h>
#include <trace/events/kvm.h>

#include <asm/debugreg.h>
#include <asm/msr.h>
#include <asm/desc.h>
#include <asm/mce.h>
#include <asm/pkru.h>
#include <linux/kernel_stat.h>
#include <asm/fpu/api.h>
#include <asm/fpu/xcr.h>
#include <asm/fpu/xstate.h>
#include <asm/pvclock.h>
#include <asm/div64.h>
#include <asm/irq_remapping.h>
#include <asm/mshyperv.h>
#include <asm/hypervisor.h>
#include <asm/tlbflush.h>
#include <asm/intel_pt.h>
#include <asm/emulate_prefix.h>
#include <asm/sgx.h>
#include <clocksource/hyperv_timer.h>

#define CREATE_TRACE_POINTS
#include "trace.h"

#define MAX_IO_MSRS 256
#define KVM_MAX_MCE_BANKS 32

/*
 * Note, kvm_caps fields should *never* have default values, all fields must be
 * recomputed from scratch during vendor module load, e.g. to account for a
 * vendor module being reloaded with different module parameters.
 */
struct kvm_caps kvm_caps __read_mostly;
EXPORT_SYMBOL_GPL(kvm_caps);

struct kvm_host_values kvm_host __read_mostly;
EXPORT_SYMBOL_GPL(kvm_host);

#define  ERR_PTR_USR(e)  ((void __user *)ERR_PTR(e))

#define emul_to_vcpu(ctxt) \
	((struct kvm_vcpu *)(ctxt)->vcpu)

/* EFER defaults:
 * - enable syscall per default because its emulated by KVM
 * - enable LME and LMA per default on 64 bit KVM
 */
#ifdef CONFIG_X86_64
static
u64 __read_mostly efer_reserved_bits = ~((u64)(EFER_SCE | EFER_LME | EFER_LMA));
#else
static u64 __read_mostly efer_reserved_bits = ~((u64)EFER_SCE);
#endif

static u64 __read_mostly cr4_reserved_bits = CR4_RESERVED_BITS;

#define KVM_EXIT_HYPERCALL_VALID_MASK (1 << KVM_HC_MAP_GPA_RANGE)

#define KVM_CAP_PMU_VALID_MASK KVM_PMU_CAP_DISABLE

#define KVM_X2APIC_API_VALID_FLAGS (KVM_X2APIC_API_USE_32BIT_IDS | \
                                    KVM_X2APIC_API_DISABLE_BROADCAST_QUIRK)

static void update_cr8_intercept(struct kvm_vcpu *vcpu);
static void process_nmi(struct kvm_vcpu *vcpu);
static void __kvm_set_rflags(struct kvm_vcpu *vcpu, unsigned long rflags);
static void store_regs(struct kvm_vcpu *vcpu);
static int sync_regs(struct kvm_vcpu *vcpu);
static int kvm_vcpu_do_singlestep(struct kvm_vcpu *vcpu);

static int __set_sregs2(struct kvm_vcpu *vcpu, struct kvm_sregs2 *sregs2);
static void __get_sregs2(struct kvm_vcpu *vcpu, struct kvm_sregs2 *sregs2);

static DEFINE_MUTEX(vendor_module_lock);
struct kvm_x86_ops kvm_x86_ops __read_mostly;

#define KVM_X86_OP(func)					     \
	DEFINE_STATIC_CALL_NULL(kvm_x86_##func,			     \
				*(((struct kvm_x86_ops *)0)->func));
#define KVM_X86_OP_OPTIONAL KVM_X86_OP
#define KVM_X86_OP_OPTIONAL_RET0 KVM_X86_OP
#include <asm/kvm-x86-ops.h>
EXPORT_STATIC_CALL_GPL(kvm_x86_get_cs_db_l_bits);
EXPORT_STATIC_CALL_GPL(kvm_x86_cache_reg);

static bool __read_mostly ignore_msrs = 0;
module_param(ignore_msrs, bool, 0644);

bool __read_mostly report_ignored_msrs = true;
module_param(report_ignored_msrs, bool, 0644);
EXPORT_SYMBOL_GPL(report_ignored_msrs);

unsigned int min_timer_period_us = 200;
module_param(min_timer_period_us, uint, 0644);

static bool __read_mostly kvmclock_periodic_sync = true;
module_param(kvmclock_periodic_sync, bool, 0444);

/* tsc tolerance in parts per million - default to 1/2 of the NTP threshold */
static u32 __read_mostly tsc_tolerance_ppm = 250;
module_param(tsc_tolerance_ppm, uint, 0644);

static bool __read_mostly vector_hashing = true;
module_param(vector_hashing, bool, 0444);

bool __read_mostly enable_vmware_backdoor = false;
module_param(enable_vmware_backdoor, bool, 0444);
EXPORT_SYMBOL_GPL(enable_vmware_backdoor);

/*
 * Flags to manipulate forced emulation behavior (any non-zero value will
 * enable forced emulation).
 */
#define KVM_FEP_CLEAR_RFLAGS_RF	BIT(1)
static int __read_mostly force_emulation_prefix;
module_param(force_emulation_prefix, int, 0644);

int __read_mostly pi_inject_timer = -1;
module_param(pi_inject_timer, bint, 0644);

/* Enable/disable PMU virtualization */
bool __read_mostly enable_pmu = true;
EXPORT_SYMBOL_GPL(enable_pmu);
module_param(enable_pmu, bool, 0444);

bool __read_mostly eager_page_split = true;
module_param(eager_page_split, bool, 0644);

/* Enable/disable SMT_RSB bug mitigation */
static bool __read_mostly mitigate_smt_rsb;
module_param(mitigate_smt_rsb, bool, 0444);

/*
 * Restoring the host value for MSRs that are only consumed when running in
 * usermode, e.g. SYSCALL MSRs and TSC_AUX, can be deferred until the CPU
 * returns to userspace, i.e. the kernel can run with the guest's value.
 */
#define KVM_MAX_NR_USER_RETURN_MSRS 16

struct kvm_user_return_msrs {
	struct user_return_notifier urn;
	bool registered;
	struct kvm_user_return_msr_values {
		u64 host;
		u64 curr;
	} values[KVM_MAX_NR_USER_RETURN_MSRS];
};

u32 __read_mostly kvm_nr_uret_msrs;
EXPORT_SYMBOL_GPL(kvm_nr_uret_msrs);
static u32 __read_mostly kvm_uret_msrs_list[KVM_MAX_NR_USER_RETURN_MSRS];
static struct kvm_user_return_msrs __percpu *user_return_msrs;

#define KVM_SUPPORTED_XCR0     (XFEATURE_MASK_FP | XFEATURE_MASK_SSE \
				| XFEATURE_MASK_YMM | XFEATURE_MASK_BNDREGS \
				| XFEATURE_MASK_BNDCSR | XFEATURE_MASK_AVX512 \
				| XFEATURE_MASK_PKRU | XFEATURE_MASK_XTILE)

bool __read_mostly allow_smaller_maxphyaddr = 0;
EXPORT_SYMBOL_GPL(allow_smaller_maxphyaddr);

bool __read_mostly enable_apicv = true;
EXPORT_SYMBOL_GPL(enable_apicv);

const struct _kvm_stats_desc kvm_vm_stats_desc[] = {
	KVM_GENERIC_VM_STATS(),
	STATS_DESC_COUNTER(VM, mmu_shadow_zapped),
	STATS_DESC_COUNTER(VM, mmu_pte_write),
	STATS_DESC_COUNTER(VM, mmu_pde_zapped),
	STATS_DESC_COUNTER(VM, mmu_flooded),
	STATS_DESC_COUNTER(VM, mmu_recycled),
	STATS_DESC_COUNTER(VM, mmu_cache_miss),
	STATS_DESC_ICOUNTER(VM, mmu_unsync),
	STATS_DESC_ICOUNTER(VM, pages_4k),
	STATS_DESC_ICOUNTER(VM, pages_2m),
	STATS_DESC_ICOUNTER(VM, pages_1g),
	STATS_DESC_ICOUNTER(VM, nx_lpage_splits),
	STATS_DESC_PCOUNTER(VM, max_mmu_rmap_size),
	STATS_DESC_PCOUNTER(VM, max_mmu_page_hash_collisions)
};

const struct kvm_stats_header kvm_vm_stats_header = {
	.name_size = KVM_STATS_NAME_SIZE,
	.num_desc = ARRAY_SIZE(kvm_vm_stats_desc),
	.id_offset = sizeof(struct kvm_stats_header),
	.desc_offset = sizeof(struct kvm_stats_header) + KVM_STATS_NAME_SIZE,
	.data_offset = sizeof(struct kvm_stats_header) + KVM_STATS_NAME_SIZE +
		       sizeof(kvm_vm_stats_desc),
};

const struct _kvm_stats_desc kvm_vcpu_stats_desc[] = {
	KVM_GENERIC_VCPU_STATS(),
	STATS_DESC_COUNTER(VCPU, pf_taken),
	STATS_DESC_COUNTER(VCPU, pf_fixed),
	STATS_DESC_COUNTER(VCPU, pf_emulate),
	STATS_DESC_COUNTER(VCPU, pf_spurious),
	STATS_DESC_COUNTER(VCPU, pf_fast),
	STATS_DESC_COUNTER(VCPU, pf_mmio_spte_created),
	STATS_DESC_COUNTER(VCPU, pf_guest),
	STATS_DESC_COUNTER(VCPU, tlb_flush),
	STATS_DESC_COUNTER(VCPU, invlpg),
	STATS_DESC_COUNTER(VCPU, exits),
	STATS_DESC_COUNTER(VCPU, io_exits),
	STATS_DESC_COUNTER(VCPU, mmio_exits),
	STATS_DESC_COUNTER(VCPU, signal_exits),
	STATS_DESC_COUNTER(VCPU, irq_window_exits),
	STATS_DESC_COUNTER(VCPU, nmi_window_exits),
	STATS_DESC_COUNTER(VCPU, l1d_flush),
	STATS_DESC_COUNTER(VCPU, halt_exits),
	STATS_DESC_COUNTER(VCPU, request_irq_exits),
	STATS_DESC_COUNTER(VCPU, irq_exits),
	STATS_DESC_COUNTER(VCPU, host_state_reload),
	STATS_DESC_COUNTER(VCPU, fpu_reload),
	STATS_DESC_COUNTER(VCPU, insn_emulation),
	STATS_DESC_COUNTER(VCPU, insn_emulation_fail),
	STATS_DESC_COUNTER(VCPU, hypercalls),
	STATS_DESC_COUNTER(VCPU, irq_injections),
	STATS_DESC_COUNTER(VCPU, nmi_injections),
	STATS_DESC_COUNTER(VCPU, req_event),
	STATS_DESC_COUNTER(VCPU, nested_run),
	STATS_DESC_COUNTER(VCPU, directed_yield_attempted),
	STATS_DESC_COUNTER(VCPU, directed_yield_successful),
	STATS_DESC_COUNTER(VCPU, preemption_reported),
	STATS_DESC_COUNTER(VCPU, preemption_other),
	STATS_DESC_IBOOLEAN(VCPU, guest_mode),
	STATS_DESC_COUNTER(VCPU, notify_window_exits),
};

const struct kvm_stats_header kvm_vcpu_stats_header = {
	.name_size = KVM_STATS_NAME_SIZE,
	.num_desc = ARRAY_SIZE(kvm_vcpu_stats_desc),
	.id_offset = sizeof(struct kvm_stats_header),
	.desc_offset = sizeof(struct kvm_stats_header) + KVM_STATS_NAME_SIZE,
	.data_offset = sizeof(struct kvm_stats_header) + KVM_STATS_NAME_SIZE +
		       sizeof(kvm_vcpu_stats_desc),
};

static struct kmem_cache *x86_emulator_cache;

/*
 * When called, it means the previous get/set msr reached an invalid msr.
 * Return true if we want to ignore/silent this failed msr access.
 */
static bool kvm_msr_ignored_check(u32 msr, u64 data, bool write)
{
	const char *op = write ? "wrmsr" : "rdmsr";

	if (ignore_msrs) {
		if (report_ignored_msrs)
			kvm_pr_unimpl("ignored %s: 0x%x data 0x%llx\n",
				      op, msr, data);
		/* Mask the error */
		return true;
	} else {
		kvm_debug_ratelimited("unhandled %s: 0x%x data 0x%llx\n",
				      op, msr, data);
		return false;
	}
}

static struct kmem_cache *kvm_alloc_emulator_cache(void)
{
	unsigned int useroffset = offsetof(struct x86_emulate_ctxt, src);
	unsigned int size = sizeof(struct x86_emulate_ctxt);

	return kmem_cache_create_usercopy("x86_emulator", size,
					  __alignof__(struct x86_emulate_ctxt),
					  SLAB_ACCOUNT, useroffset,
					  size - useroffset, NULL);
}

static int emulator_fix_hypercall(struct x86_emulate_ctxt *ctxt);

static inline void kvm_async_pf_hash_reset(struct kvm_vcpu *vcpu)
{
	int i;
	for (i = 0; i < ASYNC_PF_PER_VCPU; i++)
		vcpu->arch.apf.gfns[i] = ~0;
}

static void kvm_on_user_return(struct user_return_notifier *urn)
{
	unsigned slot;
	struct kvm_user_return_msrs *msrs
		= container_of(urn, struct kvm_user_return_msrs, urn);
	struct kvm_user_return_msr_values *values;
	unsigned long flags;

	/*
	 * Disabling irqs at this point since the following code could be
	 * interrupted and executed through kvm_arch_hardware_disable()
	 */
	local_irq_save(flags);
	if (msrs->registered) {
		msrs->registered = false;
		user_return_notifier_unregister(urn);
	}
	local_irq_restore(flags);
	for (slot = 0; slot < kvm_nr_uret_msrs; ++slot) {
		values = &msrs->values[slot];
		if (values->host != values->curr) {
			wrmsrl(kvm_uret_msrs_list[slot], values->host);
			values->curr = values->host;
		}
	}
}

static int kvm_probe_user_return_msr(u32 msr)
{
	u64 val;
	int ret;

	preempt_disable();
	ret = rdmsrl_safe(msr, &val);
	if (ret)
		goto out;
	ret = wrmsrl_safe(msr, val);
out:
	preempt_enable();
	return ret;
}

int kvm_add_user_return_msr(u32 msr)
{
	BUG_ON(kvm_nr_uret_msrs >= KVM_MAX_NR_USER_RETURN_MSRS);

	if (kvm_probe_user_return_msr(msr))
		return -1;

	kvm_uret_msrs_list[kvm_nr_uret_msrs] = msr;
	return kvm_nr_uret_msrs++;
}
EXPORT_SYMBOL_GPL(kvm_add_user_return_msr);

int kvm_find_user_return_msr(u32 msr)
{
	int i;

	for (i = 0; i < kvm_nr_uret_msrs; ++i) {
		if (kvm_uret_msrs_list[i] == msr)
			return i;
	}
	return -1;
}
EXPORT_SYMBOL_GPL(kvm_find_user_return_msr);

static void kvm_user_return_msr_cpu_online(void)
{
	unsigned int cpu = smp_processor_id();
	struct kvm_user_return_msrs *msrs = per_cpu_ptr(user_return_msrs, cpu);
	u64 value;
	int i;

	for (i = 0; i < kvm_nr_uret_msrs; ++i) {
		rdmsrl_safe(kvm_uret_msrs_list[i], &value);
		msrs->values[i].host = value;
		msrs->values[i].curr = value;
	}
}

int kvm_set_user_return_msr(unsigned slot, u64 value, u64 mask)
{
	unsigned int cpu = smp_processor_id();
	struct kvm_user_return_msrs *msrs = per_cpu_ptr(user_return_msrs, cpu);
	int err;

	value = (value & mask) | (msrs->values[slot].host & ~mask);
	if (value == msrs->values[slot].curr)
		return 0;
	err = wrmsrl_safe(kvm_uret_msrs_list[slot], value);
	if (err)
		return 1;

	msrs->values[slot].curr = value;
	if (!msrs->registered) {
		msrs->urn.on_user_return = kvm_on_user_return;
		user_return_notifier_register(&msrs->urn);
		msrs->registered = true;
	}
	return 0;
}
EXPORT_SYMBOL_GPL(kvm_set_user_return_msr);

static void drop_user_return_notifiers(void)
{
	unsigned int cpu = smp_processor_id();
	struct kvm_user_return_msrs *msrs = per_cpu_ptr(user_return_msrs, cpu);

	if (msrs->registered)
		kvm_on_user_return(&msrs->urn);
}

u64 kvm_get_apic_base(struct kvm_vcpu *vcpu)
{
	return vcpu->arch.apic_base;
}

enum lapic_mode kvm_get_apic_mode(struct kvm_vcpu *vcpu)
{
	return kvm_apic_mode(kvm_get_apic_base(vcpu));
}
EXPORT_SYMBOL_GPL(kvm_get_apic_mode);

int kvm_set_apic_base(struct kvm_vcpu *vcpu, struct msr_data *msr_info)
{
	enum lapic_mode old_mode = kvm_get_apic_mode(vcpu);
	enum lapic_mode new_mode = kvm_apic_mode(msr_info->data);
	u64 reserved_bits = kvm_vcpu_reserved_gpa_bits_raw(vcpu) | 0x2ff |
		(guest_cpuid_has(vcpu, X86_FEATURE_X2APIC) ? 0 : X2APIC_ENABLE);

	if ((msr_info->data & reserved_bits) != 0 || new_mode == LAPIC_MODE_INVALID)
		return 1;
	if (!msr_info->host_initiated) {
		if (old_mode == LAPIC_MODE_X2APIC && new_mode == LAPIC_MODE_XAPIC)
			return 1;
		if (old_mode == LAPIC_MODE_DISABLED && new_mode == LAPIC_MODE_X2APIC)
			return 1;
	}

	kvm_lapic_set_base(vcpu, msr_info->data);
	kvm_recalculate_apic_map(vcpu->kvm);
	return 0;
}

/*
 * Handle a fault on a hardware virtualization (VMX or SVM) instruction.
 *
 * Hardware virtualization extension instructions may fault if a reboot turns
 * off virtualization while processes are running.  Usually after catching the
 * fault we just panic; during reboot instead the instruction is ignored.
 */
noinstr void kvm_spurious_fault(void)
{
	/* Fault while not rebooting.  We want the trace. */
	BUG_ON(!kvm_rebooting);
}
EXPORT_SYMBOL_GPL(kvm_spurious_fault);

#define EXCPT_BENIGN		0
#define EXCPT_CONTRIBUTORY	1
#define EXCPT_PF		2

static int exception_class(int vector)
{
	switch (vector) {
	case PF_VECTOR:
		return EXCPT_PF;
	case DE_VECTOR:
	case TS_VECTOR:
	case NP_VECTOR:
	case SS_VECTOR:
	case GP_VECTOR:
		return EXCPT_CONTRIBUTORY;
	default:
		break;
	}
	return EXCPT_BENIGN;
}

#define EXCPT_FAULT		0
#define EXCPT_TRAP		1
#define EXCPT_ABORT		2
#define EXCPT_INTERRUPT		3
#define EXCPT_DB		4

static int exception_type(int vector)
{
	unsigned int mask;

	if (WARN_ON(vector > 31 || vector == NMI_VECTOR))
		return EXCPT_INTERRUPT;

	mask = 1 << vector;

	/*
	 * #DBs can be trap-like or fault-like, the caller must check other CPU
	 * state, e.g. DR6, to determine whether a #DB is a trap or fault.
	 */
	if (mask & (1 << DB_VECTOR))
		return EXCPT_DB;

	if (mask & ((1 << BP_VECTOR) | (1 << OF_VECTOR)))
		return EXCPT_TRAP;

	if (mask & ((1 << DF_VECTOR) | (1 << MC_VECTOR)))
		return EXCPT_ABORT;

	/* Reserved exceptions will result in fault */
	return EXCPT_FAULT;
}

void kvm_deliver_exception_payload(struct kvm_vcpu *vcpu,
				   struct kvm_queued_exception *ex)
{
	if (!ex->has_payload)
		return;

	switch (ex->vector) {
	case DB_VECTOR:
		/*
		 * "Certain debug exceptions may clear bit 0-3.  The
		 * remaining contents of the DR6 register are never
		 * cleared by the processor".
		 */
		vcpu->arch.dr6 &= ~DR_TRAP_BITS;
		/*
		 * In order to reflect the #DB exception payload in guest
		 * dr6, three components need to be considered: active low
		 * bit, FIXED_1 bits and active high bits (e.g. DR6_BD,
		 * DR6_BS and DR6_BT)
		 * DR6_ACTIVE_LOW contains the FIXED_1 and active low bits.
		 * In the target guest dr6:
		 * FIXED_1 bits should always be set.
		 * Active low bits should be cleared if 1-setting in payload.
		 * Active high bits should be set if 1-setting in payload.
		 *
		 * Note, the payload is compatible with the pending debug
		 * exceptions/exit qualification under VMX, that active_low bits
		 * are active high in payload.
		 * So they need to be flipped for DR6.
		 */
		vcpu->arch.dr6 |= DR6_ACTIVE_LOW;
		vcpu->arch.dr6 |= ex->payload;
		vcpu->arch.dr6 ^= ex->payload & DR6_ACTIVE_LOW;

		/*
		 * The #DB payload is defined as compatible with the 'pending
		 * debug exceptions' field under VMX, not DR6. While bit 12 is
		 * defined in the 'pending debug exceptions' field (enabled
		 * breakpoint), it is reserved and must be zero in DR6.
		 */
		vcpu->arch.dr6 &= ~BIT(12);
		break;
	case PF_VECTOR:
		vcpu->arch.cr2 = ex->payload;
		break;
	}

	ex->has_payload = false;
	ex->payload = 0;
}
EXPORT_SYMBOL_GPL(kvm_deliver_exception_payload);

static void kvm_queue_exception_vmexit(struct kvm_vcpu *vcpu, unsigned int vector,
				       bool has_error_code, u32 error_code,
				       bool has_payload, unsigned long payload)
{
	struct kvm_queued_exception *ex = &vcpu->arch.exception_vmexit;

	ex->vector = vector;
	ex->injected = false;
	ex->pending = true;
	ex->has_error_code = has_error_code;
	ex->error_code = error_code;
	ex->has_payload = has_payload;
	ex->payload = payload;
}

/* Forcibly leave the nested mode in cases like a vCPU reset */
static void kvm_leave_nested(struct kvm_vcpu *vcpu)
{
	kvm_x86_ops.nested_ops->leave_nested(vcpu);
}

static void kvm_multiple_exception(struct kvm_vcpu *vcpu,
		unsigned nr, bool has_error, u32 error_code,
	        bool has_payload, unsigned long payload, bool reinject)
{
	u32 prev_nr;
	int class1, class2;

	kvm_make_request(KVM_REQ_EVENT, vcpu);

	/*
	 * If the exception is destined for L2 and isn't being reinjected,
	 * morph it to a VM-Exit if L1 wants to intercept the exception.  A
	 * previously injected exception is not checked because it was checked
	 * when it was original queued, and re-checking is incorrect if _L1_
	 * injected the exception, in which case it's exempt from interception.
	 */
	if (!reinject && is_guest_mode(vcpu) &&
	    kvm_x86_ops.nested_ops->is_exception_vmexit(vcpu, nr, error_code)) {
		kvm_queue_exception_vmexit(vcpu, nr, has_error, error_code,
					   has_payload, payload);
		return;
	}

	if (!vcpu->arch.exception.pending && !vcpu->arch.exception.injected) {
	queue:
		if (reinject) {
			/*
			 * On VM-Entry, an exception can be pending if and only
			 * if event injection was blocked by nested_run_pending.
			 * In that case, however, vcpu_enter_guest() requests an
			 * immediate exit, and the guest shouldn't proceed far
			 * enough to need reinjection.
			 */
			WARN_ON_ONCE(kvm_is_exception_pending(vcpu));
			vcpu->arch.exception.injected = true;
			if (WARN_ON_ONCE(has_payload)) {
				/*
				 * A reinjected event has already
				 * delivered its payload.
				 */
				has_payload = false;
				payload = 0;
			}
		} else {
			vcpu->arch.exception.pending = true;
			vcpu->arch.exception.injected = false;
		}
		vcpu->arch.exception.has_error_code = has_error;
		vcpu->arch.exception.vector = nr;
		vcpu->arch.exception.error_code = error_code;
		vcpu->arch.exception.has_payload = has_payload;
		vcpu->arch.exception.payload = payload;
		if (!is_guest_mode(vcpu))
			kvm_deliver_exception_payload(vcpu,
						      &vcpu->arch.exception);
		return;
	}

	/* to check exception */
	prev_nr = vcpu->arch.exception.vector;
	if (prev_nr == DF_VECTOR) {
		/* triple fault -> shutdown */
		kvm_make_request(KVM_REQ_TRIPLE_FAULT, vcpu);
		return;
	}
	class1 = exception_class(prev_nr);
	class2 = exception_class(nr);
	if ((class1 == EXCPT_CONTRIBUTORY && class2 == EXCPT_CONTRIBUTORY) ||
	    (class1 == EXCPT_PF && class2 != EXCPT_BENIGN)) {
		/*
		 * Synthesize #DF.  Clear the previously injected or pending
		 * exception so as not to incorrectly trigger shutdown.
		 */
		vcpu->arch.exception.injected = false;
		vcpu->arch.exception.pending = false;

		kvm_queue_exception_e(vcpu, DF_VECTOR, 0);
	} else {
		/* replace previous exception with a new one in a hope
		   that instruction re-execution will regenerate lost
		   exception */
		goto queue;
	}
}

void kvm_queue_exception(struct kvm_vcpu *vcpu, unsigned nr)
{
	kvm_multiple_exception(vcpu, nr, false, 0, false, 0, false);
}
EXPORT_SYMBOL_GPL(kvm_queue_exception);

void kvm_requeue_exception(struct kvm_vcpu *vcpu, unsigned nr)
{
	kvm_multiple_exception(vcpu, nr, false, 0, false, 0, true);
}
EXPORT_SYMBOL_GPL(kvm_requeue_exception);

void kvm_queue_exception_p(struct kvm_vcpu *vcpu, unsigned nr,
			   unsigned long payload)
{
	kvm_multiple_exception(vcpu, nr, false, 0, true, payload, false);
}
EXPORT_SYMBOL_GPL(kvm_queue_exception_p);

static void kvm_queue_exception_e_p(struct kvm_vcpu *vcpu, unsigned nr,
				    u32 error_code, unsigned long payload)
{
	kvm_multiple_exception(vcpu, nr, true, error_code,
			       true, payload, false);
}

int kvm_complete_insn_gp(struct kvm_vcpu *vcpu, int err)
{
	if (err)
		kvm_inject_gp(vcpu, 0);
	else
		return kvm_skip_emulated_instruction(vcpu);

	return 1;
}
EXPORT_SYMBOL_GPL(kvm_complete_insn_gp);

static int complete_emulated_insn_gp(struct kvm_vcpu *vcpu, int err)
{
	if (err) {
		kvm_inject_gp(vcpu, 0);
		return 1;
	}

	return kvm_emulate_instruction(vcpu, EMULTYPE_NO_DECODE | EMULTYPE_SKIP |
				       EMULTYPE_COMPLETE_USER_EXIT);
}

void kvm_inject_page_fault(struct kvm_vcpu *vcpu, struct x86_exception *fault)
{
	++vcpu->stat.pf_guest;

	/*
	 * Async #PF in L2 is always forwarded to L1 as a VM-Exit regardless of
	 * whether or not L1 wants to intercept "regular" #PF.
	 */
	if (is_guest_mode(vcpu) && fault->async_page_fault)
		kvm_queue_exception_vmexit(vcpu, PF_VECTOR,
					   true, fault->error_code,
					   true, fault->address);
	else
		kvm_queue_exception_e_p(vcpu, PF_VECTOR, fault->error_code,
					fault->address);
}

void kvm_inject_emulated_page_fault(struct kvm_vcpu *vcpu,
				    struct x86_exception *fault)
{
	struct kvm_mmu *fault_mmu;
	WARN_ON_ONCE(fault->vector != PF_VECTOR);

	fault_mmu = fault->nested_page_fault ? vcpu->arch.mmu :
					       vcpu->arch.walk_mmu;

	/*
	 * Invalidate the TLB entry for the faulting address, if it exists,
	 * else the access will fault indefinitely (and to emulate hardware).
	 */
	if ((fault->error_code & PFERR_PRESENT_MASK) &&
	    !(fault->error_code & PFERR_RSVD_MASK))
		kvm_mmu_invalidate_addr(vcpu, fault_mmu, fault->address,
					KVM_MMU_ROOT_CURRENT);

	fault_mmu->inject_page_fault(vcpu, fault);
}
EXPORT_SYMBOL_GPL(kvm_inject_emulated_page_fault);

void kvm_inject_nmi(struct kvm_vcpu *vcpu)
{
	atomic_inc(&vcpu->arch.nmi_queued);
	kvm_make_request(KVM_REQ_NMI, vcpu);
}

void kvm_queue_exception_e(struct kvm_vcpu *vcpu, unsigned nr, u32 error_code)
{
	kvm_multiple_exception(vcpu, nr, true, error_code, false, 0, false);
}
EXPORT_SYMBOL_GPL(kvm_queue_exception_e);

void kvm_requeue_exception_e(struct kvm_vcpu *vcpu, unsigned nr, u32 error_code)
{
	kvm_multiple_exception(vcpu, nr, true, error_code, false, 0, true);
}
EXPORT_SYMBOL_GPL(kvm_requeue_exception_e);

/*
 * Checks if cpl <= required_cpl; if true, return true.  Otherwise queue
 * a #GP and return false.
 */
bool kvm_require_cpl(struct kvm_vcpu *vcpu, int required_cpl)
{
	if (kvm_x86_call(get_cpl)(vcpu) <= required_cpl)
		return true;
	kvm_queue_exception_e(vcpu, GP_VECTOR, 0);
	return false;
}

bool kvm_require_dr(struct kvm_vcpu *vcpu, int dr)
{
	if ((dr != 4 && dr != 5) || !kvm_is_cr4_bit_set(vcpu, X86_CR4_DE))
		return true;

	kvm_queue_exception(vcpu, UD_VECTOR);
	return false;
}
EXPORT_SYMBOL_GPL(kvm_require_dr);

static inline u64 pdptr_rsvd_bits(struct kvm_vcpu *vcpu)
{
	return vcpu->arch.reserved_gpa_bits | rsvd_bits(5, 8) | rsvd_bits(1, 2);
}

/*
 * Load the pae pdptrs.  Return 1 if they are all valid, 0 otherwise.
 */
int load_pdptrs(struct kvm_vcpu *vcpu, unsigned long cr3)
{
	struct kvm_mmu *mmu = vcpu->arch.walk_mmu;
	gfn_t pdpt_gfn = cr3 >> PAGE_SHIFT;
	gpa_t real_gpa;
	int i;
	int ret;
	u64 pdpte[ARRAY_SIZE(mmu->pdptrs)];

	/*
	 * If the MMU is nested, CR3 holds an L2 GPA and needs to be translated
	 * to an L1 GPA.
	 */
	real_gpa = kvm_translate_gpa(vcpu, mmu, gfn_to_gpa(pdpt_gfn),
				     PFERR_USER_MASK | PFERR_WRITE_MASK, NULL);
	if (real_gpa == INVALID_GPA)
		return 0;

	/* Note the offset, PDPTRs are 32 byte aligned when using PAE paging. */
	ret = kvm_vcpu_read_guest_page(vcpu, gpa_to_gfn(real_gpa), pdpte,
				       cr3 & GENMASK(11, 5), sizeof(pdpte));
	if (ret < 0)
		return 0;

	for (i = 0; i < ARRAY_SIZE(pdpte); ++i) {
		if ((pdpte[i] & PT_PRESENT_MASK) &&
		    (pdpte[i] & pdptr_rsvd_bits(vcpu))) {
			return 0;
		}
	}

	/*
	 * Marking VCPU_EXREG_PDPTR dirty doesn't work for !tdp_enabled.
	 * Shadow page roots need to be reconstructed instead.
	 */
	if (!tdp_enabled && memcmp(mmu->pdptrs, pdpte, sizeof(mmu->pdptrs)))
		kvm_mmu_free_roots(vcpu->kvm, mmu, KVM_MMU_ROOT_CURRENT);

	memcpy(mmu->pdptrs, pdpte, sizeof(mmu->pdptrs));
	kvm_register_mark_dirty(vcpu, VCPU_EXREG_PDPTR);
	kvm_make_request(KVM_REQ_LOAD_MMU_PGD, vcpu);
	vcpu->arch.pdptrs_from_userspace = false;

	return 1;
}
EXPORT_SYMBOL_GPL(load_pdptrs);

static bool kvm_is_valid_cr0(struct kvm_vcpu *vcpu, unsigned long cr0)
{
#ifdef CONFIG_X86_64
	if (cr0 & 0xffffffff00000000UL)
		return false;
#endif

	if ((cr0 & X86_CR0_NW) && !(cr0 & X86_CR0_CD))
		return false;

	if ((cr0 & X86_CR0_PG) && !(cr0 & X86_CR0_PE))
		return false;

	return kvm_x86_call(is_valid_cr0)(vcpu, cr0);
}

void kvm_post_set_cr0(struct kvm_vcpu *vcpu, unsigned long old_cr0, unsigned long cr0)
{
	/*
	 * CR0.WP is incorporated into the MMU role, but only for non-nested,
	 * indirect shadow MMUs.  If paging is disabled, no updates are needed
	 * as there are no permission bits to emulate.  If TDP is enabled, the
	 * MMU's metadata needs to be updated, e.g. so that emulating guest
	 * translations does the right thing, but there's no need to unload the
	 * root as CR0.WP doesn't affect SPTEs.
	 */
	if ((cr0 ^ old_cr0) == X86_CR0_WP) {
		if (!(cr0 & X86_CR0_PG))
			return;

		if (tdp_enabled) {
			kvm_init_mmu(vcpu);
			return;
		}
	}

	if ((cr0 ^ old_cr0) & X86_CR0_PG) {
		kvm_clear_async_pf_completion_queue(vcpu);
		kvm_async_pf_hash_reset(vcpu);

		/*
		 * Clearing CR0.PG is defined to flush the TLB from the guest's
		 * perspective.
		 */
		if (!(cr0 & X86_CR0_PG))
			kvm_make_request(KVM_REQ_TLB_FLUSH_GUEST, vcpu);
	}

	if ((cr0 ^ old_cr0) & KVM_MMU_CR0_ROLE_BITS)
		kvm_mmu_reset_context(vcpu);
}
EXPORT_SYMBOL_GPL(kvm_post_set_cr0);

int kvm_set_cr0(struct kvm_vcpu *vcpu, unsigned long cr0)
{
	unsigned long old_cr0 = kvm_read_cr0(vcpu);

	if (!kvm_is_valid_cr0(vcpu, cr0))
		return 1;

	cr0 |= X86_CR0_ET;

	/* Write to CR0 reserved bits are ignored, even on Intel. */
	cr0 &= ~CR0_RESERVED_BITS;

#ifdef CONFIG_X86_64
	if ((vcpu->arch.efer & EFER_LME) && !is_paging(vcpu) &&
	    (cr0 & X86_CR0_PG)) {
		int cs_db, cs_l;

		if (!is_pae(vcpu))
			return 1;
		kvm_x86_call(get_cs_db_l_bits)(vcpu, &cs_db, &cs_l);
		if (cs_l)
			return 1;
	}
#endif
	if (!(vcpu->arch.efer & EFER_LME) && (cr0 & X86_CR0_PG) &&
	    is_pae(vcpu) && ((cr0 ^ old_cr0) & X86_CR0_PDPTR_BITS) &&
	    !load_pdptrs(vcpu, kvm_read_cr3(vcpu)))
		return 1;

	if (!(cr0 & X86_CR0_PG) &&
	    (is_64_bit_mode(vcpu) || kvm_is_cr4_bit_set(vcpu, X86_CR4_PCIDE)))
		return 1;

	kvm_x86_call(set_cr0)(vcpu, cr0);

	kvm_post_set_cr0(vcpu, old_cr0, cr0);

	return 0;
}
EXPORT_SYMBOL_GPL(kvm_set_cr0);

void kvm_lmsw(struct kvm_vcpu *vcpu, unsigned long msw)
{
	(void)kvm_set_cr0(vcpu, kvm_read_cr0_bits(vcpu, ~0x0eul) | (msw & 0x0f));
}
EXPORT_SYMBOL_GPL(kvm_lmsw);

void kvm_load_guest_xsave_state(struct kvm_vcpu *vcpu)
{
	if (vcpu->arch.guest_state_protected)
		return;

	if (kvm_is_cr4_bit_set(vcpu, X86_CR4_OSXSAVE)) {

		if (vcpu->arch.xcr0 != kvm_host.xcr0)
			xsetbv(XCR_XFEATURE_ENABLED_MASK, vcpu->arch.xcr0);

		if (guest_can_use(vcpu, X86_FEATURE_XSAVES) &&
		    vcpu->arch.ia32_xss != kvm_host.xss)
			wrmsrl(MSR_IA32_XSS, vcpu->arch.ia32_xss);
	}

	if (cpu_feature_enabled(X86_FEATURE_PKU) &&
	    vcpu->arch.pkru != vcpu->arch.host_pkru &&
	    ((vcpu->arch.xcr0 & XFEATURE_MASK_PKRU) ||
	     kvm_is_cr4_bit_set(vcpu, X86_CR4_PKE)))
		write_pkru(vcpu->arch.pkru);
}
EXPORT_SYMBOL_GPL(kvm_load_guest_xsave_state);

void kvm_load_host_xsave_state(struct kvm_vcpu *vcpu)
{
	if (vcpu->arch.guest_state_protected)
		return;

	if (cpu_feature_enabled(X86_FEATURE_PKU) &&
	    ((vcpu->arch.xcr0 & XFEATURE_MASK_PKRU) ||
	     kvm_is_cr4_bit_set(vcpu, X86_CR4_PKE))) {
		vcpu->arch.pkru = rdpkru();
		if (vcpu->arch.pkru != vcpu->arch.host_pkru)
			write_pkru(vcpu->arch.host_pkru);
	}

	if (kvm_is_cr4_bit_set(vcpu, X86_CR4_OSXSAVE)) {

		if (vcpu->arch.xcr0 != kvm_host.xcr0)
			xsetbv(XCR_XFEATURE_ENABLED_MASK, kvm_host.xcr0);

		if (guest_can_use(vcpu, X86_FEATURE_XSAVES) &&
		    vcpu->arch.ia32_xss != kvm_host.xss)
			wrmsrl(MSR_IA32_XSS, kvm_host.xss);
	}

}
EXPORT_SYMBOL_GPL(kvm_load_host_xsave_state);

#ifdef CONFIG_X86_64
static inline u64 kvm_guest_supported_xfd(struct kvm_vcpu *vcpu)
{
	return vcpu->arch.guest_supported_xcr0 & XFEATURE_MASK_USER_DYNAMIC;
}
#endif

static int __kvm_set_xcr(struct kvm_vcpu *vcpu, u32 index, u64 xcr)
{
	u64 xcr0 = xcr;
	u64 old_xcr0 = vcpu->arch.xcr0;
	u64 valid_bits;

	/* Only support XCR_XFEATURE_ENABLED_MASK(xcr0) now  */
	if (index != XCR_XFEATURE_ENABLED_MASK)
		return 1;
	if (!(xcr0 & XFEATURE_MASK_FP))
		return 1;
	if ((xcr0 & XFEATURE_MASK_YMM) && !(xcr0 & XFEATURE_MASK_SSE))
		return 1;

	/*
	 * Do not allow the guest to set bits that we do not support
	 * saving.  However, xcr0 bit 0 is always set, even if the
	 * emulated CPU does not support XSAVE (see kvm_vcpu_reset()).
	 */
	valid_bits = vcpu->arch.guest_supported_xcr0 | XFEATURE_MASK_FP;
	if (xcr0 & ~valid_bits)
		return 1;

	if ((!(xcr0 & XFEATURE_MASK_BNDREGS)) !=
	    (!(xcr0 & XFEATURE_MASK_BNDCSR)))
		return 1;

	if (xcr0 & XFEATURE_MASK_AVX512) {
		if (!(xcr0 & XFEATURE_MASK_YMM))
			return 1;
		if ((xcr0 & XFEATURE_MASK_AVX512) != XFEATURE_MASK_AVX512)
			return 1;
	}

	if ((xcr0 & XFEATURE_MASK_XTILE) &&
	    ((xcr0 & XFEATURE_MASK_XTILE) != XFEATURE_MASK_XTILE))
		return 1;

	vcpu->arch.xcr0 = xcr0;

	if ((xcr0 ^ old_xcr0) & XFEATURE_MASK_EXTEND)
		kvm_update_cpuid_runtime(vcpu);
	return 0;
}

int kvm_emulate_xsetbv(struct kvm_vcpu *vcpu)
{
	/* Note, #UD due to CR4.OSXSAVE=0 has priority over the intercept. */
	if (kvm_x86_call(get_cpl)(vcpu) != 0 ||
	    __kvm_set_xcr(vcpu, kvm_rcx_read(vcpu), kvm_read_edx_eax(vcpu))) {
		kvm_inject_gp(vcpu, 0);
		return 1;
	}

	return kvm_skip_emulated_instruction(vcpu);
}
EXPORT_SYMBOL_GPL(kvm_emulate_xsetbv);

bool __kvm_is_valid_cr4(struct kvm_vcpu *vcpu, unsigned long cr4)
{
	if (cr4 & cr4_reserved_bits)
		return false;

	if (cr4 & vcpu->arch.cr4_guest_rsvd_bits)
		return false;

	return true;
}
EXPORT_SYMBOL_GPL(__kvm_is_valid_cr4);

static bool kvm_is_valid_cr4(struct kvm_vcpu *vcpu, unsigned long cr4)
{
	return __kvm_is_valid_cr4(vcpu, cr4) &&
	       kvm_x86_call(is_valid_cr4)(vcpu, cr4);
}

void kvm_post_set_cr4(struct kvm_vcpu *vcpu, unsigned long old_cr4, unsigned long cr4)
{
	if ((cr4 ^ old_cr4) & KVM_MMU_CR4_ROLE_BITS)
		kvm_mmu_reset_context(vcpu);

	/*
	 * If CR4.PCIDE is changed 0 -> 1, there is no need to flush the TLB
	 * according to the SDM; however, stale prev_roots could be reused
	 * incorrectly in the future after a MOV to CR3 with NOFLUSH=1, so we
	 * free them all.  This is *not* a superset of KVM_REQ_TLB_FLUSH_GUEST
	 * or KVM_REQ_TLB_FLUSH_CURRENT, because the hardware TLB is not flushed,
	 * so fall through.
	 */
	if (!tdp_enabled &&
	    (cr4 & X86_CR4_PCIDE) && !(old_cr4 & X86_CR4_PCIDE))
		kvm_mmu_unload(vcpu);

	/*
	 * The TLB has to be flushed for all PCIDs if any of the following
	 * (architecturally required) changes happen:
	 * - CR4.PCIDE is changed from 1 to 0
	 * - CR4.PGE is toggled
	 *
	 * This is a superset of KVM_REQ_TLB_FLUSH_CURRENT.
	 */
	if (((cr4 ^ old_cr4) & X86_CR4_PGE) ||
	    (!(cr4 & X86_CR4_PCIDE) && (old_cr4 & X86_CR4_PCIDE)))
		kvm_make_request(KVM_REQ_TLB_FLUSH_GUEST, vcpu);

	/*
	 * The TLB has to be flushed for the current PCID if any of the
	 * following (architecturally required) changes happen:
	 * - CR4.SMEP is changed from 0 to 1
	 * - CR4.PAE is toggled
	 */
	else if (((cr4 ^ old_cr4) & X86_CR4_PAE) ||
		 ((cr4 & X86_CR4_SMEP) && !(old_cr4 & X86_CR4_SMEP)))
		kvm_make_request(KVM_REQ_TLB_FLUSH_CURRENT, vcpu);

}
EXPORT_SYMBOL_GPL(kvm_post_set_cr4);

int kvm_set_cr4(struct kvm_vcpu *vcpu, unsigned long cr4)
{
	unsigned long old_cr4 = kvm_read_cr4(vcpu);

	if (!kvm_is_valid_cr4(vcpu, cr4))
		return 1;

	if (is_long_mode(vcpu)) {
		if (!(cr4 & X86_CR4_PAE))
			return 1;
		if ((cr4 ^ old_cr4) & X86_CR4_LA57)
			return 1;
	} else if (is_paging(vcpu) && (cr4 & X86_CR4_PAE)
		   && ((cr4 ^ old_cr4) & X86_CR4_PDPTR_BITS)
		   && !load_pdptrs(vcpu, kvm_read_cr3(vcpu)))
		return 1;

	if ((cr4 & X86_CR4_PCIDE) && !(old_cr4 & X86_CR4_PCIDE)) {
		/* PCID can not be enabled when cr3[11:0]!=000H or EFER.LMA=0 */
		if ((kvm_read_cr3(vcpu) & X86_CR3_PCID_MASK) || !is_long_mode(vcpu))
			return 1;
	}

	kvm_x86_call(set_cr4)(vcpu, cr4);

	kvm_post_set_cr4(vcpu, old_cr4, cr4);

	return 0;
}
EXPORT_SYMBOL_GPL(kvm_set_cr4);

static void kvm_invalidate_pcid(struct kvm_vcpu *vcpu, unsigned long pcid)
{
	struct kvm_mmu *mmu = vcpu->arch.mmu;
	unsigned long roots_to_free = 0;
	int i;

	/*
	 * MOV CR3 and INVPCID are usually not intercepted when using TDP, but
	 * this is reachable when running EPT=1 and unrestricted_guest=0,  and
	 * also via the emulator.  KVM's TDP page tables are not in the scope of
	 * the invalidation, but the guest's TLB entries need to be flushed as
	 * the CPU may have cached entries in its TLB for the target PCID.
	 */
	if (unlikely(tdp_enabled)) {
		kvm_make_request(KVM_REQ_TLB_FLUSH_GUEST, vcpu);
		return;
	}

	/*
	 * If neither the current CR3 nor any of the prev_roots use the given
	 * PCID, then nothing needs to be done here because a resync will
	 * happen anyway before switching to any other CR3.
	 */
	if (kvm_get_active_pcid(vcpu) == pcid) {
		kvm_make_request(KVM_REQ_MMU_SYNC, vcpu);
		kvm_make_request(KVM_REQ_TLB_FLUSH_CURRENT, vcpu);
	}

	/*
	 * If PCID is disabled, there is no need to free prev_roots even if the
	 * PCIDs for them are also 0, because MOV to CR3 always flushes the TLB
	 * with PCIDE=0.
	 */
	if (!kvm_is_cr4_bit_set(vcpu, X86_CR4_PCIDE))
		return;

	for (i = 0; i < KVM_MMU_NUM_PREV_ROOTS; i++)
		if (kvm_get_pcid(vcpu, mmu->prev_roots[i].pgd) == pcid)
			roots_to_free |= KVM_MMU_ROOT_PREVIOUS(i);

	kvm_mmu_free_roots(vcpu->kvm, mmu, roots_to_free);
}

int kvm_set_cr3(struct kvm_vcpu *vcpu, unsigned long cr3)
{
	bool skip_tlb_flush = false;
	unsigned long pcid = 0;
#ifdef CONFIG_X86_64
	if (kvm_is_cr4_bit_set(vcpu, X86_CR4_PCIDE)) {
		skip_tlb_flush = cr3 & X86_CR3_PCID_NOFLUSH;
		cr3 &= ~X86_CR3_PCID_NOFLUSH;
		pcid = cr3 & X86_CR3_PCID_MASK;
	}
#endif

	/* PDPTRs are always reloaded for PAE paging. */
	if (cr3 == kvm_read_cr3(vcpu) && !is_pae_paging(vcpu))
		goto handle_tlb_flush;

	/*
	 * Do not condition the GPA check on long mode, this helper is used to
	 * stuff CR3, e.g. for RSM emulation, and there is no guarantee that
	 * the current vCPU mode is accurate.
	 */
	if (!kvm_vcpu_is_legal_cr3(vcpu, cr3))
		return 1;

	if (is_pae_paging(vcpu) && !load_pdptrs(vcpu, cr3))
		return 1;

	if (cr3 != kvm_read_cr3(vcpu))
		kvm_mmu_new_pgd(vcpu, cr3);

	vcpu->arch.cr3 = cr3;
	kvm_register_mark_dirty(vcpu, VCPU_EXREG_CR3);
	/* Do not call post_set_cr3, we do not get here for confidential guests.  */

handle_tlb_flush:
	/*
	 * A load of CR3 that flushes the TLB flushes only the current PCID,
	 * even if PCID is disabled, in which case PCID=0 is flushed.  It's a
	 * moot point in the end because _disabling_ PCID will flush all PCIDs,
	 * and it's impossible to use a non-zero PCID when PCID is disabled,
	 * i.e. only PCID=0 can be relevant.
	 */
	if (!skip_tlb_flush)
		kvm_invalidate_pcid(vcpu, pcid);

	return 0;
}
EXPORT_SYMBOL_GPL(kvm_set_cr3);

int kvm_set_cr8(struct kvm_vcpu *vcpu, unsigned long cr8)
{
	if (cr8 & CR8_RESERVED_BITS)
		return 1;
	if (lapic_in_kernel(vcpu))
		kvm_lapic_set_tpr(vcpu, cr8);
	else
		vcpu->arch.cr8 = cr8;
	return 0;
}
EXPORT_SYMBOL_GPL(kvm_set_cr8);

unsigned long kvm_get_cr8(struct kvm_vcpu *vcpu)
{
	if (lapic_in_kernel(vcpu))
		return kvm_lapic_get_cr8(vcpu);
	else
		return vcpu->arch.cr8;
}
EXPORT_SYMBOL_GPL(kvm_get_cr8);

static void kvm_update_dr0123(struct kvm_vcpu *vcpu)
{
	int i;

	if (!(vcpu->guest_debug & KVM_GUESTDBG_USE_HW_BP)) {
		for (i = 0; i < KVM_NR_DB_REGS; i++)
			vcpu->arch.eff_db[i] = vcpu->arch.db[i];
	}
}

void kvm_update_dr7(struct kvm_vcpu *vcpu)
{
	unsigned long dr7;

	if (vcpu->guest_debug & KVM_GUESTDBG_USE_HW_BP)
		dr7 = vcpu->arch.guest_debug_dr7;
	else
		dr7 = vcpu->arch.dr7;
	kvm_x86_call(set_dr7)(vcpu, dr7);
	vcpu->arch.switch_db_regs &= ~KVM_DEBUGREG_BP_ENABLED;
	if (dr7 & DR7_BP_EN_MASK)
		vcpu->arch.switch_db_regs |= KVM_DEBUGREG_BP_ENABLED;
}
EXPORT_SYMBOL_GPL(kvm_update_dr7);

static u64 kvm_dr6_fixed(struct kvm_vcpu *vcpu)
{
	u64 fixed = DR6_FIXED_1;

	if (!guest_cpuid_has(vcpu, X86_FEATURE_RTM))
		fixed |= DR6_RTM;

	if (!guest_cpuid_has(vcpu, X86_FEATURE_BUS_LOCK_DETECT))
		fixed |= DR6_BUS_LOCK;
	return fixed;
}

int kvm_set_dr(struct kvm_vcpu *vcpu, int dr, unsigned long val)
{
	size_t size = ARRAY_SIZE(vcpu->arch.db);

	switch (dr) {
	case 0 ... 3:
		vcpu->arch.db[array_index_nospec(dr, size)] = val;
		if (!(vcpu->guest_debug & KVM_GUESTDBG_USE_HW_BP))
			vcpu->arch.eff_db[dr] = val;
		break;
	case 4:
	case 6:
		if (!kvm_dr6_valid(val))
			return 1; /* #GP */
		vcpu->arch.dr6 = (val & DR6_VOLATILE) | kvm_dr6_fixed(vcpu);
		break;
	case 5:
	default: /* 7 */
		if (!kvm_dr7_valid(val))
			return 1; /* #GP */
		vcpu->arch.dr7 = (val & DR7_VOLATILE) | DR7_FIXED_1;
		kvm_update_dr7(vcpu);
		break;
	}

	return 0;
}
EXPORT_SYMBOL_GPL(kvm_set_dr);

unsigned long kvm_get_dr(struct kvm_vcpu *vcpu, int dr)
{
	size_t size = ARRAY_SIZE(vcpu->arch.db);

	switch (dr) {
	case 0 ... 3:
		return vcpu->arch.db[array_index_nospec(dr, size)];
	case 4:
	case 6:
		return vcpu->arch.dr6;
	case 5:
	default: /* 7 */
		return vcpu->arch.dr7;
	}
}
EXPORT_SYMBOL_GPL(kvm_get_dr);

int kvm_emulate_rdpmc(struct kvm_vcpu *vcpu)
{
	u32 ecx = kvm_rcx_read(vcpu);
	u64 data;

	if (kvm_pmu_rdpmc(vcpu, ecx, &data)) {
		kvm_inject_gp(vcpu, 0);
		return 1;
	}

	kvm_rax_write(vcpu, (u32)data);
	kvm_rdx_write(vcpu, data >> 32);
	return kvm_skip_emulated_instruction(vcpu);
}
EXPORT_SYMBOL_GPL(kvm_emulate_rdpmc);

/*
 * The three MSR lists(msrs_to_save, emulated_msrs, msr_based_features) track
 * the set of MSRs that KVM exposes to userspace through KVM_GET_MSRS,
 * KVM_SET_MSRS, and KVM_GET_MSR_INDEX_LIST.  msrs_to_save holds MSRs that
 * require host support, i.e. should be probed via RDMSR.  emulated_msrs holds
 * MSRs that KVM emulates without strictly requiring host support.
 * msr_based_features holds MSRs that enumerate features, i.e. are effectively
 * CPUID leafs.  Note, msr_based_features isn't mutually exclusive with
 * msrs_to_save and emulated_msrs.
 */

static const u32 msrs_to_save_base[] = {
	MSR_IA32_SYSENTER_CS, MSR_IA32_SYSENTER_ESP, MSR_IA32_SYSENTER_EIP,
	MSR_STAR,
#ifdef CONFIG_X86_64
	MSR_CSTAR, MSR_KERNEL_GS_BASE, MSR_SYSCALL_MASK, MSR_LSTAR,
#endif
	MSR_IA32_TSC, MSR_IA32_CR_PAT, MSR_VM_HSAVE_PA,
	MSR_IA32_FEAT_CTL, MSR_IA32_BNDCFGS, MSR_TSC_AUX,
	MSR_IA32_SPEC_CTRL, MSR_IA32_TSX_CTRL,
	MSR_IA32_RTIT_CTL, MSR_IA32_RTIT_STATUS, MSR_IA32_RTIT_CR3_MATCH,
	MSR_IA32_RTIT_OUTPUT_BASE, MSR_IA32_RTIT_OUTPUT_MASK,
	MSR_IA32_RTIT_ADDR0_A, MSR_IA32_RTIT_ADDR0_B,
	MSR_IA32_RTIT_ADDR1_A, MSR_IA32_RTIT_ADDR1_B,
	MSR_IA32_RTIT_ADDR2_A, MSR_IA32_RTIT_ADDR2_B,
	MSR_IA32_RTIT_ADDR3_A, MSR_IA32_RTIT_ADDR3_B,
	MSR_IA32_UMWAIT_CONTROL,

	MSR_IA32_XFD, MSR_IA32_XFD_ERR,
};

static const u32 msrs_to_save_pmu[] = {
	MSR_ARCH_PERFMON_FIXED_CTR0, MSR_ARCH_PERFMON_FIXED_CTR1,
	MSR_ARCH_PERFMON_FIXED_CTR0 + 2,
	MSR_CORE_PERF_FIXED_CTR_CTRL, MSR_CORE_PERF_GLOBAL_STATUS,
	MSR_CORE_PERF_GLOBAL_CTRL,
	MSR_IA32_PEBS_ENABLE, MSR_IA32_DS_AREA, MSR_PEBS_DATA_CFG,

	/* This part of MSRs should match KVM_INTEL_PMC_MAX_GENERIC. */
	MSR_ARCH_PERFMON_PERFCTR0, MSR_ARCH_PERFMON_PERFCTR1,
	MSR_ARCH_PERFMON_PERFCTR0 + 2, MSR_ARCH_PERFMON_PERFCTR0 + 3,
	MSR_ARCH_PERFMON_PERFCTR0 + 4, MSR_ARCH_PERFMON_PERFCTR0 + 5,
	MSR_ARCH_PERFMON_PERFCTR0 + 6, MSR_ARCH_PERFMON_PERFCTR0 + 7,
	MSR_ARCH_PERFMON_EVENTSEL0, MSR_ARCH_PERFMON_EVENTSEL1,
	MSR_ARCH_PERFMON_EVENTSEL0 + 2, MSR_ARCH_PERFMON_EVENTSEL0 + 3,
	MSR_ARCH_PERFMON_EVENTSEL0 + 4, MSR_ARCH_PERFMON_EVENTSEL0 + 5,
	MSR_ARCH_PERFMON_EVENTSEL0 + 6, MSR_ARCH_PERFMON_EVENTSEL0 + 7,

	MSR_K7_EVNTSEL0, MSR_K7_EVNTSEL1, MSR_K7_EVNTSEL2, MSR_K7_EVNTSEL3,
	MSR_K7_PERFCTR0, MSR_K7_PERFCTR1, MSR_K7_PERFCTR2, MSR_K7_PERFCTR3,

	/* This part of MSRs should match KVM_AMD_PMC_MAX_GENERIC. */
	MSR_F15H_PERF_CTL0, MSR_F15H_PERF_CTL1, MSR_F15H_PERF_CTL2,
	MSR_F15H_PERF_CTL3, MSR_F15H_PERF_CTL4, MSR_F15H_PERF_CTL5,
	MSR_F15H_PERF_CTR0, MSR_F15H_PERF_CTR1, MSR_F15H_PERF_CTR2,
	MSR_F15H_PERF_CTR3, MSR_F15H_PERF_CTR4, MSR_F15H_PERF_CTR5,

	MSR_AMD64_PERF_CNTR_GLOBAL_CTL,
	MSR_AMD64_PERF_CNTR_GLOBAL_STATUS,
	MSR_AMD64_PERF_CNTR_GLOBAL_STATUS_CLR,
};

static u32 msrs_to_save[ARRAY_SIZE(msrs_to_save_base) +
			ARRAY_SIZE(msrs_to_save_pmu)];
static unsigned num_msrs_to_save;

static const u32 emulated_msrs_all[] = {
	MSR_KVM_SYSTEM_TIME, MSR_KVM_WALL_CLOCK,
	MSR_KVM_SYSTEM_TIME_NEW, MSR_KVM_WALL_CLOCK_NEW,

#ifdef CONFIG_KVM_HYPERV
	HV_X64_MSR_GUEST_OS_ID, HV_X64_MSR_HYPERCALL,
	HV_X64_MSR_TIME_REF_COUNT, HV_X64_MSR_REFERENCE_TSC,
	HV_X64_MSR_TSC_FREQUENCY, HV_X64_MSR_APIC_FREQUENCY,
	HV_X64_MSR_CRASH_P0, HV_X64_MSR_CRASH_P1, HV_X64_MSR_CRASH_P2,
	HV_X64_MSR_CRASH_P3, HV_X64_MSR_CRASH_P4, HV_X64_MSR_CRASH_CTL,
	HV_X64_MSR_RESET,
	HV_X64_MSR_VP_INDEX,
	HV_X64_MSR_VP_RUNTIME,
	HV_X64_MSR_SCONTROL,
	HV_X64_MSR_STIMER0_CONFIG,
	HV_X64_MSR_VP_ASSIST_PAGE,
	HV_X64_MSR_REENLIGHTENMENT_CONTROL, HV_X64_MSR_TSC_EMULATION_CONTROL,
	HV_X64_MSR_TSC_EMULATION_STATUS, HV_X64_MSR_TSC_INVARIANT_CONTROL,
	HV_X64_MSR_SYNDBG_OPTIONS,
	HV_X64_MSR_SYNDBG_CONTROL, HV_X64_MSR_SYNDBG_STATUS,
	HV_X64_MSR_SYNDBG_SEND_BUFFER, HV_X64_MSR_SYNDBG_RECV_BUFFER,
	HV_X64_MSR_SYNDBG_PENDING_BUFFER,
#endif

	MSR_KVM_ASYNC_PF_EN, MSR_KVM_STEAL_TIME,
	MSR_KVM_PV_EOI_EN, MSR_KVM_ASYNC_PF_INT, MSR_KVM_ASYNC_PF_ACK,

	MSR_IA32_TSC_ADJUST,
	MSR_IA32_TSC_DEADLINE,
	MSR_IA32_ARCH_CAPABILITIES,
	MSR_IA32_PERF_CAPABILITIES,
	MSR_IA32_MISC_ENABLE,
	MSR_IA32_MCG_STATUS,
	MSR_IA32_MCG_CTL,
	MSR_IA32_MCG_EXT_CTL,
	MSR_IA32_SMBASE,
	MSR_SMI_COUNT,
	MSR_PLATFORM_INFO,
	MSR_MISC_FEATURES_ENABLES,
	MSR_AMD64_VIRT_SPEC_CTRL,
	MSR_AMD64_TSC_RATIO,
	MSR_IA32_POWER_CTL,
	MSR_IA32_UCODE_REV,

	/*
	 * KVM always supports the "true" VMX control MSRs, even if the host
	 * does not.  The VMX MSRs as a whole are considered "emulated" as KVM
	 * doesn't strictly require them to exist in the host (ignoring that
	 * KVM would refuse to load in the first place if the core set of MSRs
	 * aren't supported).
	 */
	MSR_IA32_VMX_BASIC,
	MSR_IA32_VMX_TRUE_PINBASED_CTLS,
	MSR_IA32_VMX_TRUE_PROCBASED_CTLS,
	MSR_IA32_VMX_TRUE_EXIT_CTLS,
	MSR_IA32_VMX_TRUE_ENTRY_CTLS,
	MSR_IA32_VMX_MISC,
	MSR_IA32_VMX_CR0_FIXED0,
	MSR_IA32_VMX_CR4_FIXED0,
	MSR_IA32_VMX_VMCS_ENUM,
	MSR_IA32_VMX_PROCBASED_CTLS2,
	MSR_IA32_VMX_EPT_VPID_CAP,
	MSR_IA32_VMX_VMFUNC,

	MSR_K7_HWCR,
	MSR_KVM_POLL_CONTROL,
};

static u32 emulated_msrs[ARRAY_SIZE(emulated_msrs_all)];
static unsigned num_emulated_msrs;

/*
 * List of MSRs that control the existence of MSR-based features, i.e. MSRs
 * that are effectively CPUID leafs.  VMX MSRs are also included in the set of
 * feature MSRs, but are handled separately to allow expedited lookups.
 */
static const u32 msr_based_features_all_except_vmx[] = {
	MSR_AMD64_DE_CFG,
	MSR_IA32_UCODE_REV,
	MSR_IA32_ARCH_CAPABILITIES,
	MSR_IA32_PERF_CAPABILITIES,
};

static u32 msr_based_features[ARRAY_SIZE(msr_based_features_all_except_vmx) +
			      (KVM_LAST_EMULATED_VMX_MSR - KVM_FIRST_EMULATED_VMX_MSR + 1)];
static unsigned int num_msr_based_features;

/*
 * All feature MSRs except uCode revID, which tracks the currently loaded uCode
 * patch, are immutable once the vCPU model is defined.
 */
static bool kvm_is_immutable_feature_msr(u32 msr)
{
	int i;

	if (msr >= KVM_FIRST_EMULATED_VMX_MSR && msr <= KVM_LAST_EMULATED_VMX_MSR)
		return true;

	for (i = 0; i < ARRAY_SIZE(msr_based_features_all_except_vmx); i++) {
		if (msr == msr_based_features_all_except_vmx[i])
			return msr != MSR_IA32_UCODE_REV;
	}

	return false;
}

/*
 * Some IA32_ARCH_CAPABILITIES bits have dependencies on MSRs that KVM
 * does not yet virtualize. These include:
 *   10 - MISC_PACKAGE_CTRLS
 *   11 - ENERGY_FILTERING_CTL
 *   12 - DOITM
 *   18 - FB_CLEAR_CTRL
 *   21 - XAPIC_DISABLE_STATUS
 *   23 - OVERCLOCKING_STATUS
 */

#define KVM_SUPPORTED_ARCH_CAP \
	(ARCH_CAP_RDCL_NO | ARCH_CAP_IBRS_ALL | ARCH_CAP_RSBA | \
	 ARCH_CAP_SKIP_VMENTRY_L1DFLUSH | ARCH_CAP_SSB_NO | ARCH_CAP_MDS_NO | \
	 ARCH_CAP_PSCHANGE_MC_NO | ARCH_CAP_TSX_CTRL_MSR | ARCH_CAP_TAA_NO | \
	 ARCH_CAP_SBDR_SSDP_NO | ARCH_CAP_FBSDP_NO | ARCH_CAP_PSDP_NO | \
	 ARCH_CAP_FB_CLEAR | ARCH_CAP_RRSBA | ARCH_CAP_PBRSB_NO | ARCH_CAP_GDS_NO | \
	 ARCH_CAP_RFDS_NO | ARCH_CAP_RFDS_CLEAR | ARCH_CAP_BHI_NO)

static u64 kvm_get_arch_capabilities(void)
{
	u64 data = kvm_host.arch_capabilities & KVM_SUPPORTED_ARCH_CAP;

	/*
	 * If nx_huge_pages is enabled, KVM's shadow paging will ensure that
	 * the nested hypervisor runs with NX huge pages.  If it is not,
	 * L1 is anyway vulnerable to ITLB_MULTIHIT exploits from other
	 * L1 guests, so it need not worry about its own (L2) guests.
	 */
	data |= ARCH_CAP_PSCHANGE_MC_NO;

	/*
	 * If we're doing cache flushes (either "always" or "cond")
	 * we will do one whenever the guest does a vmlaunch/vmresume.
	 * If an outer hypervisor is doing the cache flush for us
	 * (ARCH_CAP_SKIP_VMENTRY_L1DFLUSH), we can safely pass that
	 * capability to the guest too, and if EPT is disabled we're not
	 * vulnerable.  Overall, only VMENTER_L1D_FLUSH_NEVER will
	 * require a nested hypervisor to do a flush of its own.
	 */
	if (l1tf_vmx_mitigation != VMENTER_L1D_FLUSH_NEVER)
		data |= ARCH_CAP_SKIP_VMENTRY_L1DFLUSH;

	if (!boot_cpu_has_bug(X86_BUG_CPU_MELTDOWN))
		data |= ARCH_CAP_RDCL_NO;
	if (!boot_cpu_has_bug(X86_BUG_SPEC_STORE_BYPASS))
		data |= ARCH_CAP_SSB_NO;
	if (!boot_cpu_has_bug(X86_BUG_MDS))
		data |= ARCH_CAP_MDS_NO;
	if (!boot_cpu_has_bug(X86_BUG_RFDS))
		data |= ARCH_CAP_RFDS_NO;

	if (!boot_cpu_has(X86_FEATURE_RTM)) {
		/*
		 * If RTM=0 because the kernel has disabled TSX, the host might
		 * have TAA_NO or TSX_CTRL.  Clear TAA_NO (the guest sees RTM=0
		 * and therefore knows that there cannot be TAA) but keep
		 * TSX_CTRL: some buggy userspaces leave it set on tsx=on hosts,
		 * and we want to allow migrating those guests to tsx=off hosts.
		 */
		data &= ~ARCH_CAP_TAA_NO;
	} else if (!boot_cpu_has_bug(X86_BUG_TAA)) {
		data |= ARCH_CAP_TAA_NO;
	} else {
		/*
		 * Nothing to do here; we emulate TSX_CTRL if present on the
		 * host so the guest can choose between disabling TSX or
		 * using VERW to clear CPU buffers.
		 */
	}

	if (!boot_cpu_has_bug(X86_BUG_GDS) || gds_ucode_mitigated())
		data |= ARCH_CAP_GDS_NO;

	return data;
}

static int kvm_get_msr_feature(struct kvm_msr_entry *msr)
{
	switch (msr->index) {
	case MSR_IA32_ARCH_CAPABILITIES:
		msr->data = kvm_get_arch_capabilities();
		break;
	case MSR_IA32_PERF_CAPABILITIES:
		msr->data = kvm_caps.supported_perf_cap;
		break;
	case MSR_IA32_UCODE_REV:
		rdmsrl_safe(msr->index, &msr->data);
		break;
	default:
		return kvm_x86_call(get_msr_feature)(msr);
	}
	return 0;
}

static int do_get_msr_feature(struct kvm_vcpu *vcpu, unsigned index, u64 *data)
{
	struct kvm_msr_entry msr;
	int r;

	/* Unconditionally clear the output for simplicity */
	msr.data = 0;
	msr.index = index;
	r = kvm_get_msr_feature(&msr);

	if (r == KVM_MSR_RET_INVALID && kvm_msr_ignored_check(index, 0, false))
		r = 0;

	*data = msr.data;

	return r;
}

static bool __kvm_valid_efer(struct kvm_vcpu *vcpu, u64 efer)
{
	if (efer & EFER_AUTOIBRS && !guest_cpuid_has(vcpu, X86_FEATURE_AUTOIBRS))
		return false;

	if (efer & EFER_FFXSR && !guest_cpuid_has(vcpu, X86_FEATURE_FXSR_OPT))
		return false;

	if (efer & EFER_SVME && !guest_cpuid_has(vcpu, X86_FEATURE_SVM))
		return false;

	if (efer & (EFER_LME | EFER_LMA) &&
	    !guest_cpuid_has(vcpu, X86_FEATURE_LM))
		return false;

	if (efer & EFER_NX && !guest_cpuid_has(vcpu, X86_FEATURE_NX))
		return false;

	return true;

}
bool kvm_valid_efer(struct kvm_vcpu *vcpu, u64 efer)
{
	if (efer & efer_reserved_bits)
		return false;

	return __kvm_valid_efer(vcpu, efer);
}
EXPORT_SYMBOL_GPL(kvm_valid_efer);

static int set_efer(struct kvm_vcpu *vcpu, struct msr_data *msr_info)
{
	u64 old_efer = vcpu->arch.efer;
	u64 efer = msr_info->data;
	int r;

	if (efer & efer_reserved_bits)
		return 1;

	if (!msr_info->host_initiated) {
		if (!__kvm_valid_efer(vcpu, efer))
			return 1;

		if (is_paging(vcpu) &&
		    (vcpu->arch.efer & EFER_LME) != (efer & EFER_LME))
			return 1;
	}

	efer &= ~EFER_LMA;
	efer |= vcpu->arch.efer & EFER_LMA;

	r = kvm_x86_call(set_efer)(vcpu, efer);
	if (r) {
		WARN_ON(r > 0);
		return r;
	}

	if ((efer ^ old_efer) & KVM_MMU_EFER_ROLE_BITS)
		kvm_mmu_reset_context(vcpu);

	if (!static_cpu_has(X86_FEATURE_XSAVES) &&
	    (efer & EFER_SVME))
		kvm_hv_xsaves_xsavec_maybe_warn(vcpu);

	return 0;
}

void kvm_enable_efer_bits(u64 mask)
{
       efer_reserved_bits &= ~mask;
}
EXPORT_SYMBOL_GPL(kvm_enable_efer_bits);

bool kvm_msr_allowed(struct kvm_vcpu *vcpu, u32 index, u32 type)
{
	struct kvm_x86_msr_filter *msr_filter;
	struct msr_bitmap_range *ranges;
	struct kvm *kvm = vcpu->kvm;
	bool allowed;
	int idx;
	u32 i;

	/* x2APIC MSRs do not support filtering. */
	if (index >= 0x800 && index <= 0x8ff)
		return true;

	idx = srcu_read_lock(&kvm->srcu);

	msr_filter = srcu_dereference(kvm->arch.msr_filter, &kvm->srcu);
	if (!msr_filter) {
		allowed = true;
		goto out;
	}

	allowed = msr_filter->default_allow;
	ranges = msr_filter->ranges;

	for (i = 0; i < msr_filter->count; i++) {
		u32 start = ranges[i].base;
		u32 end = start + ranges[i].nmsrs;
		u32 flags = ranges[i].flags;
		unsigned long *bitmap = ranges[i].bitmap;

		if ((index >= start) && (index < end) && (flags & type)) {
			allowed = test_bit(index - start, bitmap);
			break;
		}
	}

out:
	srcu_read_unlock(&kvm->srcu, idx);

	return allowed;
}
EXPORT_SYMBOL_GPL(kvm_msr_allowed);

/*
 * Write @data into the MSR specified by @index.  Select MSR specific fault
 * checks are bypassed if @host_initiated is %true.
 * Returns 0 on success, non-0 otherwise.
 * Assumes vcpu_load() was already called.
 */
static int __kvm_set_msr(struct kvm_vcpu *vcpu, u32 index, u64 data,
			 bool host_initiated)
{
	struct msr_data msr;

	switch (index) {
	case MSR_FS_BASE:
	case MSR_GS_BASE:
	case MSR_KERNEL_GS_BASE:
	case MSR_CSTAR:
	case MSR_LSTAR:
		if (is_noncanonical_address(data, vcpu))
			return 1;
		break;
	case MSR_IA32_SYSENTER_EIP:
	case MSR_IA32_SYSENTER_ESP:
		/*
		 * IA32_SYSENTER_ESP and IA32_SYSENTER_EIP cause #GP if
		 * non-canonical address is written on Intel but not on
		 * AMD (which ignores the top 32-bits, because it does
		 * not implement 64-bit SYSENTER).
		 *
		 * 64-bit code should hence be able to write a non-canonical
		 * value on AMD.  Making the address canonical ensures that
		 * vmentry does not fail on Intel after writing a non-canonical
		 * value, and that something deterministic happens if the guest
		 * invokes 64-bit SYSENTER.
		 */
		data = __canonical_address(data, vcpu_virt_addr_bits(vcpu));
		break;
	case MSR_TSC_AUX:
		if (!kvm_is_supported_user_return_msr(MSR_TSC_AUX))
			return 1;

		if (!host_initiated &&
		    !guest_cpuid_has(vcpu, X86_FEATURE_RDTSCP) &&
		    !guest_cpuid_has(vcpu, X86_FEATURE_RDPID))
			return 1;

		/*
		 * Per Intel's SDM, bits 63:32 are reserved, but AMD's APM has
		 * incomplete and conflicting architectural behavior.  Current
		 * AMD CPUs completely ignore bits 63:32, i.e. they aren't
		 * reserved and always read as zeros.  Enforce Intel's reserved
		 * bits check if the guest CPU is Intel compatible, otherwise
		 * clear the bits.  This ensures cross-vendor migration will
		 * provide consistent behavior for the guest.
		 */
		if (guest_cpuid_is_intel_compatible(vcpu) && (data >> 32) != 0)
			return 1;

		data = (u32)data;
		break;
	}

	msr.data = data;
	msr.index = index;
	msr.host_initiated = host_initiated;

	return kvm_x86_call(set_msr)(vcpu, &msr);
}

static int kvm_set_msr_ignored_check(struct kvm_vcpu *vcpu,
				     u32 index, u64 data, bool host_initiated)
{
	int ret = __kvm_set_msr(vcpu, index, data, host_initiated);

	if (ret == KVM_MSR_RET_INVALID)
		if (kvm_msr_ignored_check(index, data, true))
			ret = 0;

	return ret;
}

/*
 * Read the MSR specified by @index into @data.  Select MSR specific fault
 * checks are bypassed if @host_initiated is %true.
 * Returns 0 on success, non-0 otherwise.
 * Assumes vcpu_load() was already called.
 */
int __kvm_get_msr(struct kvm_vcpu *vcpu, u32 index, u64 *data,
		  bool host_initiated)
{
	struct msr_data msr;
	int ret;

	switch (index) {
	case MSR_TSC_AUX:
		if (!kvm_is_supported_user_return_msr(MSR_TSC_AUX))
			return 1;

		if (!host_initiated &&
		    !guest_cpuid_has(vcpu, X86_FEATURE_RDTSCP) &&
		    !guest_cpuid_has(vcpu, X86_FEATURE_RDPID))
			return 1;
		break;
	}

	msr.index = index;
	msr.host_initiated = host_initiated;

	ret = kvm_x86_call(get_msr)(vcpu, &msr);
	if (!ret)
		*data = msr.data;
	return ret;
}

static int kvm_get_msr_ignored_check(struct kvm_vcpu *vcpu,
				     u32 index, u64 *data, bool host_initiated)
{
	int ret = __kvm_get_msr(vcpu, index, data, host_initiated);

	if (ret == KVM_MSR_RET_INVALID) {
		/* Unconditionally clear *data for simplicity */
		*data = 0;
		if (kvm_msr_ignored_check(index, 0, false))
			ret = 0;
	}

	return ret;
}

static int kvm_get_msr_with_filter(struct kvm_vcpu *vcpu, u32 index, u64 *data)
{
	if (!kvm_msr_allowed(vcpu, index, KVM_MSR_FILTER_READ))
		return KVM_MSR_RET_FILTERED;
	return kvm_get_msr_ignored_check(vcpu, index, data, false);
}

static int kvm_set_msr_with_filter(struct kvm_vcpu *vcpu, u32 index, u64 data)
{
	if (!kvm_msr_allowed(vcpu, index, KVM_MSR_FILTER_WRITE))
		return KVM_MSR_RET_FILTERED;
	return kvm_set_msr_ignored_check(vcpu, index, data, false);
}

int kvm_get_msr(struct kvm_vcpu *vcpu, u32 index, u64 *data)
{
	return kvm_get_msr_ignored_check(vcpu, index, data, false);
}
EXPORT_SYMBOL_GPL(kvm_get_msr);

int kvm_set_msr(struct kvm_vcpu *vcpu, u32 index, u64 data)
{
	return kvm_set_msr_ignored_check(vcpu, index, data, false);
}
EXPORT_SYMBOL_GPL(kvm_set_msr);

static void complete_userspace_rdmsr(struct kvm_vcpu *vcpu)
{
	if (!vcpu->run->msr.error) {
		kvm_rax_write(vcpu, (u32)vcpu->run->msr.data);
		kvm_rdx_write(vcpu, vcpu->run->msr.data >> 32);
	}
}

static int complete_emulated_msr_access(struct kvm_vcpu *vcpu)
{
	return complete_emulated_insn_gp(vcpu, vcpu->run->msr.error);
}

static int complete_emulated_rdmsr(struct kvm_vcpu *vcpu)
{
	complete_userspace_rdmsr(vcpu);
	return complete_emulated_msr_access(vcpu);
}

static int complete_fast_msr_access(struct kvm_vcpu *vcpu)
{
	return kvm_x86_call(complete_emulated_msr)(vcpu, vcpu->run->msr.error);
}

static int complete_fast_rdmsr(struct kvm_vcpu *vcpu)
{
	complete_userspace_rdmsr(vcpu);
	return complete_fast_msr_access(vcpu);
}

static u64 kvm_msr_reason(int r)
{
	switch (r) {
	case KVM_MSR_RET_INVALID:
		return KVM_MSR_EXIT_REASON_UNKNOWN;
	case KVM_MSR_RET_FILTERED:
		return KVM_MSR_EXIT_REASON_FILTER;
	default:
		return KVM_MSR_EXIT_REASON_INVAL;
	}
}

static int kvm_msr_user_space(struct kvm_vcpu *vcpu, u32 index,
			      u32 exit_reason, u64 data,
			      int (*completion)(struct kvm_vcpu *vcpu),
			      int r)
{
	u64 msr_reason = kvm_msr_reason(r);

	/* Check if the user wanted to know about this MSR fault */
	if (!(vcpu->kvm->arch.user_space_msr_mask & msr_reason))
		return 0;

	vcpu->run->exit_reason = exit_reason;
	vcpu->run->msr.error = 0;
	memset(vcpu->run->msr.pad, 0, sizeof(vcpu->run->msr.pad));
	vcpu->run->msr.reason = msr_reason;
	vcpu->run->msr.index = index;
	vcpu->run->msr.data = data;
	vcpu->arch.complete_userspace_io = completion;

	return 1;
}

int kvm_emulate_rdmsr(struct kvm_vcpu *vcpu)
{
	u32 ecx = kvm_rcx_read(vcpu);
	u64 data;
	int r;

	r = kvm_get_msr_with_filter(vcpu, ecx, &data);

	if (!r) {
		trace_kvm_msr_read(ecx, data);

		kvm_rax_write(vcpu, data & -1u);
		kvm_rdx_write(vcpu, (data >> 32) & -1u);
	} else {
		/* MSR read failed? See if we should ask user space */
		if (kvm_msr_user_space(vcpu, ecx, KVM_EXIT_X86_RDMSR, 0,
				       complete_fast_rdmsr, r))
			return 0;
		trace_kvm_msr_read_ex(ecx);
	}

	return kvm_x86_call(complete_emulated_msr)(vcpu, r);
}
EXPORT_SYMBOL_GPL(kvm_emulate_rdmsr);

int kvm_emulate_wrmsr(struct kvm_vcpu *vcpu)
{
	u32 ecx = kvm_rcx_read(vcpu);
	u64 data = kvm_read_edx_eax(vcpu);
	int r;

	r = kvm_set_msr_with_filter(vcpu, ecx, data);

	if (!r) {
		trace_kvm_msr_write(ecx, data);
	} else {
		/* MSR write failed? See if we should ask user space */
		if (kvm_msr_user_space(vcpu, ecx, KVM_EXIT_X86_WRMSR, data,
				       complete_fast_msr_access, r))
			return 0;
		/* Signal all other negative errors to userspace */
		if (r < 0)
			return r;
		trace_kvm_msr_write_ex(ecx, data);
	}

	return kvm_x86_call(complete_emulated_msr)(vcpu, r);
}
EXPORT_SYMBOL_GPL(kvm_emulate_wrmsr);

int kvm_emulate_as_nop(struct kvm_vcpu *vcpu)
{
	return kvm_skip_emulated_instruction(vcpu);
}

int kvm_emulate_invd(struct kvm_vcpu *vcpu)
{
	/* Treat an INVD instruction as a NOP and just skip it. */
	return kvm_emulate_as_nop(vcpu);
}
EXPORT_SYMBOL_GPL(kvm_emulate_invd);

int kvm_handle_invalid_op(struct kvm_vcpu *vcpu)
{
	kvm_queue_exception(vcpu, UD_VECTOR);
	return 1;
}
EXPORT_SYMBOL_GPL(kvm_handle_invalid_op);


static int kvm_emulate_monitor_mwait(struct kvm_vcpu *vcpu, const char *insn)
{
	if (!kvm_check_has_quirk(vcpu->kvm, KVM_X86_QUIRK_MWAIT_NEVER_UD_FAULTS) &&
	    !guest_cpuid_has(vcpu, X86_FEATURE_MWAIT))
		return kvm_handle_invalid_op(vcpu);

	pr_warn_once("%s instruction emulated as NOP!\n", insn);
	return kvm_emulate_as_nop(vcpu);
}
int kvm_emulate_mwait(struct kvm_vcpu *vcpu)
{
	return kvm_emulate_monitor_mwait(vcpu, "MWAIT");
}
EXPORT_SYMBOL_GPL(kvm_emulate_mwait);

int kvm_emulate_monitor(struct kvm_vcpu *vcpu)
{
	return kvm_emulate_monitor_mwait(vcpu, "MONITOR");
}
EXPORT_SYMBOL_GPL(kvm_emulate_monitor);

static inline bool kvm_vcpu_exit_request(struct kvm_vcpu *vcpu)
{
	xfer_to_guest_mode_prepare();
	return vcpu->mode == EXITING_GUEST_MODE || kvm_request_pending(vcpu) ||
		xfer_to_guest_mode_work_pending();
}

/*
 * The fast path for frequent and performance sensitive wrmsr emulation,
 * i.e. the sending of IPI, sending IPI early in the VM-Exit flow reduces
 * the latency of virtual IPI by avoiding the expensive bits of transitioning
 * from guest to host, e.g. reacquiring KVM's SRCU lock. In contrast to the
 * other cases which must be called after interrupts are enabled on the host.
 */
static int handle_fastpath_set_x2apic_icr_irqoff(struct kvm_vcpu *vcpu, u64 data)
{
	if (!lapic_in_kernel(vcpu) || !apic_x2apic_mode(vcpu->arch.apic))
		return 1;

	if (((data & APIC_SHORT_MASK) == APIC_DEST_NOSHORT) &&
	    ((data & APIC_DEST_MASK) == APIC_DEST_PHYSICAL) &&
	    ((data & APIC_MODE_MASK) == APIC_DM_FIXED) &&
	    ((u32)(data >> 32) != X2APIC_BROADCAST))
		return kvm_x2apic_icr_write(vcpu->arch.apic, data);

	return 1;
}

static int handle_fastpath_set_tscdeadline(struct kvm_vcpu *vcpu, u64 data)
{
	if (!kvm_can_use_hv_timer(vcpu))
		return 1;

	kvm_set_lapic_tscdeadline_msr(vcpu, data);
	return 0;
}

fastpath_t handle_fastpath_set_msr_irqoff(struct kvm_vcpu *vcpu)
{
	u32 msr = kvm_rcx_read(vcpu);
	u64 data;
	fastpath_t ret = EXIT_FASTPATH_NONE;

	kvm_vcpu_srcu_read_lock(vcpu);

	switch (msr) {
	case APIC_BASE_MSR + (APIC_ICR >> 4):
		data = kvm_read_edx_eax(vcpu);
		if (!handle_fastpath_set_x2apic_icr_irqoff(vcpu, data)) {
			kvm_skip_emulated_instruction(vcpu);
			ret = EXIT_FASTPATH_EXIT_HANDLED;
		}
		break;
	case MSR_IA32_TSC_DEADLINE:
		data = kvm_read_edx_eax(vcpu);
		if (!handle_fastpath_set_tscdeadline(vcpu, data)) {
			kvm_skip_emulated_instruction(vcpu);
			ret = EXIT_FASTPATH_REENTER_GUEST;
		}
		break;
	default:
		break;
	}

	if (ret != EXIT_FASTPATH_NONE)
		trace_kvm_msr_write(msr, data);

	kvm_vcpu_srcu_read_unlock(vcpu);

	return ret;
}
EXPORT_SYMBOL_GPL(handle_fastpath_set_msr_irqoff);

/*
 * Adapt set_msr() to msr_io()'s calling convention
 */
static int do_get_msr(struct kvm_vcpu *vcpu, unsigned index, u64 *data)
{
	return kvm_get_msr_ignored_check(vcpu, index, data, true);
}

static int do_set_msr(struct kvm_vcpu *vcpu, unsigned index, u64 *data)
{
	u64 val;

	/*
	 * Disallow writes to immutable feature MSRs after KVM_RUN.  KVM does
	 * not support modifying the guest vCPU model on the fly, e.g. changing
	 * the nVMX capabilities while L2 is running is nonsensical.  Allow
	 * writes of the same value, e.g. to allow userspace to blindly stuff
	 * all MSRs when emulating RESET.
	 */
	if (kvm_vcpu_has_run(vcpu) && kvm_is_immutable_feature_msr(index) &&
	    (do_get_msr(vcpu, index, &val) || *data != val))
		return -EINVAL;

	return kvm_set_msr_ignored_check(vcpu, index, *data, true);
}

#ifdef CONFIG_X86_64
struct pvclock_clock {
	int vclock_mode;
	u64 cycle_last;
	u64 mask;
	u32 mult;
	u32 shift;
	u64 base_cycles;
	u64 offset;
};

struct pvclock_gtod_data {
	seqcount_t	seq;

	struct pvclock_clock clock; /* extract of a clocksource struct */
	struct pvclock_clock raw_clock; /* extract of a clocksource struct */

	ktime_t		offs_boot;
	u64		wall_time_sec;
};

static struct pvclock_gtod_data pvclock_gtod_data;

static void update_pvclock_gtod(struct timekeeper *tk)
{
	struct pvclock_gtod_data *vdata = &pvclock_gtod_data;

	write_seqcount_begin(&vdata->seq);

	/* copy pvclock gtod data */
	vdata->clock.vclock_mode	= tk->tkr_mono.clock->vdso_clock_mode;
	vdata->clock.cycle_last		= tk->tkr_mono.cycle_last;
	vdata->clock.mask		= tk->tkr_mono.mask;
	vdata->clock.mult		= tk->tkr_mono.mult;
	vdata->clock.shift		= tk->tkr_mono.shift;
	vdata->clock.base_cycles	= tk->tkr_mono.xtime_nsec;
	vdata->clock.offset		= tk->tkr_mono.base;

	vdata->raw_clock.vclock_mode	= tk->tkr_raw.clock->vdso_clock_mode;
	vdata->raw_clock.cycle_last	= tk->tkr_raw.cycle_last;
	vdata->raw_clock.mask		= tk->tkr_raw.mask;
	vdata->raw_clock.mult		= tk->tkr_raw.mult;
	vdata->raw_clock.shift		= tk->tkr_raw.shift;
	vdata->raw_clock.base_cycles	= tk->tkr_raw.xtime_nsec;
	vdata->raw_clock.offset		= tk->tkr_raw.base;

	vdata->wall_time_sec            = tk->xtime_sec;

	vdata->offs_boot		= tk->offs_boot;

	write_seqcount_end(&vdata->seq);
}

static s64 get_kvmclock_base_ns(void)
{
	/* Count up from boot time, but with the frequency of the raw clock.  */
	return ktime_to_ns(ktime_add(ktime_get_raw(), pvclock_gtod_data.offs_boot));
}
#else
static s64 get_kvmclock_base_ns(void)
{
	/* Master clock not used, so we can just use CLOCK_BOOTTIME.  */
	return ktime_get_boottime_ns();
}
#endif

static void kvm_write_wall_clock(struct kvm *kvm, gpa_t wall_clock, int sec_hi_ofs)
{
	int version;
	int r;
	struct pvclock_wall_clock wc;
	u32 wc_sec_hi;
	u64 wall_nsec;

	if (!wall_clock)
		return;

	r = kvm_read_guest(kvm, wall_clock, &version, sizeof(version));
	if (r)
		return;

	if (version & 1)
		++version;  /* first time write, random junk */

	++version;

	if (kvm_write_guest(kvm, wall_clock, &version, sizeof(version)))
		return;

	wall_nsec = kvm_get_wall_clock_epoch(kvm);

	wc.nsec = do_div(wall_nsec, NSEC_PER_SEC);
	wc.sec = (u32)wall_nsec; /* overflow in 2106 guest time */
	wc.version = version;

	kvm_write_guest(kvm, wall_clock, &wc, sizeof(wc));

	if (sec_hi_ofs) {
		wc_sec_hi = wall_nsec >> 32;
		kvm_write_guest(kvm, wall_clock + sec_hi_ofs,
				&wc_sec_hi, sizeof(wc_sec_hi));
	}

	version++;
	kvm_write_guest(kvm, wall_clock, &version, sizeof(version));
}

static void kvm_write_system_time(struct kvm_vcpu *vcpu, gpa_t system_time,
				  bool old_msr, bool host_initiated)
{
	struct kvm_arch *ka = &vcpu->kvm->arch;

	if (vcpu->vcpu_id == 0 && !host_initiated) {
		if (ka->boot_vcpu_runs_old_kvmclock != old_msr)
			kvm_make_request(KVM_REQ_MASTERCLOCK_UPDATE, vcpu);

		ka->boot_vcpu_runs_old_kvmclock = old_msr;
	}

	vcpu->arch.time = system_time;
	kvm_make_request(KVM_REQ_GLOBAL_CLOCK_UPDATE, vcpu);

	/* we verify if the enable bit is set... */
	if (system_time & 1)
		kvm_gpc_activate(&vcpu->arch.pv_time, system_time & ~1ULL,
				 sizeof(struct pvclock_vcpu_time_info));
	else
		kvm_gpc_deactivate(&vcpu->arch.pv_time);

	return;
}

static uint32_t div_frac(uint32_t dividend, uint32_t divisor)
{
	do_shl32_div32(dividend, divisor);
	return dividend;
}

static void kvm_get_time_scale(uint64_t scaled_hz, uint64_t base_hz,
			       s8 *pshift, u32 *pmultiplier)
{
	uint64_t scaled64;
	int32_t  shift = 0;
	uint64_t tps64;
	uint32_t tps32;

	tps64 = base_hz;
	scaled64 = scaled_hz;
	while (tps64 > scaled64*2 || tps64 & 0xffffffff00000000ULL) {
		tps64 >>= 1;
		shift--;
	}

	tps32 = (uint32_t)tps64;
	while (tps32 <= scaled64 || scaled64 & 0xffffffff00000000ULL) {
		if (scaled64 & 0xffffffff00000000ULL || tps32 & 0x80000000)
			scaled64 >>= 1;
		else
			tps32 <<= 1;
		shift++;
	}

	*pshift = shift;
	*pmultiplier = div_frac(scaled64, tps32);
}

#ifdef CONFIG_X86_64
static atomic_t kvm_guest_has_master_clock = ATOMIC_INIT(0);
#endif

static DEFINE_PER_CPU(unsigned long, cpu_tsc_khz);
static unsigned long max_tsc_khz;

static u32 adjust_tsc_khz(u32 khz, s32 ppm)
{
	u64 v = (u64)khz * (1000000 + ppm);
	do_div(v, 1000000);
	return v;
}

static void kvm_vcpu_write_tsc_multiplier(struct kvm_vcpu *vcpu, u64 l1_multiplier);

static int set_tsc_khz(struct kvm_vcpu *vcpu, u32 user_tsc_khz, bool scale)
{
	u64 ratio;

	/* Guest TSC same frequency as host TSC? */
	if (!scale) {
		kvm_vcpu_write_tsc_multiplier(vcpu, kvm_caps.default_tsc_scaling_ratio);
		return 0;
	}

	/* TSC scaling supported? */
	if (!kvm_caps.has_tsc_control) {
		if (user_tsc_khz > tsc_khz) {
			vcpu->arch.tsc_catchup = 1;
			vcpu->arch.tsc_always_catchup = 1;
			return 0;
		} else {
			pr_warn_ratelimited("user requested TSC rate below hardware speed\n");
			return -1;
		}
	}

	/* TSC scaling required  - calculate ratio */
	ratio = mul_u64_u32_div(1ULL << kvm_caps.tsc_scaling_ratio_frac_bits,
				user_tsc_khz, tsc_khz);

	if (ratio == 0 || ratio >= kvm_caps.max_tsc_scaling_ratio) {
		pr_warn_ratelimited("Invalid TSC scaling ratio - virtual-tsc-khz=%u\n",
			            user_tsc_khz);
		return -1;
	}

	kvm_vcpu_write_tsc_multiplier(vcpu, ratio);
	return 0;
}

static int kvm_set_tsc_khz(struct kvm_vcpu *vcpu, u32 user_tsc_khz)
{
	u32 thresh_lo, thresh_hi;
	int use_scaling = 0;

	/* tsc_khz can be zero if TSC calibration fails */
	if (user_tsc_khz == 0) {
		/* set tsc_scaling_ratio to a safe value */
		kvm_vcpu_write_tsc_multiplier(vcpu, kvm_caps.default_tsc_scaling_ratio);
		return -1;
	}

	/* Compute a scale to convert nanoseconds in TSC cycles */
	kvm_get_time_scale(user_tsc_khz * 1000LL, NSEC_PER_SEC,
			   &vcpu->arch.virtual_tsc_shift,
			   &vcpu->arch.virtual_tsc_mult);
	vcpu->arch.virtual_tsc_khz = user_tsc_khz;

	/*
	 * Compute the variation in TSC rate which is acceptable
	 * within the range of tolerance and decide if the
	 * rate being applied is within that bounds of the hardware
	 * rate.  If so, no scaling or compensation need be done.
	 */
	thresh_lo = adjust_tsc_khz(tsc_khz, -tsc_tolerance_ppm);
	thresh_hi = adjust_tsc_khz(tsc_khz, tsc_tolerance_ppm);
	if (user_tsc_khz < thresh_lo || user_tsc_khz > thresh_hi) {
		pr_debug("requested TSC rate %u falls outside tolerance [%u,%u]\n",
			 user_tsc_khz, thresh_lo, thresh_hi);
		use_scaling = 1;
	}
	return set_tsc_khz(vcpu, user_tsc_khz, use_scaling);
}

static u64 compute_guest_tsc(struct kvm_vcpu *vcpu, s64 kernel_ns)
{
	u64 tsc = pvclock_scale_delta(kernel_ns-vcpu->arch.this_tsc_nsec,
				      vcpu->arch.virtual_tsc_mult,
				      vcpu->arch.virtual_tsc_shift);
	tsc += vcpu->arch.this_tsc_write;
	return tsc;
}

#ifdef CONFIG_X86_64
static inline bool gtod_is_based_on_tsc(int mode)
{
	return mode == VDSO_CLOCKMODE_TSC || mode == VDSO_CLOCKMODE_HVCLOCK;
}
#endif

static void kvm_track_tsc_matching(struct kvm_vcpu *vcpu, bool new_generation)
{
#ifdef CONFIG_X86_64
	struct kvm_arch *ka = &vcpu->kvm->arch;
	struct pvclock_gtod_data *gtod = &pvclock_gtod_data;

	/*
	 * To use the masterclock, the host clocksource must be based on TSC
	 * and all vCPUs must have matching TSCs.  Note, the count for matching
	 * vCPUs doesn't include the reference vCPU, hence "+1".
	 */
	bool use_master_clock = (ka->nr_vcpus_matched_tsc + 1 ==
				 atomic_read(&vcpu->kvm->online_vcpus)) &&
				gtod_is_based_on_tsc(gtod->clock.vclock_mode);

	/*
	 * Request a masterclock update if the masterclock needs to be toggled
	 * on/off, or when starting a new generation and the masterclock is
	 * enabled (compute_guest_tsc() requires the masterclock snapshot to be
	 * taken _after_ the new generation is created).
	 */
	if ((ka->use_master_clock && new_generation) ||
	    (ka->use_master_clock != use_master_clock))
		kvm_make_request(KVM_REQ_MASTERCLOCK_UPDATE, vcpu);

	trace_kvm_track_tsc(vcpu->vcpu_id, ka->nr_vcpus_matched_tsc,
			    atomic_read(&vcpu->kvm->online_vcpus),
		            ka->use_master_clock, gtod->clock.vclock_mode);
#endif
}

/*
 * Multiply tsc by a fixed point number represented by ratio.
 *
 * The most significant 64-N bits (mult) of ratio represent the
 * integral part of the fixed point number; the remaining N bits
 * (frac) represent the fractional part, ie. ratio represents a fixed
 * point number (mult + frac * 2^(-N)).
 *
 * N equals to kvm_caps.tsc_scaling_ratio_frac_bits.
 */
static inline u64 __scale_tsc(u64 ratio, u64 tsc)
{
	return mul_u64_u64_shr(tsc, ratio, kvm_caps.tsc_scaling_ratio_frac_bits);
}

u64 kvm_scale_tsc(u64 tsc, u64 ratio)
{
	u64 _tsc = tsc;

	if (ratio != kvm_caps.default_tsc_scaling_ratio)
		_tsc = __scale_tsc(ratio, tsc);

	return _tsc;
}

static u64 kvm_compute_l1_tsc_offset(struct kvm_vcpu *vcpu, u64 target_tsc)
{
	u64 tsc;

	tsc = kvm_scale_tsc(rdtsc(), vcpu->arch.l1_tsc_scaling_ratio);

	return target_tsc - tsc;
}

u64 kvm_read_l1_tsc(struct kvm_vcpu *vcpu, u64 host_tsc)
{
	return vcpu->arch.l1_tsc_offset +
		kvm_scale_tsc(host_tsc, vcpu->arch.l1_tsc_scaling_ratio);
}
EXPORT_SYMBOL_GPL(kvm_read_l1_tsc);

u64 kvm_calc_nested_tsc_offset(u64 l1_offset, u64 l2_offset, u64 l2_multiplier)
{
	u64 nested_offset;

	if (l2_multiplier == kvm_caps.default_tsc_scaling_ratio)
		nested_offset = l1_offset;
	else
		nested_offset = mul_s64_u64_shr((s64) l1_offset, l2_multiplier,
						kvm_caps.tsc_scaling_ratio_frac_bits);

	nested_offset += l2_offset;
	return nested_offset;
}
EXPORT_SYMBOL_GPL(kvm_calc_nested_tsc_offset);

u64 kvm_calc_nested_tsc_multiplier(u64 l1_multiplier, u64 l2_multiplier)
{
	if (l2_multiplier != kvm_caps.default_tsc_scaling_ratio)
		return mul_u64_u64_shr(l1_multiplier, l2_multiplier,
				       kvm_caps.tsc_scaling_ratio_frac_bits);

	return l1_multiplier;
}
EXPORT_SYMBOL_GPL(kvm_calc_nested_tsc_multiplier);

static void kvm_vcpu_write_tsc_offset(struct kvm_vcpu *vcpu, u64 l1_offset)
{
	trace_kvm_write_tsc_offset(vcpu->vcpu_id,
				   vcpu->arch.l1_tsc_offset,
				   l1_offset);

	vcpu->arch.l1_tsc_offset = l1_offset;

	/*
	 * If we are here because L1 chose not to trap WRMSR to TSC then
	 * according to the spec this should set L1's TSC (as opposed to
	 * setting L1's offset for L2).
	 */
	if (is_guest_mode(vcpu))
		vcpu->arch.tsc_offset = kvm_calc_nested_tsc_offset(
			l1_offset,
			kvm_x86_call(get_l2_tsc_offset)(vcpu),
			kvm_x86_call(get_l2_tsc_multiplier)(vcpu));
	else
		vcpu->arch.tsc_offset = l1_offset;

	kvm_x86_call(write_tsc_offset)(vcpu);
}

static void kvm_vcpu_write_tsc_multiplier(struct kvm_vcpu *vcpu, u64 l1_multiplier)
{
	vcpu->arch.l1_tsc_scaling_ratio = l1_multiplier;

	/* Userspace is changing the multiplier while L2 is active */
	if (is_guest_mode(vcpu))
		vcpu->arch.tsc_scaling_ratio = kvm_calc_nested_tsc_multiplier(
			l1_multiplier,
			kvm_x86_call(get_l2_tsc_multiplier)(vcpu));
	else
		vcpu->arch.tsc_scaling_ratio = l1_multiplier;

	if (kvm_caps.has_tsc_control)
		kvm_x86_call(write_tsc_multiplier)(vcpu);
}

static inline bool kvm_check_tsc_unstable(void)
{
#ifdef CONFIG_X86_64
	/*
	 * TSC is marked unstable when we're running on Hyper-V,
	 * 'TSC page' clocksource is good.
	 */
	if (pvclock_gtod_data.clock.vclock_mode == VDSO_CLOCKMODE_HVCLOCK)
		return false;
#endif
	return check_tsc_unstable();
}

/*
 * Infers attempts to synchronize the guest's tsc from host writes. Sets the
 * offset for the vcpu and tracks the TSC matching generation that the vcpu
 * participates in.
 */
static void __kvm_synchronize_tsc(struct kvm_vcpu *vcpu, u64 offset, u64 tsc,
				  u64 ns, bool matched)
{
	struct kvm *kvm = vcpu->kvm;

	lockdep_assert_held(&kvm->arch.tsc_write_lock);

	/*
	 * We also track th most recent recorded KHZ, write and time to
	 * allow the matching interval to be extended at each write.
	 */
	kvm->arch.last_tsc_nsec = ns;
	kvm->arch.last_tsc_write = tsc;
	kvm->arch.last_tsc_khz = vcpu->arch.virtual_tsc_khz;
	kvm->arch.last_tsc_offset = offset;

	vcpu->arch.last_guest_tsc = tsc;

	kvm_vcpu_write_tsc_offset(vcpu, offset);

	if (!matched) {
		/*
		 * We split periods of matched TSC writes into generations.
		 * For each generation, we track the original measured
		 * nanosecond time, offset, and write, so if TSCs are in
		 * sync, we can match exact offset, and if not, we can match
		 * exact software computation in compute_guest_tsc()
		 *
		 * These values are tracked in kvm->arch.cur_xxx variables.
		 */
		kvm->arch.cur_tsc_generation++;
		kvm->arch.cur_tsc_nsec = ns;
		kvm->arch.cur_tsc_write = tsc;
		kvm->arch.cur_tsc_offset = offset;
		kvm->arch.nr_vcpus_matched_tsc = 0;
	} else if (vcpu->arch.this_tsc_generation != kvm->arch.cur_tsc_generation) {
		kvm->arch.nr_vcpus_matched_tsc++;
	}

	/* Keep track of which generation this VCPU has synchronized to */
	vcpu->arch.this_tsc_generation = kvm->arch.cur_tsc_generation;
	vcpu->arch.this_tsc_nsec = kvm->arch.cur_tsc_nsec;
	vcpu->arch.this_tsc_write = kvm->arch.cur_tsc_write;

	kvm_track_tsc_matching(vcpu, !matched);
}

static void kvm_synchronize_tsc(struct kvm_vcpu *vcpu, u64 *user_value)
{
	u64 data = user_value ? *user_value : 0;
	struct kvm *kvm = vcpu->kvm;
	u64 offset, ns, elapsed;
	unsigned long flags;
	bool matched = false;
	bool synchronizing = false;

	raw_spin_lock_irqsave(&kvm->arch.tsc_write_lock, flags);
	offset = kvm_compute_l1_tsc_offset(vcpu, data);
	ns = get_kvmclock_base_ns();
	elapsed = ns - kvm->arch.last_tsc_nsec;

	if (vcpu->arch.virtual_tsc_khz) {
		if (data == 0) {
			/*
			 * Force synchronization when creating a vCPU, or when
			 * userspace explicitly writes a zero value.
			 */
			synchronizing = true;
		} else if (kvm->arch.user_set_tsc) {
			u64 tsc_exp = kvm->arch.last_tsc_write +
						nsec_to_cycles(vcpu, elapsed);
			u64 tsc_hz = vcpu->arch.virtual_tsc_khz * 1000LL;
			/*
			 * Here lies UAPI baggage: when a user-initiated TSC write has
			 * a small delta (1 second) of virtual cycle time against the
			 * previously set vCPU, we assume that they were intended to be
			 * in sync and the delta was only due to the racy nature of the
			 * legacy API.
			 *
			 * This trick falls down when restoring a guest which genuinely
			 * has been running for less time than the 1 second of imprecision
			 * which we allow for in the legacy API. In this case, the first
			 * value written by userspace (on any vCPU) should not be subject
			 * to this 'correction' to make it sync up with values that only
			 * come from the kernel's default vCPU creation. Make the 1-second
			 * slop hack only trigger if the user_set_tsc flag is already set.
			 */
			synchronizing = data < tsc_exp + tsc_hz &&
					data + tsc_hz > tsc_exp;
		}
	}

	if (user_value)
		kvm->arch.user_set_tsc = true;

	/*
	 * For a reliable TSC, we can match TSC offsets, and for an unstable
	 * TSC, we add elapsed time in this computation.  We could let the
	 * compensation code attempt to catch up if we fall behind, but
	 * it's better to try to match offsets from the beginning.
         */
	if (synchronizing &&
	    vcpu->arch.virtual_tsc_khz == kvm->arch.last_tsc_khz) {
		if (!kvm_check_tsc_unstable()) {
			offset = kvm->arch.cur_tsc_offset;
		} else {
			u64 delta = nsec_to_cycles(vcpu, elapsed);
			data += delta;
			offset = kvm_compute_l1_tsc_offset(vcpu, data);
		}
		matched = true;
	}

	__kvm_synchronize_tsc(vcpu, offset, data, ns, matched);
	raw_spin_unlock_irqrestore(&kvm->arch.tsc_write_lock, flags);
}

static inline void adjust_tsc_offset_guest(struct kvm_vcpu *vcpu,
					   s64 adjustment)
{
	u64 tsc_offset = vcpu->arch.l1_tsc_offset;
	kvm_vcpu_write_tsc_offset(vcpu, tsc_offset + adjustment);
}

static inline void adjust_tsc_offset_host(struct kvm_vcpu *vcpu, s64 adjustment)
{
	if (vcpu->arch.l1_tsc_scaling_ratio != kvm_caps.default_tsc_scaling_ratio)
		WARN_ON(adjustment < 0);
	adjustment = kvm_scale_tsc((u64) adjustment,
				   vcpu->arch.l1_tsc_scaling_ratio);
	adjust_tsc_offset_guest(vcpu, adjustment);
}

#ifdef CONFIG_X86_64

static u64 read_tsc(void)
{
	u64 ret = (u64)rdtsc_ordered();
	u64 last = pvclock_gtod_data.clock.cycle_last;

	if (likely(ret >= last))
		return ret;

	/*
	 * GCC likes to generate cmov here, but this branch is extremely
	 * predictable (it's just a function of time and the likely is
	 * very likely) and there's a data dependence, so force GCC
	 * to generate a branch instead.  I don't barrier() because
	 * we don't actually need a barrier, and if this function
	 * ever gets inlined it will generate worse code.
	 */
	asm volatile ("");
	return last;
}

static inline u64 vgettsc(struct pvclock_clock *clock, u64 *tsc_timestamp,
			  int *mode)
{
	u64 tsc_pg_val;
	long v;

	switch (clock->vclock_mode) {
	case VDSO_CLOCKMODE_HVCLOCK:
		if (hv_read_tsc_page_tsc(hv_get_tsc_page(),
					 tsc_timestamp, &tsc_pg_val)) {
			/* TSC page valid */
			*mode = VDSO_CLOCKMODE_HVCLOCK;
			v = (tsc_pg_val - clock->cycle_last) &
				clock->mask;
		} else {
			/* TSC page invalid */
			*mode = VDSO_CLOCKMODE_NONE;
		}
		break;
	case VDSO_CLOCKMODE_TSC:
		*mode = VDSO_CLOCKMODE_TSC;
		*tsc_timestamp = read_tsc();
		v = (*tsc_timestamp - clock->cycle_last) &
			clock->mask;
		break;
	default:
		*mode = VDSO_CLOCKMODE_NONE;
	}

	if (*mode == VDSO_CLOCKMODE_NONE)
		*tsc_timestamp = v = 0;

	return v * clock->mult;
}

/*
 * As with get_kvmclock_base_ns(), this counts from boot time, at the
 * frequency of CLOCK_MONOTONIC_RAW (hence adding gtos->offs_boot).
 */
static int do_kvmclock_base(s64 *t, u64 *tsc_timestamp)
{
	struct pvclock_gtod_data *gtod = &pvclock_gtod_data;
	unsigned long seq;
	int mode;
	u64 ns;

	do {
		seq = read_seqcount_begin(&gtod->seq);
		ns = gtod->raw_clock.base_cycles;
		ns += vgettsc(&gtod->raw_clock, tsc_timestamp, &mode);
		ns >>= gtod->raw_clock.shift;
		ns += ktime_to_ns(ktime_add(gtod->raw_clock.offset, gtod->offs_boot));
	} while (unlikely(read_seqcount_retry(&gtod->seq, seq)));
	*t = ns;

	return mode;
}

/*
 * This calculates CLOCK_MONOTONIC at the time of the TSC snapshot, with
 * no boot time offset.
 */
static int do_monotonic(s64 *t, u64 *tsc_timestamp)
{
	struct pvclock_gtod_data *gtod = &pvclock_gtod_data;
	unsigned long seq;
	int mode;
	u64 ns;

	do {
		seq = read_seqcount_begin(&gtod->seq);
		ns = gtod->clock.base_cycles;
		ns += vgettsc(&gtod->clock, tsc_timestamp, &mode);
		ns >>= gtod->clock.shift;
		ns += ktime_to_ns(gtod->clock.offset);
	} while (unlikely(read_seqcount_retry(&gtod->seq, seq)));
	*t = ns;

	return mode;
}

static int do_realtime(struct timespec64 *ts, u64 *tsc_timestamp)
{
	struct pvclock_gtod_data *gtod = &pvclock_gtod_data;
	unsigned long seq;
	int mode;
	u64 ns;

	do {
		seq = read_seqcount_begin(&gtod->seq);
		ts->tv_sec = gtod->wall_time_sec;
		ns = gtod->clock.base_cycles;
		ns += vgettsc(&gtod->clock, tsc_timestamp, &mode);
		ns >>= gtod->clock.shift;
	} while (unlikely(read_seqcount_retry(&gtod->seq, seq)));

	ts->tv_sec += __iter_div_u64_rem(ns, NSEC_PER_SEC, &ns);
	ts->tv_nsec = ns;

	return mode;
}

/*
 * Calculates the kvmclock_base_ns (CLOCK_MONOTONIC_RAW + boot time) and
 * reports the TSC value from which it do so. Returns true if host is
 * using TSC based clocksource.
 */
static bool kvm_get_time_and_clockread(s64 *kernel_ns, u64 *tsc_timestamp)
{
	/* checked again under seqlock below */
	if (!gtod_is_based_on_tsc(pvclock_gtod_data.clock.vclock_mode))
		return false;

	return gtod_is_based_on_tsc(do_kvmclock_base(kernel_ns,
						     tsc_timestamp));
}

/*
 * Calculates CLOCK_MONOTONIC and reports the TSC value from which it did
 * so. Returns true if host is using TSC based clocksource.
 */
bool kvm_get_monotonic_and_clockread(s64 *kernel_ns, u64 *tsc_timestamp)
{
	/* checked again under seqlock below */
	if (!gtod_is_based_on_tsc(pvclock_gtod_data.clock.vclock_mode))
		return false;

	return gtod_is_based_on_tsc(do_monotonic(kernel_ns,
						 tsc_timestamp));
}

/*
 * Calculates CLOCK_REALTIME and reports the TSC value from which it did
 * so. Returns true if host is using TSC based clocksource.
 *
 * DO NOT USE this for anything related to migration. You want CLOCK_TAI
 * for that.
 */
static bool kvm_get_walltime_and_clockread(struct timespec64 *ts,
					   u64 *tsc_timestamp)
{
	/* checked again under seqlock below */
	if (!gtod_is_based_on_tsc(pvclock_gtod_data.clock.vclock_mode))
		return false;

	return gtod_is_based_on_tsc(do_realtime(ts, tsc_timestamp));
}
#endif

/*
 *
 * Assuming a stable TSC across physical CPUS, and a stable TSC
 * across virtual CPUs, the following condition is possible.
 * Each numbered line represents an event visible to both
 * CPUs at the next numbered event.
 *
 * "timespecX" represents host monotonic time. "tscX" represents
 * RDTSC value.
 *
 * 		VCPU0 on CPU0		|	VCPU1 on CPU1
 *
 * 1.  read timespec0,tsc0
 * 2.					| timespec1 = timespec0 + N
 * 					| tsc1 = tsc0 + M
 * 3. transition to guest		| transition to guest
 * 4. ret0 = timespec0 + (rdtsc - tsc0) |
 * 5.				        | ret1 = timespec1 + (rdtsc - tsc1)
 * 				        | ret1 = timespec0 + N + (rdtsc - (tsc0 + M))
 *
 * Since ret0 update is visible to VCPU1 at time 5, to obey monotonicity:
 *
 * 	- ret0 < ret1
 *	- timespec0 + (rdtsc - tsc0) < timespec0 + N + (rdtsc - (tsc0 + M))
 *		...
 *	- 0 < N - M => M < N
 *
 * That is, when timespec0 != timespec1, M < N. Unfortunately that is not
 * always the case (the difference between two distinct xtime instances
 * might be smaller then the difference between corresponding TSC reads,
 * when updating guest vcpus pvclock areas).
 *
 * To avoid that problem, do not allow visibility of distinct
 * system_timestamp/tsc_timestamp values simultaneously: use a master
 * copy of host monotonic time values. Update that master copy
 * in lockstep.
 *
 * Rely on synchronization of host TSCs and guest TSCs for monotonicity.
 *
 */

static void pvclock_update_vm_gtod_copy(struct kvm *kvm)
{
#ifdef CONFIG_X86_64
	struct kvm_arch *ka = &kvm->arch;
	int vclock_mode;
	bool host_tsc_clocksource, vcpus_matched;

	lockdep_assert_held(&kvm->arch.tsc_write_lock);
	vcpus_matched = (ka->nr_vcpus_matched_tsc + 1 ==
			atomic_read(&kvm->online_vcpus));

	/*
	 * If the host uses TSC clock, then passthrough TSC as stable
	 * to the guest.
	 */
	host_tsc_clocksource = kvm_get_time_and_clockread(
					&ka->master_kernel_ns,
					&ka->master_cycle_now);

	ka->use_master_clock = host_tsc_clocksource && vcpus_matched
				&& !ka->backwards_tsc_observed
				&& !ka->boot_vcpu_runs_old_kvmclock;

	if (ka->use_master_clock)
		atomic_set(&kvm_guest_has_master_clock, 1);

	vclock_mode = pvclock_gtod_data.clock.vclock_mode;
	trace_kvm_update_master_clock(ka->use_master_clock, vclock_mode,
					vcpus_matched);
#endif
}

static void kvm_make_mclock_inprogress_request(struct kvm *kvm)
{
	kvm_make_all_cpus_request(kvm, KVM_REQ_MCLOCK_INPROGRESS);
}

static void __kvm_start_pvclock_update(struct kvm *kvm)
{
	raw_spin_lock_irq(&kvm->arch.tsc_write_lock);
	write_seqcount_begin(&kvm->arch.pvclock_sc);
}

static void kvm_start_pvclock_update(struct kvm *kvm)
{
	kvm_make_mclock_inprogress_request(kvm);

	/* no guest entries from this point */
	__kvm_start_pvclock_update(kvm);
}

static void kvm_end_pvclock_update(struct kvm *kvm)
{
	struct kvm_arch *ka = &kvm->arch;
	struct kvm_vcpu *vcpu;
	unsigned long i;

	write_seqcount_end(&ka->pvclock_sc);
	raw_spin_unlock_irq(&ka->tsc_write_lock);
	kvm_for_each_vcpu(i, vcpu, kvm)
		kvm_make_request(KVM_REQ_CLOCK_UPDATE, vcpu);

	/* guest entries allowed */
	kvm_for_each_vcpu(i, vcpu, kvm)
		kvm_clear_request(KVM_REQ_MCLOCK_INPROGRESS, vcpu);
}

static void kvm_update_masterclock(struct kvm *kvm)
{
	kvm_hv_request_tsc_page_update(kvm);
	kvm_start_pvclock_update(kvm);
	pvclock_update_vm_gtod_copy(kvm);
	kvm_end_pvclock_update(kvm);
}

/*
 * Use the kernel's tsc_khz directly if the TSC is constant, otherwise use KVM's
 * per-CPU value (which may be zero if a CPU is going offline).  Note, tsc_khz
 * can change during boot even if the TSC is constant, as it's possible for KVM
 * to be loaded before TSC calibration completes.  Ideally, KVM would get a
 * notification when calibration completes, but practically speaking calibration
 * will complete before userspace is alive enough to create VMs.
 */
static unsigned long get_cpu_tsc_khz(void)
{
	if (static_cpu_has(X86_FEATURE_CONSTANT_TSC))
		return tsc_khz;
	else
		return __this_cpu_read(cpu_tsc_khz);
}

/* Called within read_seqcount_begin/retry for kvm->pvclock_sc.  */
static void __get_kvmclock(struct kvm *kvm, struct kvm_clock_data *data)
{
	struct kvm_arch *ka = &kvm->arch;
	struct pvclock_vcpu_time_info hv_clock;

	/* both __this_cpu_read() and rdtsc() should be on the same cpu */
	get_cpu();

	data->flags = 0;
	if (ka->use_master_clock &&
	    (static_cpu_has(X86_FEATURE_CONSTANT_TSC) || __this_cpu_read(cpu_tsc_khz))) {
#ifdef CONFIG_X86_64
		struct timespec64 ts;

		if (kvm_get_walltime_and_clockread(&ts, &data->host_tsc)) {
			data->realtime = ts.tv_nsec + NSEC_PER_SEC * ts.tv_sec;
			data->flags |= KVM_CLOCK_REALTIME | KVM_CLOCK_HOST_TSC;
		} else
#endif
		data->host_tsc = rdtsc();

		data->flags |= KVM_CLOCK_TSC_STABLE;
		hv_clock.tsc_timestamp = ka->master_cycle_now;
		hv_clock.system_time = ka->master_kernel_ns + ka->kvmclock_offset;
		kvm_get_time_scale(NSEC_PER_SEC, get_cpu_tsc_khz() * 1000LL,
				   &hv_clock.tsc_shift,
				   &hv_clock.tsc_to_system_mul);
		data->clock = __pvclock_read_cycles(&hv_clock, data->host_tsc);
	} else {
		data->clock = get_kvmclock_base_ns() + ka->kvmclock_offset;
	}

	put_cpu();
}

static void get_kvmclock(struct kvm *kvm, struct kvm_clock_data *data)
{
	struct kvm_arch *ka = &kvm->arch;
	unsigned seq;

	do {
		seq = read_seqcount_begin(&ka->pvclock_sc);
		__get_kvmclock(kvm, data);
	} while (read_seqcount_retry(&ka->pvclock_sc, seq));
}

u64 get_kvmclock_ns(struct kvm *kvm)
{
	struct kvm_clock_data data;

	get_kvmclock(kvm, &data);
	return data.clock;
}

static void kvm_setup_guest_pvclock(struct kvm_vcpu *v,
				    struct gfn_to_pfn_cache *gpc,
				    unsigned int offset,
				    bool force_tsc_unstable)
{
	struct kvm_vcpu_arch *vcpu = &v->arch;
	struct pvclock_vcpu_time_info *guest_hv_clock;
	unsigned long flags;

	read_lock_irqsave(&gpc->lock, flags);
	while (!kvm_gpc_check(gpc, offset + sizeof(*guest_hv_clock))) {
		read_unlock_irqrestore(&gpc->lock, flags);

		if (kvm_gpc_refresh(gpc, offset + sizeof(*guest_hv_clock)))
			return;

		read_lock_irqsave(&gpc->lock, flags);
	}

	guest_hv_clock = (void *)(gpc->khva + offset);

	/*
	 * This VCPU is paused, but it's legal for a guest to read another
	 * VCPU's kvmclock, so we really have to follow the specification where
	 * it says that version is odd if data is being modified, and even after
	 * it is consistent.
	 */

	guest_hv_clock->version = vcpu->hv_clock.version = (guest_hv_clock->version + 1) | 1;
	smp_wmb();

	/* retain PVCLOCK_GUEST_STOPPED if set in guest copy */
	vcpu->hv_clock.flags |= (guest_hv_clock->flags & PVCLOCK_GUEST_STOPPED);

	if (vcpu->pvclock_set_guest_stopped_request) {
		vcpu->hv_clock.flags |= PVCLOCK_GUEST_STOPPED;
		vcpu->pvclock_set_guest_stopped_request = false;
	}

	memcpy(guest_hv_clock, &vcpu->hv_clock, sizeof(*guest_hv_clock));

	if (force_tsc_unstable)
		guest_hv_clock->flags &= ~PVCLOCK_TSC_STABLE_BIT;

	smp_wmb();

	guest_hv_clock->version = ++vcpu->hv_clock.version;

	kvm_gpc_mark_dirty_in_slot(gpc);
	read_unlock_irqrestore(&gpc->lock, flags);

	trace_kvm_pvclock_update(v->vcpu_id, &vcpu->hv_clock);
}

static int kvm_guest_time_update(struct kvm_vcpu *v)
{
	unsigned long flags, tgt_tsc_khz;
	unsigned seq;
	struct kvm_vcpu_arch *vcpu = &v->arch;
	struct kvm_arch *ka = &v->kvm->arch;
	s64 kernel_ns;
	u64 tsc_timestamp, host_tsc;
	u8 pvclock_flags;
	bool use_master_clock;
#ifdef CONFIG_KVM_XEN
	/*
	 * For Xen guests we may need to override PVCLOCK_TSC_STABLE_BIT as unless
	 * explicitly told to use TSC as its clocksource Xen will not set this bit.
	 * This default behaviour led to bugs in some guest kernels which cause
	 * problems if they observe PVCLOCK_TSC_STABLE_BIT in the pvclock flags.
	 */
	bool xen_pvclock_tsc_unstable =
		ka->xen_hvm_config.flags & KVM_XEN_HVM_CONFIG_PVCLOCK_TSC_UNSTABLE;
#endif

	kernel_ns = 0;
	host_tsc = 0;

	/*
	 * If the host uses TSC clock, then passthrough TSC as stable
	 * to the guest.
	 */
	do {
		seq = read_seqcount_begin(&ka->pvclock_sc);
		use_master_clock = ka->use_master_clock;
		if (use_master_clock) {
			host_tsc = ka->master_cycle_now;
			kernel_ns = ka->master_kernel_ns;
		}
	} while (read_seqcount_retry(&ka->pvclock_sc, seq));

	/* Keep irq disabled to prevent changes to the clock */
	local_irq_save(flags);
	tgt_tsc_khz = get_cpu_tsc_khz();
	if (unlikely(tgt_tsc_khz == 0)) {
		local_irq_restore(flags);
		kvm_make_request(KVM_REQ_CLOCK_UPDATE, v);
		return 1;
	}
	if (!use_master_clock) {
		host_tsc = rdtsc();
		kernel_ns = get_kvmclock_base_ns();
	}

	tsc_timestamp = kvm_read_l1_tsc(v, host_tsc);

	/*
	 * We may have to catch up the TSC to match elapsed wall clock
	 * time for two reasons, even if kvmclock is used.
	 *   1) CPU could have been running below the maximum TSC rate
	 *   2) Broken TSC compensation resets the base at each VCPU
	 *      entry to avoid unknown leaps of TSC even when running
	 *      again on the same CPU.  This may cause apparent elapsed
	 *      time to disappear, and the guest to stand still or run
	 *	very slowly.
	 */
	if (vcpu->tsc_catchup) {
		u64 tsc = compute_guest_tsc(v, kernel_ns);
		if (tsc > tsc_timestamp) {
			adjust_tsc_offset_guest(v, tsc - tsc_timestamp);
			tsc_timestamp = tsc;
		}
	}

	local_irq_restore(flags);

	/* With all the info we got, fill in the values */

	if (kvm_caps.has_tsc_control)
		tgt_tsc_khz = kvm_scale_tsc(tgt_tsc_khz,
					    v->arch.l1_tsc_scaling_ratio);

	if (unlikely(vcpu->hw_tsc_khz != tgt_tsc_khz)) {
		kvm_get_time_scale(NSEC_PER_SEC, tgt_tsc_khz * 1000LL,
				   &vcpu->hv_clock.tsc_shift,
				   &vcpu->hv_clock.tsc_to_system_mul);
		vcpu->hw_tsc_khz = tgt_tsc_khz;
		kvm_xen_update_tsc_info(v);
	}

	vcpu->hv_clock.tsc_timestamp = tsc_timestamp;
	vcpu->hv_clock.system_time = kernel_ns + v->kvm->arch.kvmclock_offset;
	vcpu->last_guest_tsc = tsc_timestamp;

	/* If the host uses TSC clocksource, then it is stable */
	pvclock_flags = 0;
	if (use_master_clock)
		pvclock_flags |= PVCLOCK_TSC_STABLE_BIT;

	vcpu->hv_clock.flags = pvclock_flags;

	if (vcpu->pv_time.active)
		kvm_setup_guest_pvclock(v, &vcpu->pv_time, 0, false);
#ifdef CONFIG_KVM_XEN
	if (vcpu->xen.vcpu_info_cache.active)
		kvm_setup_guest_pvclock(v, &vcpu->xen.vcpu_info_cache,
					offsetof(struct compat_vcpu_info, time),
					xen_pvclock_tsc_unstable);
	if (vcpu->xen.vcpu_time_info_cache.active)
		kvm_setup_guest_pvclock(v, &vcpu->xen.vcpu_time_info_cache, 0,
					xen_pvclock_tsc_unstable);
#endif
	kvm_hv_setup_tsc_page(v->kvm, &vcpu->hv_clock);
	return 0;
}

/*
 * The pvclock_wall_clock ABI tells the guest the wall clock time at
 * which it started (i.e. its epoch, when its kvmclock was zero).
 *
 * In fact those clocks are subtly different; wall clock frequency is
 * adjusted by NTP and has leap seconds, while the kvmclock is a
 * simple function of the TSC without any such adjustment.
 *
 * Perhaps the ABI should have exposed CLOCK_TAI and a ratio between
 * that and kvmclock, but even that would be subject to change over
 * time.
 *
 * Attempt to calculate the epoch at a given moment using the *same*
 * TSC reading via kvm_get_walltime_and_clockread() to obtain both
 * wallclock and kvmclock times, and subtracting one from the other.
 *
 * Fall back to using their values at slightly different moments by
 * calling ktime_get_real_ns() and get_kvmclock_ns() separately.
 */
uint64_t kvm_get_wall_clock_epoch(struct kvm *kvm)
{
#ifdef CONFIG_X86_64
	struct pvclock_vcpu_time_info hv_clock;
	struct kvm_arch *ka = &kvm->arch;
	unsigned long seq, local_tsc_khz;
	struct timespec64 ts;
	uint64_t host_tsc;

	do {
		seq = read_seqcount_begin(&ka->pvclock_sc);

		local_tsc_khz = 0;
		if (!ka->use_master_clock)
			break;

		/*
		 * The TSC read and the call to get_cpu_tsc_khz() must happen
		 * on the same CPU.
		 */
		get_cpu();

		local_tsc_khz = get_cpu_tsc_khz();

		if (local_tsc_khz &&
		    !kvm_get_walltime_and_clockread(&ts, &host_tsc))
			local_tsc_khz = 0; /* Fall back to old method */

		put_cpu();

		/*
		 * These values must be snapshotted within the seqcount loop.
		 * After that, it's just mathematics which can happen on any
		 * CPU at any time.
		 */
		hv_clock.tsc_timestamp = ka->master_cycle_now;
		hv_clock.system_time = ka->master_kernel_ns + ka->kvmclock_offset;

	} while (read_seqcount_retry(&ka->pvclock_sc, seq));

	/*
	 * If the conditions were right, and obtaining the wallclock+TSC was
	 * successful, calculate the KVM clock at the corresponding time and
	 * subtract one from the other to get the guest's epoch in nanoseconds
	 * since 1970-01-01.
	 */
	if (local_tsc_khz) {
		kvm_get_time_scale(NSEC_PER_SEC, local_tsc_khz * NSEC_PER_USEC,
				   &hv_clock.tsc_shift,
				   &hv_clock.tsc_to_system_mul);
		return ts.tv_nsec + NSEC_PER_SEC * ts.tv_sec -
			__pvclock_read_cycles(&hv_clock, host_tsc);
	}
#endif
	return ktime_get_real_ns() - get_kvmclock_ns(kvm);
}

/*
 * kvmclock updates which are isolated to a given vcpu, such as
 * vcpu->cpu migration, should not allow system_timestamp from
 * the rest of the vcpus to remain static. Otherwise ntp frequency
 * correction applies to one vcpu's system_timestamp but not
 * the others.
 *
 * So in those cases, request a kvmclock update for all vcpus.
 * We need to rate-limit these requests though, as they can
 * considerably slow guests that have a large number of vcpus.
 * The time for a remote vcpu to update its kvmclock is bound
 * by the delay we use to rate-limit the updates.
 */

#define KVMCLOCK_UPDATE_DELAY msecs_to_jiffies(100)

static void kvmclock_update_fn(struct work_struct *work)
{
	unsigned long i;
	struct delayed_work *dwork = to_delayed_work(work);
	struct kvm_arch *ka = container_of(dwork, struct kvm_arch,
					   kvmclock_update_work);
	struct kvm *kvm = container_of(ka, struct kvm, arch);
	struct kvm_vcpu *vcpu;

	kvm_for_each_vcpu(i, vcpu, kvm) {
		kvm_make_request(KVM_REQ_CLOCK_UPDATE, vcpu);
		kvm_vcpu_kick(vcpu);
	}
}

static void kvm_gen_kvmclock_update(struct kvm_vcpu *v)
{
	struct kvm *kvm = v->kvm;

	kvm_make_request(KVM_REQ_CLOCK_UPDATE, v);
	schedule_delayed_work(&kvm->arch.kvmclock_update_work,
					KVMCLOCK_UPDATE_DELAY);
}

#define KVMCLOCK_SYNC_PERIOD (300 * HZ)

static void kvmclock_sync_fn(struct work_struct *work)
{
	struct delayed_work *dwork = to_delayed_work(work);
	struct kvm_arch *ka = container_of(dwork, struct kvm_arch,
					   kvmclock_sync_work);
	struct kvm *kvm = container_of(ka, struct kvm, arch);

	schedule_delayed_work(&kvm->arch.kvmclock_update_work, 0);
	schedule_delayed_work(&kvm->arch.kvmclock_sync_work,
					KVMCLOCK_SYNC_PERIOD);
}

/* These helpers are safe iff @msr is known to be an MCx bank MSR. */
static bool is_mci_control_msr(u32 msr)
{
	return (msr & 3) == 0;
}
static bool is_mci_status_msr(u32 msr)
{
	return (msr & 3) == 1;
}

/*
 * On AMD, HWCR[McStatusWrEn] controls whether setting MCi_STATUS results in #GP.
 */
static bool can_set_mci_status(struct kvm_vcpu *vcpu)
{
	/* McStatusWrEn enabled? */
	if (guest_cpuid_is_amd_compatible(vcpu))
		return !!(vcpu->arch.msr_hwcr & BIT_ULL(18));

	return false;
}

static int set_msr_mce(struct kvm_vcpu *vcpu, struct msr_data *msr_info)
{
	u64 mcg_cap = vcpu->arch.mcg_cap;
	unsigned bank_num = mcg_cap & 0xff;
	u32 msr = msr_info->index;
	u64 data = msr_info->data;
	u32 offset, last_msr;

	switch (msr) {
	case MSR_IA32_MCG_STATUS:
		vcpu->arch.mcg_status = data;
		break;
	case MSR_IA32_MCG_CTL:
		if (!(mcg_cap & MCG_CTL_P) &&
		    (data || !msr_info->host_initiated))
			return 1;
		if (data != 0 && data != ~(u64)0)
			return 1;
		vcpu->arch.mcg_ctl = data;
		break;
	case MSR_IA32_MC0_CTL2 ... MSR_IA32_MCx_CTL2(KVM_MAX_MCE_BANKS) - 1:
		last_msr = MSR_IA32_MCx_CTL2(bank_num) - 1;
		if (msr > last_msr)
			return 1;

		if (!(mcg_cap & MCG_CMCI_P) && (data || !msr_info->host_initiated))
			return 1;
		/* An attempt to write a 1 to a reserved bit raises #GP */
		if (data & ~(MCI_CTL2_CMCI_EN | MCI_CTL2_CMCI_THRESHOLD_MASK))
			return 1;
		offset = array_index_nospec(msr - MSR_IA32_MC0_CTL2,
					    last_msr + 1 - MSR_IA32_MC0_CTL2);
		vcpu->arch.mci_ctl2_banks[offset] = data;
		break;
	case MSR_IA32_MC0_CTL ... MSR_IA32_MCx_CTL(KVM_MAX_MCE_BANKS) - 1:
		last_msr = MSR_IA32_MCx_CTL(bank_num) - 1;
		if (msr > last_msr)
			return 1;

		/*
		 * Only 0 or all 1s can be written to IA32_MCi_CTL, all other
		 * values are architecturally undefined.  But, some Linux
		 * kernels clear bit 10 in bank 4 to workaround a BIOS/GART TLB
		 * issue on AMD K8s, allow bit 10 to be clear when setting all
		 * other bits in order to avoid an uncaught #GP in the guest.
		 *
		 * UNIXWARE clears bit 0 of MC1_CTL to ignore correctable,
		 * single-bit ECC data errors.
		 */
		if (is_mci_control_msr(msr) &&
		    data != 0 && (data | (1 << 10) | 1) != ~(u64)0)
			return 1;

		/*
		 * All CPUs allow writing 0 to MCi_STATUS MSRs to clear the MSR.
		 * AMD-based CPUs allow non-zero values, but if and only if
		 * HWCR[McStatusWrEn] is set.
		 */
		if (!msr_info->host_initiated && is_mci_status_msr(msr) &&
		    data != 0 && !can_set_mci_status(vcpu))
			return 1;

		offset = array_index_nospec(msr - MSR_IA32_MC0_CTL,
					    last_msr + 1 - MSR_IA32_MC0_CTL);
		vcpu->arch.mce_banks[offset] = data;
		break;
	default:
		return 1;
	}
	return 0;
}

static inline bool kvm_pv_async_pf_enabled(struct kvm_vcpu *vcpu)
{
	u64 mask = KVM_ASYNC_PF_ENABLED | KVM_ASYNC_PF_DELIVERY_AS_INT;

	return (vcpu->arch.apf.msr_en_val & mask) == mask;
}

static int kvm_pv_enable_async_pf(struct kvm_vcpu *vcpu, u64 data)
{
	gpa_t gpa = data & ~0x3f;

	/* Bits 4:5 are reserved, Should be zero */
	if (data & 0x30)
		return 1;

	if (!guest_pv_has(vcpu, KVM_FEATURE_ASYNC_PF_VMEXIT) &&
	    (data & KVM_ASYNC_PF_DELIVERY_AS_PF_VMEXIT))
		return 1;

	if (!guest_pv_has(vcpu, KVM_FEATURE_ASYNC_PF_INT) &&
	    (data & KVM_ASYNC_PF_DELIVERY_AS_INT))
		return 1;

	if (!lapic_in_kernel(vcpu))
		return data ? 1 : 0;

	vcpu->arch.apf.msr_en_val = data;

	if (!kvm_pv_async_pf_enabled(vcpu)) {
		kvm_clear_async_pf_completion_queue(vcpu);
		kvm_async_pf_hash_reset(vcpu);
		return 0;
	}

	if (kvm_gfn_to_hva_cache_init(vcpu->kvm, &vcpu->arch.apf.data, gpa,
					sizeof(u64)))
		return 1;

	vcpu->arch.apf.send_user_only = !(data & KVM_ASYNC_PF_SEND_ALWAYS);
	vcpu->arch.apf.delivery_as_pf_vmexit = data & KVM_ASYNC_PF_DELIVERY_AS_PF_VMEXIT;

	kvm_async_pf_wakeup_all(vcpu);

	return 0;
}

static int kvm_pv_enable_async_pf_int(struct kvm_vcpu *vcpu, u64 data)
{
	/* Bits 8-63 are reserved */
	if (data >> 8)
		return 1;

	if (!lapic_in_kernel(vcpu))
		return 1;

	vcpu->arch.apf.msr_int_val = data;

	vcpu->arch.apf.vec = data & KVM_ASYNC_PF_VEC_MASK;

	return 0;
}

static void kvmclock_reset(struct kvm_vcpu *vcpu)
{
	kvm_gpc_deactivate(&vcpu->arch.pv_time);
	vcpu->arch.time = 0;
}

static void kvm_vcpu_flush_tlb_all(struct kvm_vcpu *vcpu)
{
	++vcpu->stat.tlb_flush;
	kvm_x86_call(flush_tlb_all)(vcpu);

	/* Flushing all ASIDs flushes the current ASID... */
	kvm_clear_request(KVM_REQ_TLB_FLUSH_CURRENT, vcpu);
}

static void kvm_vcpu_flush_tlb_guest(struct kvm_vcpu *vcpu)
{
	++vcpu->stat.tlb_flush;

	if (!tdp_enabled) {
		/*
		 * A TLB flush on behalf of the guest is equivalent to
		 * INVPCID(all), toggling CR4.PGE, etc., which requires
		 * a forced sync of the shadow page tables.  Ensure all the
		 * roots are synced and the guest TLB in hardware is clean.
		 */
		kvm_mmu_sync_roots(vcpu);
		kvm_mmu_sync_prev_roots(vcpu);
	}

	kvm_x86_call(flush_tlb_guest)(vcpu);

	/*
	 * Flushing all "guest" TLB is always a superset of Hyper-V's fine
	 * grained flushing.
	 */
	kvm_hv_vcpu_purge_flush_tlb(vcpu);
}


static inline void kvm_vcpu_flush_tlb_current(struct kvm_vcpu *vcpu)
{
	++vcpu->stat.tlb_flush;
	kvm_x86_call(flush_tlb_current)(vcpu);
}

/*
 * Service "local" TLB flush requests, which are specific to the current MMU
 * context.  In addition to the generic event handling in vcpu_enter_guest(),
 * TLB flushes that are targeted at an MMU context also need to be serviced
 * prior before nested VM-Enter/VM-Exit.
 */
void kvm_service_local_tlb_flush_requests(struct kvm_vcpu *vcpu)
{
	if (kvm_check_request(KVM_REQ_TLB_FLUSH_CURRENT, vcpu))
		kvm_vcpu_flush_tlb_current(vcpu);

	if (kvm_check_request(KVM_REQ_TLB_FLUSH_GUEST, vcpu))
		kvm_vcpu_flush_tlb_guest(vcpu);
}
EXPORT_SYMBOL_GPL(kvm_service_local_tlb_flush_requests);

static void record_steal_time(struct kvm_vcpu *vcpu)
{
	struct gfn_to_hva_cache *ghc = &vcpu->arch.st.cache;
	struct kvm_steal_time __user *st;
	struct kvm_memslots *slots;
	gpa_t gpa = vcpu->arch.st.msr_val & KVM_STEAL_VALID_BITS;
	u64 steal;
	u32 version;

	if (kvm_xen_msr_enabled(vcpu->kvm)) {
		kvm_xen_runstate_set_running(vcpu);
		return;
	}

	if (!(vcpu->arch.st.msr_val & KVM_MSR_ENABLED))
		return;

	if (WARN_ON_ONCE(current->mm != vcpu->kvm->mm))
		return;

	slots = kvm_memslots(vcpu->kvm);

	if (unlikely(slots->generation != ghc->generation ||
		     gpa != ghc->gpa ||
		     kvm_is_error_hva(ghc->hva) || !ghc->memslot)) {
		/* We rely on the fact that it fits in a single page. */
		BUILD_BUG_ON((sizeof(*st) - 1) & KVM_STEAL_VALID_BITS);

		if (kvm_gfn_to_hva_cache_init(vcpu->kvm, ghc, gpa, sizeof(*st)) ||
		    kvm_is_error_hva(ghc->hva) || !ghc->memslot)
			return;
	}

	st = (struct kvm_steal_time __user *)ghc->hva;
	/*
	 * Doing a TLB flush here, on the guest's behalf, can avoid
	 * expensive IPIs.
	 */
	if (guest_pv_has(vcpu, KVM_FEATURE_PV_TLB_FLUSH)) {
		u8 st_preempted = 0;
		int err = -EFAULT;

		if (!user_access_begin(st, sizeof(*st)))
			return;

		asm volatile("1: xchgb %0, %2\n"
			     "xor %1, %1\n"
			     "2:\n"
			     _ASM_EXTABLE_UA(1b, 2b)
			     : "+q" (st_preempted),
			       "+&r" (err),
			       "+m" (st->preempted));
		if (err)
			goto out;

		user_access_end();

		vcpu->arch.st.preempted = 0;

		trace_kvm_pv_tlb_flush(vcpu->vcpu_id,
				       st_preempted & KVM_VCPU_FLUSH_TLB);
		if (st_preempted & KVM_VCPU_FLUSH_TLB)
			kvm_vcpu_flush_tlb_guest(vcpu);

		if (!user_access_begin(st, sizeof(*st)))
			goto dirty;
	} else {
		if (!user_access_begin(st, sizeof(*st)))
			return;

		unsafe_put_user(0, &st->preempted, out);
		vcpu->arch.st.preempted = 0;
	}

	unsafe_get_user(version, &st->version, out);
	if (version & 1)
		version += 1;  /* first time write, random junk */

	version += 1;
	unsafe_put_user(version, &st->version, out);

	smp_wmb();

	unsafe_get_user(steal, &st->steal, out);
	steal += current->sched_info.run_delay -
		vcpu->arch.st.last_steal;
	vcpu->arch.st.last_steal = current->sched_info.run_delay;
	unsafe_put_user(steal, &st->steal, out);

	version += 1;
	unsafe_put_user(version, &st->version, out);

 out:
	user_access_end();
 dirty:
	mark_page_dirty_in_slot(vcpu->kvm, ghc->memslot, gpa_to_gfn(ghc->gpa));
}

static bool kvm_is_msr_to_save(u32 msr_index)
{
	unsigned int i;

	for (i = 0; i < num_msrs_to_save; i++) {
		if (msrs_to_save[i] == msr_index)
			return true;
	}

	return false;
}

int kvm_set_msr_common(struct kvm_vcpu *vcpu, struct msr_data *msr_info)
{
	u32 msr = msr_info->index;
	u64 data = msr_info->data;

	if (msr && msr == vcpu->kvm->arch.xen_hvm_config.msr)
		return kvm_xen_write_hypercall_page(vcpu, data);

	switch (msr) {
	case MSR_AMD64_NB_CFG:
	case MSR_IA32_UCODE_WRITE:
	case MSR_VM_HSAVE_PA:
	case MSR_AMD64_PATCH_LOADER:
	case MSR_AMD64_BU_CFG2:
	case MSR_AMD64_DC_CFG:
	case MSR_AMD64_TW_CFG:
	case MSR_F15H_EX_CFG:
		break;

	case MSR_IA32_UCODE_REV:
		if (msr_info->host_initiated)
			vcpu->arch.microcode_version = data;
		break;
	case MSR_IA32_ARCH_CAPABILITIES:
		if (!msr_info->host_initiated)
			return 1;
		vcpu->arch.arch_capabilities = data;
		break;
	case MSR_IA32_PERF_CAPABILITIES:
		if (!msr_info->host_initiated)
			return 1;
		if (data & ~kvm_caps.supported_perf_cap)
			return 1;

		/*
		 * Note, this is not just a performance optimization!  KVM
		 * disallows changing feature MSRs after the vCPU has run; PMU
		 * refresh will bug the VM if called after the vCPU has run.
		 */
		if (vcpu->arch.perf_capabilities == data)
			break;

		vcpu->arch.perf_capabilities = data;
		kvm_pmu_refresh(vcpu);
		break;
	case MSR_IA32_PRED_CMD: {
		u64 reserved_bits = ~(PRED_CMD_IBPB | PRED_CMD_SBPB);

		if (!msr_info->host_initiated) {
			if ((!guest_has_pred_cmd_msr(vcpu)))
				return 1;

			if (!guest_cpuid_has(vcpu, X86_FEATURE_SPEC_CTRL) &&
			    !guest_cpuid_has(vcpu, X86_FEATURE_AMD_IBPB))
				reserved_bits |= PRED_CMD_IBPB;

			if (!guest_cpuid_has(vcpu, X86_FEATURE_SBPB))
				reserved_bits |= PRED_CMD_SBPB;
		}

		if (!boot_cpu_has(X86_FEATURE_IBPB))
			reserved_bits |= PRED_CMD_IBPB;

		if (!boot_cpu_has(X86_FEATURE_SBPB))
			reserved_bits |= PRED_CMD_SBPB;

		if (data & reserved_bits)
			return 1;

		if (!data)
			break;

		wrmsrl(MSR_IA32_PRED_CMD, data);
		break;
	}
	case MSR_IA32_FLUSH_CMD:
		if (!msr_info->host_initiated &&
		    !guest_cpuid_has(vcpu, X86_FEATURE_FLUSH_L1D))
			return 1;

		if (!boot_cpu_has(X86_FEATURE_FLUSH_L1D) || (data & ~L1D_FLUSH))
			return 1;
		if (!data)
			break;

		wrmsrl(MSR_IA32_FLUSH_CMD, L1D_FLUSH);
		break;
	case MSR_EFER:
		return set_efer(vcpu, msr_info);
	case MSR_K7_HWCR:
		data &= ~(u64)0x40;	/* ignore flush filter disable */
		data &= ~(u64)0x100;	/* ignore ignne emulation enable */
		data &= ~(u64)0x8;	/* ignore TLB cache disable */

		/*
		 * Allow McStatusWrEn and TscFreqSel. (Linux guests from v3.2
		 * through at least v6.6 whine if TscFreqSel is clear,
		 * depending on F/M/S.
		 */
		if (data & ~(BIT_ULL(18) | BIT_ULL(24))) {
			kvm_pr_unimpl_wrmsr(vcpu, msr, data);
			return 1;
		}
		vcpu->arch.msr_hwcr = data;
		break;
	case MSR_FAM10H_MMIO_CONF_BASE:
		if (data != 0) {
			kvm_pr_unimpl_wrmsr(vcpu, msr, data);
			return 1;
		}
		break;
	case MSR_IA32_CR_PAT:
		if (!kvm_pat_valid(data))
			return 1;

		vcpu->arch.pat = data;
		break;
	case MTRRphysBase_MSR(0) ... MSR_MTRRfix4K_F8000:
	case MSR_MTRRdefType:
		return kvm_mtrr_set_msr(vcpu, msr, data);
	case MSR_IA32_APICBASE:
		return kvm_set_apic_base(vcpu, msr_info);
	case APIC_BASE_MSR ... APIC_BASE_MSR + 0xff:
		return kvm_x2apic_msr_write(vcpu, msr, data);
	case MSR_IA32_TSC_DEADLINE:
		kvm_set_lapic_tscdeadline_msr(vcpu, data);
		break;
	case MSR_IA32_TSC_ADJUST:
		if (guest_cpuid_has(vcpu, X86_FEATURE_TSC_ADJUST)) {
			if (!msr_info->host_initiated) {
				s64 adj = data - vcpu->arch.ia32_tsc_adjust_msr;
				adjust_tsc_offset_guest(vcpu, adj);
				/* Before back to guest, tsc_timestamp must be adjusted
				 * as well, otherwise guest's percpu pvclock time could jump.
				 */
				kvm_make_request(KVM_REQ_CLOCK_UPDATE, vcpu);
			}
			vcpu->arch.ia32_tsc_adjust_msr = data;
		}
		break;
	case MSR_IA32_MISC_ENABLE: {
		u64 old_val = vcpu->arch.ia32_misc_enable_msr;

		if (!msr_info->host_initiated) {
			/* RO bits */
			if ((old_val ^ data) & MSR_IA32_MISC_ENABLE_PMU_RO_MASK)
				return 1;

			/* R bits, i.e. writes are ignored, but don't fault. */
			data = data & ~MSR_IA32_MISC_ENABLE_EMON;
			data |= old_val & MSR_IA32_MISC_ENABLE_EMON;
		}

		if (!kvm_check_has_quirk(vcpu->kvm, KVM_X86_QUIRK_MISC_ENABLE_NO_MWAIT) &&
		    ((old_val ^ data)  & MSR_IA32_MISC_ENABLE_MWAIT)) {
			if (!guest_cpuid_has(vcpu, X86_FEATURE_XMM3))
				return 1;
			vcpu->arch.ia32_misc_enable_msr = data;
			kvm_update_cpuid_runtime(vcpu);
		} else {
			vcpu->arch.ia32_misc_enable_msr = data;
		}
		break;
	}
	case MSR_IA32_SMBASE:
		if (!IS_ENABLED(CONFIG_KVM_SMM) || !msr_info->host_initiated)
			return 1;
		vcpu->arch.smbase = data;
		break;
	case MSR_IA32_POWER_CTL:
		vcpu->arch.msr_ia32_power_ctl = data;
		break;
	case MSR_IA32_TSC:
		if (msr_info->host_initiated) {
			kvm_synchronize_tsc(vcpu, &data);
		} else {
			u64 adj = kvm_compute_l1_tsc_offset(vcpu, data) - vcpu->arch.l1_tsc_offset;
			adjust_tsc_offset_guest(vcpu, adj);
			vcpu->arch.ia32_tsc_adjust_msr += adj;
		}
		break;
	case MSR_IA32_XSS:
		if (!msr_info->host_initiated &&
		    !guest_cpuid_has(vcpu, X86_FEATURE_XSAVES))
			return 1;
		/*
		 * KVM supports exposing PT to the guest, but does not support
		 * IA32_XSS[bit 8]. Guests have to use RDMSR/WRMSR rather than
		 * XSAVES/XRSTORS to save/restore PT MSRs.
		 */
		if (data & ~kvm_caps.supported_xss)
			return 1;
		vcpu->arch.ia32_xss = data;
		kvm_update_cpuid_runtime(vcpu);
		break;
	case MSR_SMI_COUNT:
		if (!msr_info->host_initiated)
			return 1;
		vcpu->arch.smi_count = data;
		break;
	case MSR_KVM_WALL_CLOCK_NEW:
		if (!guest_pv_has(vcpu, KVM_FEATURE_CLOCKSOURCE2))
			return 1;

		vcpu->kvm->arch.wall_clock = data;
		kvm_write_wall_clock(vcpu->kvm, data, 0);
		break;
	case MSR_KVM_WALL_CLOCK:
		if (!guest_pv_has(vcpu, KVM_FEATURE_CLOCKSOURCE))
			return 1;

		vcpu->kvm->arch.wall_clock = data;
		kvm_write_wall_clock(vcpu->kvm, data, 0);
		break;
	case MSR_KVM_SYSTEM_TIME_NEW:
		if (!guest_pv_has(vcpu, KVM_FEATURE_CLOCKSOURCE2))
			return 1;

		kvm_write_system_time(vcpu, data, false, msr_info->host_initiated);
		break;
	case MSR_KVM_SYSTEM_TIME:
		if (!guest_pv_has(vcpu, KVM_FEATURE_CLOCKSOURCE))
			return 1;

		kvm_write_system_time(vcpu, data, true,  msr_info->host_initiated);
		break;
	case MSR_KVM_ASYNC_PF_EN:
		if (!guest_pv_has(vcpu, KVM_FEATURE_ASYNC_PF))
			return 1;

		if (kvm_pv_enable_async_pf(vcpu, data))
			return 1;
		break;
	case MSR_KVM_ASYNC_PF_INT:
		if (!guest_pv_has(vcpu, KVM_FEATURE_ASYNC_PF_INT))
			return 1;

		if (kvm_pv_enable_async_pf_int(vcpu, data))
			return 1;
		break;
	case MSR_KVM_ASYNC_PF_ACK:
		if (!guest_pv_has(vcpu, KVM_FEATURE_ASYNC_PF_INT))
			return 1;
		if (data & 0x1) {
			vcpu->arch.apf.pageready_pending = false;
			kvm_check_async_pf_completion(vcpu);
		}
		break;
	case MSR_KVM_STEAL_TIME:
		if (!guest_pv_has(vcpu, KVM_FEATURE_STEAL_TIME))
			return 1;

		if (unlikely(!sched_info_on()))
			return 1;

		if (data & KVM_STEAL_RESERVED_MASK)
			return 1;

		vcpu->arch.st.msr_val = data;

		if (!(data & KVM_MSR_ENABLED))
			break;

		kvm_make_request(KVM_REQ_STEAL_UPDATE, vcpu);

		break;
	case MSR_KVM_PV_EOI_EN:
		if (!guest_pv_has(vcpu, KVM_FEATURE_PV_EOI))
			return 1;

		if (kvm_lapic_set_pv_eoi(vcpu, data, sizeof(u8)))
			return 1;
		break;

	case MSR_KVM_POLL_CONTROL:
		if (!guest_pv_has(vcpu, KVM_FEATURE_POLL_CONTROL))
			return 1;

		/* only enable bit supported */
		if (data & (-1ULL << 1))
			return 1;

		vcpu->arch.msr_kvm_poll_control = data;
		break;

	case MSR_IA32_MCG_CTL:
	case MSR_IA32_MCG_STATUS:
	case MSR_IA32_MC0_CTL ... MSR_IA32_MCx_CTL(KVM_MAX_MCE_BANKS) - 1:
	case MSR_IA32_MC0_CTL2 ... MSR_IA32_MCx_CTL2(KVM_MAX_MCE_BANKS) - 1:
		return set_msr_mce(vcpu, msr_info);

	case MSR_K7_PERFCTR0 ... MSR_K7_PERFCTR3:
	case MSR_P6_PERFCTR0 ... MSR_P6_PERFCTR1:
	case MSR_K7_EVNTSEL0 ... MSR_K7_EVNTSEL3:
	case MSR_P6_EVNTSEL0 ... MSR_P6_EVNTSEL1:
		if (kvm_pmu_is_valid_msr(vcpu, msr))
			return kvm_pmu_set_msr(vcpu, msr_info);

		if (data)
			kvm_pr_unimpl_wrmsr(vcpu, msr, data);
		break;
	case MSR_K7_CLK_CTL:
		/*
		 * Ignore all writes to this no longer documented MSR.
		 * Writes are only relevant for old K7 processors,
		 * all pre-dating SVM, but a recommended workaround from
		 * AMD for these chips. It is possible to specify the
		 * affected processor models on the command line, hence
		 * the need to ignore the workaround.
		 */
		break;
#ifdef CONFIG_KVM_HYPERV
	case HV_X64_MSR_GUEST_OS_ID ... HV_X64_MSR_SINT15:
	case HV_X64_MSR_SYNDBG_CONTROL ... HV_X64_MSR_SYNDBG_PENDING_BUFFER:
	case HV_X64_MSR_SYNDBG_OPTIONS:
	case HV_X64_MSR_CRASH_P0 ... HV_X64_MSR_CRASH_P4:
	case HV_X64_MSR_CRASH_CTL:
	case HV_X64_MSR_STIMER0_CONFIG ... HV_X64_MSR_STIMER3_COUNT:
	case HV_X64_MSR_REENLIGHTENMENT_CONTROL:
	case HV_X64_MSR_TSC_EMULATION_CONTROL:
	case HV_X64_MSR_TSC_EMULATION_STATUS:
	case HV_X64_MSR_TSC_INVARIANT_CONTROL:
		return kvm_hv_set_msr_common(vcpu, msr, data,
					     msr_info->host_initiated);
#endif
	case MSR_IA32_BBL_CR_CTL3:
		/* Drop writes to this legacy MSR -- see rdmsr
		 * counterpart for further detail.
		 */
		kvm_pr_unimpl_wrmsr(vcpu, msr, data);
		break;
	case MSR_AMD64_OSVW_ID_LENGTH:
		if (!guest_cpuid_has(vcpu, X86_FEATURE_OSVW))
			return 1;
		vcpu->arch.osvw.length = data;
		break;
	case MSR_AMD64_OSVW_STATUS:
		if (!guest_cpuid_has(vcpu, X86_FEATURE_OSVW))
			return 1;
		vcpu->arch.osvw.status = data;
		break;
	case MSR_PLATFORM_INFO:
		if (!msr_info->host_initiated ||
		    (!(data & MSR_PLATFORM_INFO_CPUID_FAULT) &&
		     cpuid_fault_enabled(vcpu)))
			return 1;
		vcpu->arch.msr_platform_info = data;
		break;
	case MSR_MISC_FEATURES_ENABLES:
		if (data & ~MSR_MISC_FEATURES_ENABLES_CPUID_FAULT ||
		    (data & MSR_MISC_FEATURES_ENABLES_CPUID_FAULT &&
		     !supports_cpuid_fault(vcpu)))
			return 1;
		vcpu->arch.msr_misc_features_enables = data;
		break;
#ifdef CONFIG_X86_64
	case MSR_IA32_XFD:
		if (!msr_info->host_initiated &&
		    !guest_cpuid_has(vcpu, X86_FEATURE_XFD))
			return 1;

		if (data & ~kvm_guest_supported_xfd(vcpu))
			return 1;

		fpu_update_guest_xfd(&vcpu->arch.guest_fpu, data);
		break;
	case MSR_IA32_XFD_ERR:
		if (!msr_info->host_initiated &&
		    !guest_cpuid_has(vcpu, X86_FEATURE_XFD))
			return 1;

		if (data & ~kvm_guest_supported_xfd(vcpu))
			return 1;

		vcpu->arch.guest_fpu.xfd_err = data;
		break;
#endif
	default:
		if (kvm_pmu_is_valid_msr(vcpu, msr))
			return kvm_pmu_set_msr(vcpu, msr_info);

		/*
		 * Userspace is allowed to write '0' to MSRs that KVM reports
		 * as to-be-saved, even if an MSRs isn't fully supported.
		 */
		if (msr_info->host_initiated && !data &&
		    kvm_is_msr_to_save(msr))
			break;

		return KVM_MSR_RET_INVALID;
	}
	return 0;
}
EXPORT_SYMBOL_GPL(kvm_set_msr_common);

static int get_msr_mce(struct kvm_vcpu *vcpu, u32 msr, u64 *pdata, bool host)
{
	u64 data;
	u64 mcg_cap = vcpu->arch.mcg_cap;
	unsigned bank_num = mcg_cap & 0xff;
	u32 offset, last_msr;

	switch (msr) {
	case MSR_IA32_P5_MC_ADDR:
	case MSR_IA32_P5_MC_TYPE:
		data = 0;
		break;
	case MSR_IA32_MCG_CAP:
		data = vcpu->arch.mcg_cap;
		break;
	case MSR_IA32_MCG_CTL:
		if (!(mcg_cap & MCG_CTL_P) && !host)
			return 1;
		data = vcpu->arch.mcg_ctl;
		break;
	case MSR_IA32_MCG_STATUS:
		data = vcpu->arch.mcg_status;
		break;
	case MSR_IA32_MC0_CTL2 ... MSR_IA32_MCx_CTL2(KVM_MAX_MCE_BANKS) - 1:
		last_msr = MSR_IA32_MCx_CTL2(bank_num) - 1;
		if (msr > last_msr)
			return 1;

		if (!(mcg_cap & MCG_CMCI_P) && !host)
			return 1;
		offset = array_index_nospec(msr - MSR_IA32_MC0_CTL2,
					    last_msr + 1 - MSR_IA32_MC0_CTL2);
		data = vcpu->arch.mci_ctl2_banks[offset];
		break;
	case MSR_IA32_MC0_CTL ... MSR_IA32_MCx_CTL(KVM_MAX_MCE_BANKS) - 1:
		last_msr = MSR_IA32_MCx_CTL(bank_num) - 1;
		if (msr > last_msr)
			return 1;

		offset = array_index_nospec(msr - MSR_IA32_MC0_CTL,
					    last_msr + 1 - MSR_IA32_MC0_CTL);
		data = vcpu->arch.mce_banks[offset];
		break;
	default:
		return 1;
	}
	*pdata = data;
	return 0;
}

int kvm_get_msr_common(struct kvm_vcpu *vcpu, struct msr_data *msr_info)
{
	switch (msr_info->index) {
	case MSR_IA32_PLATFORM_ID:
	case MSR_IA32_EBL_CR_POWERON:
	case MSR_IA32_LASTBRANCHFROMIP:
	case MSR_IA32_LASTBRANCHTOIP:
	case MSR_IA32_LASTINTFROMIP:
	case MSR_IA32_LASTINTTOIP:
	case MSR_AMD64_SYSCFG:
	case MSR_K8_TSEG_ADDR:
	case MSR_K8_TSEG_MASK:
	case MSR_VM_HSAVE_PA:
	case MSR_K8_INT_PENDING_MSG:
	case MSR_AMD64_NB_CFG:
	case MSR_FAM10H_MMIO_CONF_BASE:
	case MSR_AMD64_BU_CFG2:
	case MSR_IA32_PERF_CTL:
	case MSR_AMD64_DC_CFG:
	case MSR_AMD64_TW_CFG:
	case MSR_F15H_EX_CFG:
	/*
	 * Intel Sandy Bridge CPUs must support the RAPL (running average power
	 * limit) MSRs. Just return 0, as we do not want to expose the host
	 * data here. Do not conditionalize this on CPUID, as KVM does not do
	 * so for existing CPU-specific MSRs.
	 */
	case MSR_RAPL_POWER_UNIT:
	case MSR_PP0_ENERGY_STATUS:	/* Power plane 0 (core) */
	case MSR_PP1_ENERGY_STATUS:	/* Power plane 1 (graphics uncore) */
	case MSR_PKG_ENERGY_STATUS:	/* Total package */
	case MSR_DRAM_ENERGY_STATUS:	/* DRAM controller */
		msr_info->data = 0;
		break;
	case MSR_K7_EVNTSEL0 ... MSR_K7_EVNTSEL3:
	case MSR_K7_PERFCTR0 ... MSR_K7_PERFCTR3:
	case MSR_P6_PERFCTR0 ... MSR_P6_PERFCTR1:
	case MSR_P6_EVNTSEL0 ... MSR_P6_EVNTSEL1:
		if (kvm_pmu_is_valid_msr(vcpu, msr_info->index))
			return kvm_pmu_get_msr(vcpu, msr_info);
		msr_info->data = 0;
		break;
	case MSR_IA32_UCODE_REV:
		msr_info->data = vcpu->arch.microcode_version;
		break;
	case MSR_IA32_ARCH_CAPABILITIES:
		if (!msr_info->host_initiated &&
		    !guest_cpuid_has(vcpu, X86_FEATURE_ARCH_CAPABILITIES))
			return 1;
		msr_info->data = vcpu->arch.arch_capabilities;
		break;
	case MSR_IA32_PERF_CAPABILITIES:
		if (!msr_info->host_initiated &&
		    !guest_cpuid_has(vcpu, X86_FEATURE_PDCM))
			return 1;
		msr_info->data = vcpu->arch.perf_capabilities;
		break;
	case MSR_IA32_POWER_CTL:
		msr_info->data = vcpu->arch.msr_ia32_power_ctl;
		break;
	case MSR_IA32_TSC: {
		/*
		 * Intel SDM states that MSR_IA32_TSC read adds the TSC offset
		 * even when not intercepted. AMD manual doesn't explicitly
		 * state this but appears to behave the same.
		 *
		 * On userspace reads and writes, however, we unconditionally
		 * return L1's TSC value to ensure backwards-compatible
		 * behavior for migration.
		 */
		u64 offset, ratio;

		if (msr_info->host_initiated) {
			offset = vcpu->arch.l1_tsc_offset;
			ratio = vcpu->arch.l1_tsc_scaling_ratio;
		} else {
			offset = vcpu->arch.tsc_offset;
			ratio = vcpu->arch.tsc_scaling_ratio;
		}

		msr_info->data = kvm_scale_tsc(rdtsc(), ratio) + offset;
		break;
	}
	case MSR_IA32_CR_PAT:
		msr_info->data = vcpu->arch.pat;
		break;
	case MSR_MTRRcap:
	case MTRRphysBase_MSR(0) ... MSR_MTRRfix4K_F8000:
	case MSR_MTRRdefType:
		return kvm_mtrr_get_msr(vcpu, msr_info->index, &msr_info->data);
	case 0xcd: /* fsb frequency */
		msr_info->data = 3;
		break;
		/*
		 * MSR_EBC_FREQUENCY_ID
		 * Conservative value valid for even the basic CPU models.
		 * Models 0,1: 000 in bits 23:21 indicating a bus speed of
		 * 100MHz, model 2 000 in bits 18:16 indicating 100MHz,
		 * and 266MHz for model 3, or 4. Set Core Clock
		 * Frequency to System Bus Frequency Ratio to 1 (bits
		 * 31:24) even though these are only valid for CPU
		 * models > 2, however guests may end up dividing or
		 * multiplying by zero otherwise.
		 */
	case MSR_EBC_FREQUENCY_ID:
		msr_info->data = 1 << 24;
		break;
	case MSR_IA32_APICBASE:
		msr_info->data = kvm_get_apic_base(vcpu);
		break;
	case APIC_BASE_MSR ... APIC_BASE_MSR + 0xff:
		return kvm_x2apic_msr_read(vcpu, msr_info->index, &msr_info->data);
	case MSR_IA32_TSC_DEADLINE:
		msr_info->data = kvm_get_lapic_tscdeadline_msr(vcpu);
		break;
	case MSR_IA32_TSC_ADJUST:
		msr_info->data = (u64)vcpu->arch.ia32_tsc_adjust_msr;
		break;
	case MSR_IA32_MISC_ENABLE:
		msr_info->data = vcpu->arch.ia32_misc_enable_msr;
		break;
	case MSR_IA32_SMBASE:
		if (!IS_ENABLED(CONFIG_KVM_SMM) || !msr_info->host_initiated)
			return 1;
		msr_info->data = vcpu->arch.smbase;
		break;
	case MSR_SMI_COUNT:
		msr_info->data = vcpu->arch.smi_count;
		break;
	case MSR_IA32_PERF_STATUS:
		/* TSC increment by tick */
		msr_info->data = 1000ULL;
		/* CPU multiplier */
		msr_info->data |= (((uint64_t)4ULL) << 40);
		break;
	case MSR_EFER:
		msr_info->data = vcpu->arch.efer;
		break;
	case MSR_KVM_WALL_CLOCK:
		if (!guest_pv_has(vcpu, KVM_FEATURE_CLOCKSOURCE))
			return 1;

		msr_info->data = vcpu->kvm->arch.wall_clock;
		break;
	case MSR_KVM_WALL_CLOCK_NEW:
		if (!guest_pv_has(vcpu, KVM_FEATURE_CLOCKSOURCE2))
			return 1;

		msr_info->data = vcpu->kvm->arch.wall_clock;
		break;
	case MSR_KVM_SYSTEM_TIME:
		if (!guest_pv_has(vcpu, KVM_FEATURE_CLOCKSOURCE))
			return 1;

		msr_info->data = vcpu->arch.time;
		break;
	case MSR_KVM_SYSTEM_TIME_NEW:
		if (!guest_pv_has(vcpu, KVM_FEATURE_CLOCKSOURCE2))
			return 1;

		msr_info->data = vcpu->arch.time;
		break;
	case MSR_KVM_ASYNC_PF_EN:
		if (!guest_pv_has(vcpu, KVM_FEATURE_ASYNC_PF))
			return 1;

		msr_info->data = vcpu->arch.apf.msr_en_val;
		break;
	case MSR_KVM_ASYNC_PF_INT:
		if (!guest_pv_has(vcpu, KVM_FEATURE_ASYNC_PF_INT))
			return 1;

		msr_info->data = vcpu->arch.apf.msr_int_val;
		break;
	case MSR_KVM_ASYNC_PF_ACK:
		if (!guest_pv_has(vcpu, KVM_FEATURE_ASYNC_PF_INT))
			return 1;

		msr_info->data = 0;
		break;
	case MSR_KVM_STEAL_TIME:
		if (!guest_pv_has(vcpu, KVM_FEATURE_STEAL_TIME))
			return 1;

		msr_info->data = vcpu->arch.st.msr_val;
		break;
	case MSR_KVM_PV_EOI_EN:
		if (!guest_pv_has(vcpu, KVM_FEATURE_PV_EOI))
			return 1;

		msr_info->data = vcpu->arch.pv_eoi.msr_val;
		break;
	case MSR_KVM_POLL_CONTROL:
		if (!guest_pv_has(vcpu, KVM_FEATURE_POLL_CONTROL))
			return 1;

		msr_info->data = vcpu->arch.msr_kvm_poll_control;
		break;
	case MSR_IA32_P5_MC_ADDR:
	case MSR_IA32_P5_MC_TYPE:
	case MSR_IA32_MCG_CAP:
	case MSR_IA32_MCG_CTL:
	case MSR_IA32_MCG_STATUS:
	case MSR_IA32_MC0_CTL ... MSR_IA32_MCx_CTL(KVM_MAX_MCE_BANKS) - 1:
	case MSR_IA32_MC0_CTL2 ... MSR_IA32_MCx_CTL2(KVM_MAX_MCE_BANKS) - 1:
		return get_msr_mce(vcpu, msr_info->index, &msr_info->data,
				   msr_info->host_initiated);
	case MSR_IA32_XSS:
		if (!msr_info->host_initiated &&
		    !guest_cpuid_has(vcpu, X86_FEATURE_XSAVES))
			return 1;
		msr_info->data = vcpu->arch.ia32_xss;
		break;
	case MSR_K7_CLK_CTL:
		/*
		 * Provide expected ramp-up count for K7. All other
		 * are set to zero, indicating minimum divisors for
		 * every field.
		 *
		 * This prevents guest kernels on AMD host with CPU
		 * type 6, model 8 and higher from exploding due to
		 * the rdmsr failing.
		 */
		msr_info->data = 0x20000000;
		break;
#ifdef CONFIG_KVM_HYPERV
	case HV_X64_MSR_GUEST_OS_ID ... HV_X64_MSR_SINT15:
	case HV_X64_MSR_SYNDBG_CONTROL ... HV_X64_MSR_SYNDBG_PENDING_BUFFER:
	case HV_X64_MSR_SYNDBG_OPTIONS:
	case HV_X64_MSR_CRASH_P0 ... HV_X64_MSR_CRASH_P4:
	case HV_X64_MSR_CRASH_CTL:
	case HV_X64_MSR_STIMER0_CONFIG ... HV_X64_MSR_STIMER3_COUNT:
	case HV_X64_MSR_REENLIGHTENMENT_CONTROL:
	case HV_X64_MSR_TSC_EMULATION_CONTROL:
	case HV_X64_MSR_TSC_EMULATION_STATUS:
	case HV_X64_MSR_TSC_INVARIANT_CONTROL:
		return kvm_hv_get_msr_common(vcpu,
					     msr_info->index, &msr_info->data,
					     msr_info->host_initiated);
#endif
	case MSR_IA32_BBL_CR_CTL3:
		/* This legacy MSR exists but isn't fully documented in current
		 * silicon.  It is however accessed by winxp in very narrow
		 * scenarios where it sets bit #19, itself documented as
		 * a "reserved" bit.  Best effort attempt to source coherent
		 * read data here should the balance of the register be
		 * interpreted by the guest:
		 *
		 * L2 cache control register 3: 64GB range, 256KB size,
		 * enabled, latency 0x1, configured
		 */
		msr_info->data = 0xbe702111;
		break;
	case MSR_AMD64_OSVW_ID_LENGTH:
		if (!guest_cpuid_has(vcpu, X86_FEATURE_OSVW))
			return 1;
		msr_info->data = vcpu->arch.osvw.length;
		break;
	case MSR_AMD64_OSVW_STATUS:
		if (!guest_cpuid_has(vcpu, X86_FEATURE_OSVW))
			return 1;
		msr_info->data = vcpu->arch.osvw.status;
		break;
	case MSR_PLATFORM_INFO:
		if (!msr_info->host_initiated &&
		    !vcpu->kvm->arch.guest_can_read_msr_platform_info)
			return 1;
		msr_info->data = vcpu->arch.msr_platform_info;
		break;
	case MSR_MISC_FEATURES_ENABLES:
		msr_info->data = vcpu->arch.msr_misc_features_enables;
		break;
	case MSR_K7_HWCR:
		msr_info->data = vcpu->arch.msr_hwcr;
		break;
#ifdef CONFIG_X86_64
	case MSR_IA32_XFD:
		if (!msr_info->host_initiated &&
		    !guest_cpuid_has(vcpu, X86_FEATURE_XFD))
			return 1;

		msr_info->data = vcpu->arch.guest_fpu.fpstate->xfd;
		break;
	case MSR_IA32_XFD_ERR:
		if (!msr_info->host_initiated &&
		    !guest_cpuid_has(vcpu, X86_FEATURE_XFD))
			return 1;

		msr_info->data = vcpu->arch.guest_fpu.xfd_err;
		break;
#endif
	default:
		if (kvm_pmu_is_valid_msr(vcpu, msr_info->index))
			return kvm_pmu_get_msr(vcpu, msr_info);

		/*
		 * Userspace is allowed to read MSRs that KVM reports as
		 * to-be-saved, even if an MSR isn't fully supported.
		 */
		if (msr_info->host_initiated &&
		    kvm_is_msr_to_save(msr_info->index)) {
			msr_info->data = 0;
			break;
		}

		return KVM_MSR_RET_INVALID;
	}
	return 0;
}
EXPORT_SYMBOL_GPL(kvm_get_msr_common);

/*
 * Read or write a bunch of msrs. All parameters are kernel addresses.
 *
 * @return number of msrs set successfully.
 */
static int __msr_io(struct kvm_vcpu *vcpu, struct kvm_msrs *msrs,
		    struct kvm_msr_entry *entries,
		    int (*do_msr)(struct kvm_vcpu *vcpu,
				  unsigned index, u64 *data))
{
	int i;

	for (i = 0; i < msrs->nmsrs; ++i)
		if (do_msr(vcpu, entries[i].index, &entries[i].data))
			break;

	return i;
}

/*
 * Read or write a bunch of msrs. Parameters are user addresses.
 *
 * @return number of msrs set successfully.
 */
static int msr_io(struct kvm_vcpu *vcpu, struct kvm_msrs __user *user_msrs,
		  int (*do_msr)(struct kvm_vcpu *vcpu,
				unsigned index, u64 *data),
		  int writeback)
{
	struct kvm_msrs msrs;
	struct kvm_msr_entry *entries;
	unsigned size;
	int r;

	r = -EFAULT;
	if (copy_from_user(&msrs, user_msrs, sizeof(msrs)))
		goto out;

	r = -E2BIG;
	if (msrs.nmsrs >= MAX_IO_MSRS)
		goto out;

	size = sizeof(struct kvm_msr_entry) * msrs.nmsrs;
	entries = memdup_user(user_msrs->entries, size);
	if (IS_ERR(entries)) {
		r = PTR_ERR(entries);
		goto out;
	}

	r = __msr_io(vcpu, &msrs, entries, do_msr);

	if (writeback && copy_to_user(user_msrs->entries, entries, size))
		r = -EFAULT;

	kfree(entries);
out:
	return r;
}

static inline bool kvm_can_mwait_in_guest(void)
{
	return boot_cpu_has(X86_FEATURE_MWAIT) &&
		!boot_cpu_has_bug(X86_BUG_MONITOR) &&
		boot_cpu_has(X86_FEATURE_ARAT);
}

#ifdef CONFIG_KVM_HYPERV
static int kvm_ioctl_get_supported_hv_cpuid(struct kvm_vcpu *vcpu,
					    struct kvm_cpuid2 __user *cpuid_arg)
{
	struct kvm_cpuid2 cpuid;
	int r;

	r = -EFAULT;
	if (copy_from_user(&cpuid, cpuid_arg, sizeof(cpuid)))
		return r;

	r = kvm_get_hv_cpuid(vcpu, &cpuid, cpuid_arg->entries);
	if (r)
		return r;

	r = -EFAULT;
	if (copy_to_user(cpuid_arg, &cpuid, sizeof(cpuid)))
		return r;

	return 0;
}
#endif

static bool kvm_is_vm_type_supported(unsigned long type)
{
	return type < 32 && (kvm_caps.supported_vm_types & BIT(type));
}

int kvm_vm_ioctl_check_extension(struct kvm *kvm, long ext)
{
	int r = 0;

	switch (ext) {
	case KVM_CAP_IRQCHIP:
	case KVM_CAP_HLT:
	case KVM_CAP_MMU_SHADOW_CACHE_CONTROL:
	case KVM_CAP_SET_TSS_ADDR:
	case KVM_CAP_EXT_CPUID:
	case KVM_CAP_EXT_EMUL_CPUID:
	case KVM_CAP_CLOCKSOURCE:
	case KVM_CAP_PIT:
	case KVM_CAP_NOP_IO_DELAY:
	case KVM_CAP_MP_STATE:
	case KVM_CAP_SYNC_MMU:
	case KVM_CAP_USER_NMI:
	case KVM_CAP_REINJECT_CONTROL:
	case KVM_CAP_IRQ_INJECT_STATUS:
	case KVM_CAP_IOEVENTFD:
	case KVM_CAP_IOEVENTFD_NO_LENGTH:
	case KVM_CAP_PIT2:
	case KVM_CAP_PIT_STATE2:
	case KVM_CAP_SET_IDENTITY_MAP_ADDR:
	case KVM_CAP_VCPU_EVENTS:
#ifdef CONFIG_KVM_HYPERV
	case KVM_CAP_HYPERV:
	case KVM_CAP_HYPERV_VAPIC:
	case KVM_CAP_HYPERV_SPIN:
	case KVM_CAP_HYPERV_TIME:
	case KVM_CAP_HYPERV_SYNIC:
	case KVM_CAP_HYPERV_SYNIC2:
	case KVM_CAP_HYPERV_VP_INDEX:
	case KVM_CAP_HYPERV_EVENTFD:
	case KVM_CAP_HYPERV_TLBFLUSH:
	case KVM_CAP_HYPERV_SEND_IPI:
	case KVM_CAP_HYPERV_CPUID:
	case KVM_CAP_HYPERV_ENFORCE_CPUID:
	case KVM_CAP_SYS_HYPERV_CPUID:
#endif
	case KVM_CAP_PCI_SEGMENT:
	case KVM_CAP_DEBUGREGS:
	case KVM_CAP_X86_ROBUST_SINGLESTEP:
	case KVM_CAP_XSAVE:
	case KVM_CAP_ASYNC_PF:
	case KVM_CAP_ASYNC_PF_INT:
	case KVM_CAP_GET_TSC_KHZ:
	case KVM_CAP_KVMCLOCK_CTRL:
	case KVM_CAP_READONLY_MEM:
	case KVM_CAP_IOAPIC_POLARITY_IGNORED:
	case KVM_CAP_TSC_DEADLINE_TIMER:
	case KVM_CAP_DISABLE_QUIRKS:
	case KVM_CAP_SET_BOOT_CPU_ID:
 	case KVM_CAP_SPLIT_IRQCHIP:
	case KVM_CAP_IMMEDIATE_EXIT:
	case KVM_CAP_PMU_EVENT_FILTER:
	case KVM_CAP_PMU_EVENT_MASKED_EVENTS:
	case KVM_CAP_GET_MSR_FEATURES:
	case KVM_CAP_MSR_PLATFORM_INFO:
	case KVM_CAP_EXCEPTION_PAYLOAD:
	case KVM_CAP_X86_TRIPLE_FAULT_EVENT:
	case KVM_CAP_SET_GUEST_DEBUG:
	case KVM_CAP_LAST_CPU:
	case KVM_CAP_X86_USER_SPACE_MSR:
	case KVM_CAP_X86_MSR_FILTER:
	case KVM_CAP_ENFORCE_PV_FEATURE_CPUID:
#ifdef CONFIG_X86_SGX_KVM
	case KVM_CAP_SGX_ATTRIBUTE:
#endif
	case KVM_CAP_VM_COPY_ENC_CONTEXT_FROM:
	case KVM_CAP_VM_MOVE_ENC_CONTEXT_FROM:
	case KVM_CAP_SREGS2:
	case KVM_CAP_EXIT_ON_EMULATION_FAILURE:
	case KVM_CAP_VCPU_ATTRIBUTES:
	case KVM_CAP_SYS_ATTRIBUTES:
	case KVM_CAP_VAPIC:
	case KVM_CAP_ENABLE_CAP:
	case KVM_CAP_VM_DISABLE_NX_HUGE_PAGES:
	case KVM_CAP_IRQFD_RESAMPLE:
	case KVM_CAP_MEMORY_FAULT_INFO:
	case KVM_CAP_X86_GUEST_MODE:
		r = 1;
		break;
	case KVM_CAP_X86_APIC_BUS_CYCLES_NS:
		r = APIC_BUS_CYCLE_NS_DEFAULT;
		break;
	case KVM_CAP_EXIT_HYPERCALL:
		r = KVM_EXIT_HYPERCALL_VALID_MASK;
		break;
	case KVM_CAP_SET_GUEST_DEBUG2:
		return KVM_GUESTDBG_VALID_MASK;
#ifdef CONFIG_KVM_XEN
	case KVM_CAP_XEN_HVM:
		r = KVM_XEN_HVM_CONFIG_HYPERCALL_MSR |
		    KVM_XEN_HVM_CONFIG_INTERCEPT_HCALL |
		    KVM_XEN_HVM_CONFIG_SHARED_INFO |
		    KVM_XEN_HVM_CONFIG_EVTCHN_2LEVEL |
		    KVM_XEN_HVM_CONFIG_EVTCHN_SEND |
		    KVM_XEN_HVM_CONFIG_PVCLOCK_TSC_UNSTABLE |
		    KVM_XEN_HVM_CONFIG_SHARED_INFO_HVA;
		if (sched_info_on())
			r |= KVM_XEN_HVM_CONFIG_RUNSTATE |
			     KVM_XEN_HVM_CONFIG_RUNSTATE_UPDATE_FLAG;
		break;
#endif
	case KVM_CAP_SYNC_REGS:
		r = KVM_SYNC_X86_VALID_FIELDS;
		break;
	case KVM_CAP_ADJUST_CLOCK:
		r = KVM_CLOCK_VALID_FLAGS;
		break;
	case KVM_CAP_X86_DISABLE_EXITS:
		r = KVM_X86_DISABLE_EXITS_PAUSE;

		if (!mitigate_smt_rsb) {
			r |= KVM_X86_DISABLE_EXITS_HLT |
			     KVM_X86_DISABLE_EXITS_CSTATE;

			if (kvm_can_mwait_in_guest())
				r |= KVM_X86_DISABLE_EXITS_MWAIT;
		}
		break;
	case KVM_CAP_X86_SMM:
		if (!IS_ENABLED(CONFIG_KVM_SMM))
			break;

		/* SMBASE is usually relocated above 1M on modern chipsets,
		 * and SMM handlers might indeed rely on 4G segment limits,
		 * so do not report SMM to be available if real mode is
		 * emulated via vm86 mode.  Still, do not go to great lengths
		 * to avoid userspace's usage of the feature, because it is a
		 * fringe case that is not enabled except via specific settings
		 * of the module parameters.
		 */
		r = kvm_x86_call(has_emulated_msr)(kvm, MSR_IA32_SMBASE);
		break;
	case KVM_CAP_NR_VCPUS:
		r = min_t(unsigned int, num_online_cpus(), KVM_MAX_VCPUS);
		break;
	case KVM_CAP_MAX_VCPUS:
		r = KVM_MAX_VCPUS;
		break;
	case KVM_CAP_MAX_VCPU_ID:
		r = KVM_MAX_VCPU_IDS;
		break;
	case KVM_CAP_PV_MMU:	/* obsolete */
		r = 0;
		break;
	case KVM_CAP_MCE:
		r = KVM_MAX_MCE_BANKS;
		break;
	case KVM_CAP_XCRS:
		r = boot_cpu_has(X86_FEATURE_XSAVE);
		break;
	case KVM_CAP_TSC_CONTROL:
	case KVM_CAP_VM_TSC_CONTROL:
		r = kvm_caps.has_tsc_control;
		break;
	case KVM_CAP_X2APIC_API:
		r = KVM_X2APIC_API_VALID_FLAGS;
		break;
	case KVM_CAP_NESTED_STATE:
		r = kvm_x86_ops.nested_ops->get_state ?
			kvm_x86_ops.nested_ops->get_state(NULL, NULL, 0) : 0;
		break;
#ifdef CONFIG_KVM_HYPERV
	case KVM_CAP_HYPERV_DIRECT_TLBFLUSH:
		r = kvm_x86_ops.enable_l2_tlb_flush != NULL;
		break;
	case KVM_CAP_HYPERV_ENLIGHTENED_VMCS:
		r = kvm_x86_ops.nested_ops->enable_evmcs != NULL;
		break;
#endif
	case KVM_CAP_SMALLER_MAXPHYADDR:
		r = (int) allow_smaller_maxphyaddr;
		break;
	case KVM_CAP_STEAL_TIME:
		r = sched_info_on();
		break;
	case KVM_CAP_X86_BUS_LOCK_EXIT:
		if (kvm_caps.has_bus_lock_exit)
			r = KVM_BUS_LOCK_DETECTION_OFF |
			    KVM_BUS_LOCK_DETECTION_EXIT;
		else
			r = 0;
		break;
	case KVM_CAP_XSAVE2: {
		r = xstate_required_size(kvm_get_filtered_xcr0(), false);
		if (r < sizeof(struct kvm_xsave))
			r = sizeof(struct kvm_xsave);
		break;
	}
	case KVM_CAP_PMU_CAPABILITY:
		r = enable_pmu ? KVM_CAP_PMU_VALID_MASK : 0;
		break;
	case KVM_CAP_DISABLE_QUIRKS2:
		r = KVM_X86_VALID_QUIRKS;
		break;
	case KVM_CAP_X86_NOTIFY_VMEXIT:
		r = kvm_caps.has_notify_vmexit;
		break;
	case KVM_CAP_VM_TYPES:
		r = kvm_caps.supported_vm_types;
		break;
	default:
		break;
	}
	return r;
}

static int __kvm_x86_dev_get_attr(struct kvm_device_attr *attr, u64 *val)
{
	if (attr->group) {
		if (kvm_x86_ops.dev_get_attr)
			return kvm_x86_call(dev_get_attr)(attr->group, attr->attr, val);
		return -ENXIO;
	}

	switch (attr->attr) {
	case KVM_X86_XCOMP_GUEST_SUPP:
		*val = kvm_caps.supported_xcr0;
		return 0;
	default:
		return -ENXIO;
	}
}

static int kvm_x86_dev_get_attr(struct kvm_device_attr *attr)
{
	u64 __user *uaddr = u64_to_user_ptr(attr->addr);
	int r;
	u64 val;

	r = __kvm_x86_dev_get_attr(attr, &val);
	if (r < 0)
		return r;

	if (put_user(val, uaddr))
		return -EFAULT;

	return 0;
}

static int kvm_x86_dev_has_attr(struct kvm_device_attr *attr)
{
	u64 val;

	return __kvm_x86_dev_get_attr(attr, &val);
}

long kvm_arch_dev_ioctl(struct file *filp,
			unsigned int ioctl, unsigned long arg)
{
	void __user *argp = (void __user *)arg;
	long r;

	switch (ioctl) {
	case KVM_GET_MSR_INDEX_LIST: {
		struct kvm_msr_list __user *user_msr_list = argp;
		struct kvm_msr_list msr_list;
		unsigned n;

		r = -EFAULT;
		if (copy_from_user(&msr_list, user_msr_list, sizeof(msr_list)))
			goto out;
		n = msr_list.nmsrs;
		msr_list.nmsrs = num_msrs_to_save + num_emulated_msrs;
		if (copy_to_user(user_msr_list, &msr_list, sizeof(msr_list)))
			goto out;
		r = -E2BIG;
		if (n < msr_list.nmsrs)
			goto out;
		r = -EFAULT;
		if (copy_to_user(user_msr_list->indices, &msrs_to_save,
				 num_msrs_to_save * sizeof(u32)))
			goto out;
		if (copy_to_user(user_msr_list->indices + num_msrs_to_save,
				 &emulated_msrs,
				 num_emulated_msrs * sizeof(u32)))
			goto out;
		r = 0;
		break;
	}
	case KVM_GET_SUPPORTED_CPUID:
	case KVM_GET_EMULATED_CPUID: {
		struct kvm_cpuid2 __user *cpuid_arg = argp;
		struct kvm_cpuid2 cpuid;

		r = -EFAULT;
		if (copy_from_user(&cpuid, cpuid_arg, sizeof(cpuid)))
			goto out;

		r = kvm_dev_ioctl_get_cpuid(&cpuid, cpuid_arg->entries,
					    ioctl);
		if (r)
			goto out;

		r = -EFAULT;
		if (copy_to_user(cpuid_arg, &cpuid, sizeof(cpuid)))
			goto out;
		r = 0;
		break;
	}
	case KVM_X86_GET_MCE_CAP_SUPPORTED:
		r = -EFAULT;
		if (copy_to_user(argp, &kvm_caps.supported_mce_cap,
				 sizeof(kvm_caps.supported_mce_cap)))
			goto out;
		r = 0;
		break;
	case KVM_GET_MSR_FEATURE_INDEX_LIST: {
		struct kvm_msr_list __user *user_msr_list = argp;
		struct kvm_msr_list msr_list;
		unsigned int n;

		r = -EFAULT;
		if (copy_from_user(&msr_list, user_msr_list, sizeof(msr_list)))
			goto out;
		n = msr_list.nmsrs;
		msr_list.nmsrs = num_msr_based_features;
		if (copy_to_user(user_msr_list, &msr_list, sizeof(msr_list)))
			goto out;
		r = -E2BIG;
		if (n < msr_list.nmsrs)
			goto out;
		r = -EFAULT;
		if (copy_to_user(user_msr_list->indices, &msr_based_features,
				 num_msr_based_features * sizeof(u32)))
			goto out;
		r = 0;
		break;
	}
	case KVM_GET_MSRS:
		r = msr_io(NULL, argp, do_get_msr_feature, 1);
		break;
#ifdef CONFIG_KVM_HYPERV
	case KVM_GET_SUPPORTED_HV_CPUID:
		r = kvm_ioctl_get_supported_hv_cpuid(NULL, argp);
		break;
#endif
	case KVM_GET_DEVICE_ATTR: {
		struct kvm_device_attr attr;
		r = -EFAULT;
		if (copy_from_user(&attr, (void __user *)arg, sizeof(attr)))
			break;
		r = kvm_x86_dev_get_attr(&attr);
		break;
	}
	case KVM_HAS_DEVICE_ATTR: {
		struct kvm_device_attr attr;
		r = -EFAULT;
		if (copy_from_user(&attr, (void __user *)arg, sizeof(attr)))
			break;
		r = kvm_x86_dev_has_attr(&attr);
		break;
	}
	default:
		r = -EINVAL;
		break;
	}
out:
	return r;
}

static void wbinvd_ipi(void *garbage)
{
	wbinvd();
}

static bool need_emulate_wbinvd(struct kvm_vcpu *vcpu)
{
	return kvm_arch_has_noncoherent_dma(vcpu->kvm);
}

void kvm_arch_vcpu_load(struct kvm_vcpu *vcpu, int cpu)
{
	struct kvm_pmu *pmu = vcpu_to_pmu(vcpu);

	vcpu->arch.l1tf_flush_l1d = true;

	if (vcpu->scheduled_out && pmu->version && pmu->event_count) {
		pmu->need_cleanup = true;
		kvm_make_request(KVM_REQ_PMU, vcpu);
	}

	/* Address WBINVD may be executed by guest */
	if (need_emulate_wbinvd(vcpu)) {
		if (kvm_x86_call(has_wbinvd_exit)())
			cpumask_set_cpu(cpu, vcpu->arch.wbinvd_dirty_mask);
		else if (vcpu->cpu != -1 && vcpu->cpu != cpu)
			smp_call_function_single(vcpu->cpu,
					wbinvd_ipi, NULL, 1);
	}

	kvm_x86_call(vcpu_load)(vcpu, cpu);

	/* Save host pkru register if supported */
	vcpu->arch.host_pkru = read_pkru();

	/* Apply any externally detected TSC adjustments (due to suspend) */
	if (unlikely(vcpu->arch.tsc_offset_adjustment)) {
		adjust_tsc_offset_host(vcpu, vcpu->arch.tsc_offset_adjustment);
		vcpu->arch.tsc_offset_adjustment = 0;
		kvm_make_request(KVM_REQ_CLOCK_UPDATE, vcpu);
	}

	if (unlikely(vcpu->cpu != cpu) || kvm_check_tsc_unstable()) {
		s64 tsc_delta = !vcpu->arch.last_host_tsc ? 0 :
				rdtsc() - vcpu->arch.last_host_tsc;
		if (tsc_delta < 0)
			mark_tsc_unstable("KVM discovered backwards TSC");

		if (kvm_check_tsc_unstable()) {
			u64 offset = kvm_compute_l1_tsc_offset(vcpu,
						vcpu->arch.last_guest_tsc);
			kvm_vcpu_write_tsc_offset(vcpu, offset);
			vcpu->arch.tsc_catchup = 1;
		}

		if (kvm_lapic_hv_timer_in_use(vcpu))
			kvm_lapic_restart_hv_timer(vcpu);

		/*
		 * On a host with synchronized TSC, there is no need to update
		 * kvmclock on vcpu->cpu migration
		 */
		if (!vcpu->kvm->arch.use_master_clock || vcpu->cpu == -1)
			kvm_make_request(KVM_REQ_GLOBAL_CLOCK_UPDATE, vcpu);
		if (vcpu->cpu != cpu)
			kvm_make_request(KVM_REQ_MIGRATE_TIMER, vcpu);
		vcpu->cpu = cpu;
	}

	kvm_make_request(KVM_REQ_STEAL_UPDATE, vcpu);
}

static void kvm_steal_time_set_preempted(struct kvm_vcpu *vcpu)
{
	struct gfn_to_hva_cache *ghc = &vcpu->arch.st.cache;
	struct kvm_steal_time __user *st;
	struct kvm_memslots *slots;
	static const u8 preempted = KVM_VCPU_PREEMPTED;
	gpa_t gpa = vcpu->arch.st.msr_val & KVM_STEAL_VALID_BITS;

	/*
	 * The vCPU can be marked preempted if and only if the VM-Exit was on
	 * an instruction boundary and will not trigger guest emulation of any
	 * kind (see vcpu_run).  Vendor specific code controls (conservatively)
	 * when this is true, for example allowing the vCPU to be marked
	 * preempted if and only if the VM-Exit was due to a host interrupt.
	 */
	if (!vcpu->arch.at_instruction_boundary) {
		vcpu->stat.preemption_other++;
		return;
	}

	vcpu->stat.preemption_reported++;
	if (!(vcpu->arch.st.msr_val & KVM_MSR_ENABLED))
		return;

	if (vcpu->arch.st.preempted)
		return;

	/* This happens on process exit */
	if (unlikely(current->mm != vcpu->kvm->mm))
		return;

	slots = kvm_memslots(vcpu->kvm);

	if (unlikely(slots->generation != ghc->generation ||
		     gpa != ghc->gpa ||
		     kvm_is_error_hva(ghc->hva) || !ghc->memslot))
		return;

	st = (struct kvm_steal_time __user *)ghc->hva;
	BUILD_BUG_ON(sizeof(st->preempted) != sizeof(preempted));

	if (!copy_to_user_nofault(&st->preempted, &preempted, sizeof(preempted)))
		vcpu->arch.st.preempted = KVM_VCPU_PREEMPTED;

	mark_page_dirty_in_slot(vcpu->kvm, ghc->memslot, gpa_to_gfn(ghc->gpa));
}

void kvm_arch_vcpu_put(struct kvm_vcpu *vcpu)
{
	int idx;

	if (vcpu->preempted) {
		vcpu->arch.preempted_in_kernel = kvm_arch_vcpu_in_kernel(vcpu);

		/*
		 * Take the srcu lock as memslots will be accessed to check the gfn
		 * cache generation against the memslots generation.
		 */
		idx = srcu_read_lock(&vcpu->kvm->srcu);
		if (kvm_xen_msr_enabled(vcpu->kvm))
			kvm_xen_runstate_set_preempted(vcpu);
		else
			kvm_steal_time_set_preempted(vcpu);
		srcu_read_unlock(&vcpu->kvm->srcu, idx);
	}

	kvm_x86_call(vcpu_put)(vcpu);
	vcpu->arch.last_host_tsc = rdtsc();
}

static int kvm_vcpu_ioctl_get_lapic(struct kvm_vcpu *vcpu,
				    struct kvm_lapic_state *s)
{
	kvm_x86_call(sync_pir_to_irr)(vcpu);

	return kvm_apic_get_state(vcpu, s);
}

static int kvm_vcpu_ioctl_set_lapic(struct kvm_vcpu *vcpu,
				    struct kvm_lapic_state *s)
{
	int r;

	r = kvm_apic_set_state(vcpu, s);
	if (r)
		return r;
	update_cr8_intercept(vcpu);

	return 0;
}

static int kvm_cpu_accept_dm_intr(struct kvm_vcpu *vcpu)
{
	/*
	 * We can accept userspace's request for interrupt injection
	 * as long as we have a place to store the interrupt number.
	 * The actual injection will happen when the CPU is able to
	 * deliver the interrupt.
	 */
	if (kvm_cpu_has_extint(vcpu))
		return false;

	/* Acknowledging ExtINT does not happen if LINT0 is masked.  */
	return (!lapic_in_kernel(vcpu) ||
		kvm_apic_accept_pic_intr(vcpu));
}

static int kvm_vcpu_ready_for_interrupt_injection(struct kvm_vcpu *vcpu)
{
	/*
	 * Do not cause an interrupt window exit if an exception
	 * is pending or an event needs reinjection; userspace
	 * might want to inject the interrupt manually using KVM_SET_REGS
	 * or KVM_SET_SREGS.  For that to work, we must be at an
	 * instruction boundary and with no events half-injected.
	 */
	return (kvm_arch_interrupt_allowed(vcpu) &&
		kvm_cpu_accept_dm_intr(vcpu) &&
		!kvm_event_needs_reinjection(vcpu) &&
		!kvm_is_exception_pending(vcpu));
}

static int kvm_vcpu_ioctl_interrupt(struct kvm_vcpu *vcpu,
				    struct kvm_interrupt *irq)
{
	if (irq->irq >= KVM_NR_INTERRUPTS)
		return -EINVAL;

	if (!irqchip_in_kernel(vcpu->kvm)) {
		kvm_queue_interrupt(vcpu, irq->irq, false);
		kvm_make_request(KVM_REQ_EVENT, vcpu);
		return 0;
	}

	/*
	 * With in-kernel LAPIC, we only use this to inject EXTINT, so
	 * fail for in-kernel 8259.
	 */
	if (pic_in_kernel(vcpu->kvm))
		return -ENXIO;

	if (vcpu->arch.pending_external_vector != -1)
		return -EEXIST;

	vcpu->arch.pending_external_vector = irq->irq;
	kvm_make_request(KVM_REQ_EVENT, vcpu);
	return 0;
}

static int kvm_vcpu_ioctl_nmi(struct kvm_vcpu *vcpu)
{
	kvm_inject_nmi(vcpu);

	return 0;
}

static int vcpu_ioctl_tpr_access_reporting(struct kvm_vcpu *vcpu,
					   struct kvm_tpr_access_ctl *tac)
{
	if (tac->flags)
		return -EINVAL;
	vcpu->arch.tpr_access_reporting = !!tac->enabled;
	return 0;
}

static int kvm_vcpu_ioctl_x86_setup_mce(struct kvm_vcpu *vcpu,
					u64 mcg_cap)
{
	int r;
	unsigned bank_num = mcg_cap & 0xff, bank;

	r = -EINVAL;
	if (!bank_num || bank_num > KVM_MAX_MCE_BANKS)
		goto out;
	if (mcg_cap & ~(kvm_caps.supported_mce_cap | 0xff | 0xff0000))
		goto out;
	r = 0;
	vcpu->arch.mcg_cap = mcg_cap;
	/* Init IA32_MCG_CTL to all 1s */
	if (mcg_cap & MCG_CTL_P)
		vcpu->arch.mcg_ctl = ~(u64)0;
	/* Init IA32_MCi_CTL to all 1s, IA32_MCi_CTL2 to all 0s */
	for (bank = 0; bank < bank_num; bank++) {
		vcpu->arch.mce_banks[bank*4] = ~(u64)0;
		if (mcg_cap & MCG_CMCI_P)
			vcpu->arch.mci_ctl2_banks[bank] = 0;
	}

	kvm_apic_after_set_mcg_cap(vcpu);

	kvm_x86_call(setup_mce)(vcpu);
out:
	return r;
}

/*
 * Validate this is an UCNA (uncorrectable no action) error by checking the
 * MCG_STATUS and MCi_STATUS registers:
 * - none of the bits for Machine Check Exceptions are set
 * - both the VAL (valid) and UC (uncorrectable) bits are set
 * MCI_STATUS_PCC - Processor Context Corrupted
 * MCI_STATUS_S - Signaled as a Machine Check Exception
 * MCI_STATUS_AR - Software recoverable Action Required
 */
static bool is_ucna(struct kvm_x86_mce *mce)
{
	return	!mce->mcg_status &&
		!(mce->status & (MCI_STATUS_PCC | MCI_STATUS_S | MCI_STATUS_AR)) &&
		(mce->status & MCI_STATUS_VAL) &&
		(mce->status & MCI_STATUS_UC);
}

static int kvm_vcpu_x86_set_ucna(struct kvm_vcpu *vcpu, struct kvm_x86_mce *mce, u64* banks)
{
	u64 mcg_cap = vcpu->arch.mcg_cap;

	banks[1] = mce->status;
	banks[2] = mce->addr;
	banks[3] = mce->misc;
	vcpu->arch.mcg_status = mce->mcg_status;

	if (!(mcg_cap & MCG_CMCI_P) ||
	    !(vcpu->arch.mci_ctl2_banks[mce->bank] & MCI_CTL2_CMCI_EN))
		return 0;

	if (lapic_in_kernel(vcpu))
		kvm_apic_local_deliver(vcpu->arch.apic, APIC_LVTCMCI);

	return 0;
}

static int kvm_vcpu_ioctl_x86_set_mce(struct kvm_vcpu *vcpu,
				      struct kvm_x86_mce *mce)
{
	u64 mcg_cap = vcpu->arch.mcg_cap;
	unsigned bank_num = mcg_cap & 0xff;
	u64 *banks = vcpu->arch.mce_banks;

	if (mce->bank >= bank_num || !(mce->status & MCI_STATUS_VAL))
		return -EINVAL;

	banks += array_index_nospec(4 * mce->bank, 4 * bank_num);

	if (is_ucna(mce))
		return kvm_vcpu_x86_set_ucna(vcpu, mce, banks);

	/*
	 * if IA32_MCG_CTL is not all 1s, the uncorrected error
	 * reporting is disabled
	 */
	if ((mce->status & MCI_STATUS_UC) && (mcg_cap & MCG_CTL_P) &&
	    vcpu->arch.mcg_ctl != ~(u64)0)
		return 0;
	/*
	 * if IA32_MCi_CTL is not all 1s, the uncorrected error
	 * reporting is disabled for the bank
	 */
	if ((mce->status & MCI_STATUS_UC) && banks[0] != ~(u64)0)
		return 0;
	if (mce->status & MCI_STATUS_UC) {
		if ((vcpu->arch.mcg_status & MCG_STATUS_MCIP) ||
		    !kvm_is_cr4_bit_set(vcpu, X86_CR4_MCE)) {
			kvm_make_request(KVM_REQ_TRIPLE_FAULT, vcpu);
			return 0;
		}
		if (banks[1] & MCI_STATUS_VAL)
			mce->status |= MCI_STATUS_OVER;
		banks[2] = mce->addr;
		banks[3] = mce->misc;
		vcpu->arch.mcg_status = mce->mcg_status;
		banks[1] = mce->status;
		kvm_queue_exception(vcpu, MC_VECTOR);
	} else if (!(banks[1] & MCI_STATUS_VAL)
		   || !(banks[1] & MCI_STATUS_UC)) {
		if (banks[1] & MCI_STATUS_VAL)
			mce->status |= MCI_STATUS_OVER;
		banks[2] = mce->addr;
		banks[3] = mce->misc;
		banks[1] = mce->status;
	} else
		banks[1] |= MCI_STATUS_OVER;
	return 0;
}

static void kvm_vcpu_ioctl_x86_get_vcpu_events(struct kvm_vcpu *vcpu,
					       struct kvm_vcpu_events *events)
{
	struct kvm_queued_exception *ex;

	process_nmi(vcpu);

#ifdef CONFIG_KVM_SMM
	if (kvm_check_request(KVM_REQ_SMI, vcpu))
		process_smi(vcpu);
#endif

	/*
	 * KVM's ABI only allows for one exception to be migrated.  Luckily,
	 * the only time there can be two queued exceptions is if there's a
	 * non-exiting _injected_ exception, and a pending exiting exception.
	 * In that case, ignore the VM-Exiting exception as it's an extension
	 * of the injected exception.
	 */
	if (vcpu->arch.exception_vmexit.pending &&
	    !vcpu->arch.exception.pending &&
	    !vcpu->arch.exception.injected)
		ex = &vcpu->arch.exception_vmexit;
	else
		ex = &vcpu->arch.exception;

	/*
	 * In guest mode, payload delivery should be deferred if the exception
	 * will be intercepted by L1, e.g. KVM should not modifying CR2 if L1
	 * intercepts #PF, ditto for DR6 and #DBs.  If the per-VM capability,
	 * KVM_CAP_EXCEPTION_PAYLOAD, is not set, userspace may or may not
	 * propagate the payload and so it cannot be safely deferred.  Deliver
	 * the payload if the capability hasn't been requested.
	 */
	if (!vcpu->kvm->arch.exception_payload_enabled &&
	    ex->pending && ex->has_payload)
		kvm_deliver_exception_payload(vcpu, ex);

	memset(events, 0, sizeof(*events));

	/*
	 * The API doesn't provide the instruction length for software
	 * exceptions, so don't report them. As long as the guest RIP
	 * isn't advanced, we should expect to encounter the exception
	 * again.
	 */
	if (!kvm_exception_is_soft(ex->vector)) {
		events->exception.injected = ex->injected;
		events->exception.pending = ex->pending;
		/*
		 * For ABI compatibility, deliberately conflate
		 * pending and injected exceptions when
		 * KVM_CAP_EXCEPTION_PAYLOAD isn't enabled.
		 */
		if (!vcpu->kvm->arch.exception_payload_enabled)
			events->exception.injected |= ex->pending;
	}
	events->exception.nr = ex->vector;
	events->exception.has_error_code = ex->has_error_code;
	events->exception.error_code = ex->error_code;
	events->exception_has_payload = ex->has_payload;
	events->exception_payload = ex->payload;

	events->interrupt.injected =
		vcpu->arch.interrupt.injected && !vcpu->arch.interrupt.soft;
	events->interrupt.nr = vcpu->arch.interrupt.nr;
	events->interrupt.shadow = kvm_x86_call(get_interrupt_shadow)(vcpu);

	events->nmi.injected = vcpu->arch.nmi_injected;
	events->nmi.pending = kvm_get_nr_pending_nmis(vcpu);
	events->nmi.masked = kvm_x86_call(get_nmi_mask)(vcpu);

	/* events->sipi_vector is never valid when reporting to user space */

#ifdef CONFIG_KVM_SMM
	events->smi.smm = is_smm(vcpu);
	events->smi.pending = vcpu->arch.smi_pending;
	events->smi.smm_inside_nmi =
		!!(vcpu->arch.hflags & HF_SMM_INSIDE_NMI_MASK);
#endif
	events->smi.latched_init = kvm_lapic_latched_init(vcpu);

	events->flags = (KVM_VCPUEVENT_VALID_NMI_PENDING
			 | KVM_VCPUEVENT_VALID_SHADOW
			 | KVM_VCPUEVENT_VALID_SMM);
	if (vcpu->kvm->arch.exception_payload_enabled)
		events->flags |= KVM_VCPUEVENT_VALID_PAYLOAD;
	if (vcpu->kvm->arch.triple_fault_event) {
		events->triple_fault.pending = kvm_test_request(KVM_REQ_TRIPLE_FAULT, vcpu);
		events->flags |= KVM_VCPUEVENT_VALID_TRIPLE_FAULT;
	}
}

static int kvm_vcpu_ioctl_x86_set_vcpu_events(struct kvm_vcpu *vcpu,
					      struct kvm_vcpu_events *events)
{
	if (events->flags & ~(KVM_VCPUEVENT_VALID_NMI_PENDING
			      | KVM_VCPUEVENT_VALID_SIPI_VECTOR
			      | KVM_VCPUEVENT_VALID_SHADOW
			      | KVM_VCPUEVENT_VALID_SMM
			      | KVM_VCPUEVENT_VALID_PAYLOAD
			      | KVM_VCPUEVENT_VALID_TRIPLE_FAULT))
		return -EINVAL;

	if (events->flags & KVM_VCPUEVENT_VALID_PAYLOAD) {
		if (!vcpu->kvm->arch.exception_payload_enabled)
			return -EINVAL;
		if (events->exception.pending)
			events->exception.injected = 0;
		else
			events->exception_has_payload = 0;
	} else {
		events->exception.pending = 0;
		events->exception_has_payload = 0;
	}

	if ((events->exception.injected || events->exception.pending) &&
	    (events->exception.nr > 31 || events->exception.nr == NMI_VECTOR))
		return -EINVAL;

	/* INITs are latched while in SMM */
	if (events->flags & KVM_VCPUEVENT_VALID_SMM &&
	    (events->smi.smm || events->smi.pending) &&
	    vcpu->arch.mp_state == KVM_MP_STATE_INIT_RECEIVED)
		return -EINVAL;

	process_nmi(vcpu);

	/*
	 * Flag that userspace is stuffing an exception, the next KVM_RUN will
	 * morph the exception to a VM-Exit if appropriate.  Do this only for
	 * pending exceptions, already-injected exceptions are not subject to
	 * intercpetion.  Note, userspace that conflates pending and injected
	 * is hosed, and will incorrectly convert an injected exception into a
	 * pending exception, which in turn may cause a spurious VM-Exit.
	 */
	vcpu->arch.exception_from_userspace = events->exception.pending;

	vcpu->arch.exception_vmexit.pending = false;

	vcpu->arch.exception.injected = events->exception.injected;
	vcpu->arch.exception.pending = events->exception.pending;
	vcpu->arch.exception.vector = events->exception.nr;
	vcpu->arch.exception.has_error_code = events->exception.has_error_code;
	vcpu->arch.exception.error_code = events->exception.error_code;
	vcpu->arch.exception.has_payload = events->exception_has_payload;
	vcpu->arch.exception.payload = events->exception_payload;

	vcpu->arch.interrupt.injected = events->interrupt.injected;
	vcpu->arch.interrupt.nr = events->interrupt.nr;
	vcpu->arch.interrupt.soft = events->interrupt.soft;
	if (events->flags & KVM_VCPUEVENT_VALID_SHADOW)
		kvm_x86_call(set_interrupt_shadow)(vcpu,
						   events->interrupt.shadow);

	vcpu->arch.nmi_injected = events->nmi.injected;
	if (events->flags & KVM_VCPUEVENT_VALID_NMI_PENDING) {
		vcpu->arch.nmi_pending = 0;
		atomic_set(&vcpu->arch.nmi_queued, events->nmi.pending);
		if (events->nmi.pending)
			kvm_make_request(KVM_REQ_NMI, vcpu);
	}
	kvm_x86_call(set_nmi_mask)(vcpu, events->nmi.masked);

	if (events->flags & KVM_VCPUEVENT_VALID_SIPI_VECTOR &&
	    lapic_in_kernel(vcpu))
		vcpu->arch.apic->sipi_vector = events->sipi_vector;

	if (events->flags & KVM_VCPUEVENT_VALID_SMM) {
#ifdef CONFIG_KVM_SMM
		if (!!(vcpu->arch.hflags & HF_SMM_MASK) != events->smi.smm) {
			kvm_leave_nested(vcpu);
			kvm_smm_changed(vcpu, events->smi.smm);
		}

		vcpu->arch.smi_pending = events->smi.pending;

		if (events->smi.smm) {
			if (events->smi.smm_inside_nmi)
				vcpu->arch.hflags |= HF_SMM_INSIDE_NMI_MASK;
			else
				vcpu->arch.hflags &= ~HF_SMM_INSIDE_NMI_MASK;
		}

#else
		if (events->smi.smm || events->smi.pending ||
		    events->smi.smm_inside_nmi)
			return -EINVAL;
#endif

		if (lapic_in_kernel(vcpu)) {
			if (events->smi.latched_init)
				set_bit(KVM_APIC_INIT, &vcpu->arch.apic->pending_events);
			else
				clear_bit(KVM_APIC_INIT, &vcpu->arch.apic->pending_events);
		}
	}

	if (events->flags & KVM_VCPUEVENT_VALID_TRIPLE_FAULT) {
		if (!vcpu->kvm->arch.triple_fault_event)
			return -EINVAL;
		if (events->triple_fault.pending)
			kvm_make_request(KVM_REQ_TRIPLE_FAULT, vcpu);
		else
			kvm_clear_request(KVM_REQ_TRIPLE_FAULT, vcpu);
	}

	kvm_make_request(KVM_REQ_EVENT, vcpu);

	return 0;
}

static int kvm_vcpu_ioctl_x86_get_debugregs(struct kvm_vcpu *vcpu,
					    struct kvm_debugregs *dbgregs)
{
	unsigned int i;

	if (vcpu->kvm->arch.has_protected_state &&
	    vcpu->arch.guest_state_protected)
		return -EINVAL;

	memset(dbgregs, 0, sizeof(*dbgregs));

	BUILD_BUG_ON(ARRAY_SIZE(vcpu->arch.db) != ARRAY_SIZE(dbgregs->db));
	for (i = 0; i < ARRAY_SIZE(vcpu->arch.db); i++)
		dbgregs->db[i] = vcpu->arch.db[i];

	dbgregs->dr6 = vcpu->arch.dr6;
	dbgregs->dr7 = vcpu->arch.dr7;
	return 0;
}

static int kvm_vcpu_ioctl_x86_set_debugregs(struct kvm_vcpu *vcpu,
					    struct kvm_debugregs *dbgregs)
{
	unsigned int i;

	if (vcpu->kvm->arch.has_protected_state &&
	    vcpu->arch.guest_state_protected)
		return -EINVAL;

	if (dbgregs->flags)
		return -EINVAL;

	if (!kvm_dr6_valid(dbgregs->dr6))
		return -EINVAL;
	if (!kvm_dr7_valid(dbgregs->dr7))
		return -EINVAL;

	for (i = 0; i < ARRAY_SIZE(vcpu->arch.db); i++)
		vcpu->arch.db[i] = dbgregs->db[i];

	kvm_update_dr0123(vcpu);
	vcpu->arch.dr6 = dbgregs->dr6;
	vcpu->arch.dr7 = dbgregs->dr7;
	kvm_update_dr7(vcpu);

	return 0;
}


static int kvm_vcpu_ioctl_x86_get_xsave2(struct kvm_vcpu *vcpu,
					 u8 *state, unsigned int size)
{
	/*
	 * Only copy state for features that are enabled for the guest.  The
	 * state itself isn't problematic, but setting bits in the header for
	 * features that are supported in *this* host but not exposed to the
	 * guest can result in KVM_SET_XSAVE failing when live migrating to a
	 * compatible host without the features that are NOT exposed to the
	 * guest.
	 *
	 * FP+SSE can always be saved/restored via KVM_{G,S}ET_XSAVE, even if
	 * XSAVE/XCRO are not exposed to the guest, and even if XSAVE isn't
	 * supported by the host.
	 */
	u64 supported_xcr0 = vcpu->arch.guest_supported_xcr0 |
			     XFEATURE_MASK_FPSSE;

	if (fpstate_is_confidential(&vcpu->arch.guest_fpu))
		return vcpu->kvm->arch.has_protected_state ? -EINVAL : 0;

	fpu_copy_guest_fpstate_to_uabi(&vcpu->arch.guest_fpu, state, size,
				       supported_xcr0, vcpu->arch.pkru);
	return 0;
}

static int kvm_vcpu_ioctl_x86_get_xsave(struct kvm_vcpu *vcpu,
					struct kvm_xsave *guest_xsave)
{
	return kvm_vcpu_ioctl_x86_get_xsave2(vcpu, (void *)guest_xsave->region,
					     sizeof(guest_xsave->region));
}

static int kvm_vcpu_ioctl_x86_set_xsave(struct kvm_vcpu *vcpu,
					struct kvm_xsave *guest_xsave)
{
	if (fpstate_is_confidential(&vcpu->arch.guest_fpu))
		return vcpu->kvm->arch.has_protected_state ? -EINVAL : 0;

	return fpu_copy_uabi_to_guest_fpstate(&vcpu->arch.guest_fpu,
					      guest_xsave->region,
					      kvm_caps.supported_xcr0,
					      &vcpu->arch.pkru);
}

static int kvm_vcpu_ioctl_x86_get_xcrs(struct kvm_vcpu *vcpu,
				       struct kvm_xcrs *guest_xcrs)
{
	if (vcpu->kvm->arch.has_protected_state &&
	    vcpu->arch.guest_state_protected)
		return -EINVAL;

	if (!boot_cpu_has(X86_FEATURE_XSAVE)) {
		guest_xcrs->nr_xcrs = 0;
		return 0;
	}

	guest_xcrs->nr_xcrs = 1;
	guest_xcrs->flags = 0;
	guest_xcrs->xcrs[0].xcr = XCR_XFEATURE_ENABLED_MASK;
	guest_xcrs->xcrs[0].value = vcpu->arch.xcr0;
	return 0;
}

static int kvm_vcpu_ioctl_x86_set_xcrs(struct kvm_vcpu *vcpu,
				       struct kvm_xcrs *guest_xcrs)
{
	int i, r = 0;

	if (vcpu->kvm->arch.has_protected_state &&
	    vcpu->arch.guest_state_protected)
		return -EINVAL;

	if (!boot_cpu_has(X86_FEATURE_XSAVE))
		return -EINVAL;

	if (guest_xcrs->nr_xcrs > KVM_MAX_XCRS || guest_xcrs->flags)
		return -EINVAL;

	for (i = 0; i < guest_xcrs->nr_xcrs; i++)
		/* Only support XCR0 currently */
		if (guest_xcrs->xcrs[i].xcr == XCR_XFEATURE_ENABLED_MASK) {
			r = __kvm_set_xcr(vcpu, XCR_XFEATURE_ENABLED_MASK,
				guest_xcrs->xcrs[i].value);
			break;
		}
	if (r)
		r = -EINVAL;
	return r;
}

/*
 * kvm_set_guest_paused() indicates to the guest kernel that it has been
 * stopped by the hypervisor.  This function will be called from the host only.
 * EINVAL is returned when the host attempts to set the flag for a guest that
 * does not support pv clocks.
 */
static int kvm_set_guest_paused(struct kvm_vcpu *vcpu)
{
	if (!vcpu->arch.pv_time.active)
		return -EINVAL;
	vcpu->arch.pvclock_set_guest_stopped_request = true;
	kvm_make_request(KVM_REQ_CLOCK_UPDATE, vcpu);
	return 0;
}

static int kvm_arch_tsc_has_attr(struct kvm_vcpu *vcpu,
				 struct kvm_device_attr *attr)
{
	int r;

	switch (attr->attr) {
	case KVM_VCPU_TSC_OFFSET:
		r = 0;
		break;
	default:
		r = -ENXIO;
	}

	return r;
}

static int kvm_arch_tsc_get_attr(struct kvm_vcpu *vcpu,
				 struct kvm_device_attr *attr)
{
	u64 __user *uaddr = u64_to_user_ptr(attr->addr);
	int r;

	switch (attr->attr) {
	case KVM_VCPU_TSC_OFFSET:
		r = -EFAULT;
		if (put_user(vcpu->arch.l1_tsc_offset, uaddr))
			break;
		r = 0;
		break;
	default:
		r = -ENXIO;
	}

	return r;
}

static int kvm_arch_tsc_set_attr(struct kvm_vcpu *vcpu,
				 struct kvm_device_attr *attr)
{
	u64 __user *uaddr = u64_to_user_ptr(attr->addr);
	struct kvm *kvm = vcpu->kvm;
	int r;

	switch (attr->attr) {
	case KVM_VCPU_TSC_OFFSET: {
		u64 offset, tsc, ns;
		unsigned long flags;
		bool matched;

		r = -EFAULT;
		if (get_user(offset, uaddr))
			break;

		raw_spin_lock_irqsave(&kvm->arch.tsc_write_lock, flags);

		matched = (vcpu->arch.virtual_tsc_khz &&
			   kvm->arch.last_tsc_khz == vcpu->arch.virtual_tsc_khz &&
			   kvm->arch.last_tsc_offset == offset);

		tsc = kvm_scale_tsc(rdtsc(), vcpu->arch.l1_tsc_scaling_ratio) + offset;
		ns = get_kvmclock_base_ns();

		kvm->arch.user_set_tsc = true;
		__kvm_synchronize_tsc(vcpu, offset, tsc, ns, matched);
		raw_spin_unlock_irqrestore(&kvm->arch.tsc_write_lock, flags);

		r = 0;
		break;
	}
	default:
		r = -ENXIO;
	}

	return r;
}

static int kvm_vcpu_ioctl_device_attr(struct kvm_vcpu *vcpu,
				      unsigned int ioctl,
				      void __user *argp)
{
	struct kvm_device_attr attr;
	int r;

	if (copy_from_user(&attr, argp, sizeof(attr)))
		return -EFAULT;

	if (attr.group != KVM_VCPU_TSC_CTRL)
		return -ENXIO;

	switch (ioctl) {
	case KVM_HAS_DEVICE_ATTR:
		r = kvm_arch_tsc_has_attr(vcpu, &attr);
		break;
	case KVM_GET_DEVICE_ATTR:
		r = kvm_arch_tsc_get_attr(vcpu, &attr);
		break;
	case KVM_SET_DEVICE_ATTR:
		r = kvm_arch_tsc_set_attr(vcpu, &attr);
		break;
	}

	return r;
}

static int kvm_vcpu_ioctl_enable_cap(struct kvm_vcpu *vcpu,
				     struct kvm_enable_cap *cap)
{
	if (cap->flags)
		return -EINVAL;

	switch (cap->cap) {
#ifdef CONFIG_KVM_HYPERV
	case KVM_CAP_HYPERV_SYNIC2:
		if (cap->args[0])
			return -EINVAL;
		fallthrough;

	case KVM_CAP_HYPERV_SYNIC:
		if (!irqchip_in_kernel(vcpu->kvm))
			return -EINVAL;
		return kvm_hv_activate_synic(vcpu, cap->cap ==
					     KVM_CAP_HYPERV_SYNIC2);
	case KVM_CAP_HYPERV_ENLIGHTENED_VMCS:
		{
			int r;
			uint16_t vmcs_version;
			void __user *user_ptr;

			if (!kvm_x86_ops.nested_ops->enable_evmcs)
				return -ENOTTY;
			r = kvm_x86_ops.nested_ops->enable_evmcs(vcpu, &vmcs_version);
			if (!r) {
				user_ptr = (void __user *)(uintptr_t)cap->args[0];
				if (copy_to_user(user_ptr, &vmcs_version,
						 sizeof(vmcs_version)))
					r = -EFAULT;
			}
			return r;
		}
	case KVM_CAP_HYPERV_DIRECT_TLBFLUSH:
		if (!kvm_x86_ops.enable_l2_tlb_flush)
			return -ENOTTY;

		return kvm_x86_call(enable_l2_tlb_flush)(vcpu);

	case KVM_CAP_HYPERV_ENFORCE_CPUID:
		return kvm_hv_set_enforce_cpuid(vcpu, cap->args[0]);
#endif

	case KVM_CAP_ENFORCE_PV_FEATURE_CPUID:
		vcpu->arch.pv_cpuid.enforce = cap->args[0];
		if (vcpu->arch.pv_cpuid.enforce)
			kvm_update_pv_runtime(vcpu);

		return 0;
	default:
		return -EINVAL;
	}
}

long kvm_arch_vcpu_ioctl(struct file *filp,
			 unsigned int ioctl, unsigned long arg)
{
	struct kvm_vcpu *vcpu = filp->private_data;
	void __user *argp = (void __user *)arg;
	int r;
	union {
		struct kvm_sregs2 *sregs2;
		struct kvm_lapic_state *lapic;
		struct kvm_xsave *xsave;
		struct kvm_xcrs *xcrs;
		void *buffer;
	} u;

	vcpu_load(vcpu);

	u.buffer = NULL;
	switch (ioctl) {
	case KVM_GET_LAPIC: {
		r = -EINVAL;
		if (!lapic_in_kernel(vcpu))
			goto out;
		u.lapic = kzalloc(sizeof(struct kvm_lapic_state),
				GFP_KERNEL_ACCOUNT);

		r = -ENOMEM;
		if (!u.lapic)
			goto out;
		r = kvm_vcpu_ioctl_get_lapic(vcpu, u.lapic);
		if (r)
			goto out;
		r = -EFAULT;
		if (copy_to_user(argp, u.lapic, sizeof(struct kvm_lapic_state)))
			goto out;
		r = 0;
		break;
	}
	case KVM_SET_LAPIC: {
		r = -EINVAL;
		if (!lapic_in_kernel(vcpu))
			goto out;
		u.lapic = memdup_user(argp, sizeof(*u.lapic));
		if (IS_ERR(u.lapic)) {
			r = PTR_ERR(u.lapic);
			goto out_nofree;
		}

		r = kvm_vcpu_ioctl_set_lapic(vcpu, u.lapic);
		break;
	}
	case KVM_INTERRUPT: {
		struct kvm_interrupt irq;

		r = -EFAULT;
		if (copy_from_user(&irq, argp, sizeof(irq)))
			goto out;
		r = kvm_vcpu_ioctl_interrupt(vcpu, &irq);
		break;
	}
	case KVM_NMI: {
		r = kvm_vcpu_ioctl_nmi(vcpu);
		break;
	}
	case KVM_SMI: {
		r = kvm_inject_smi(vcpu);
		break;
	}
	case KVM_SET_CPUID: {
		struct kvm_cpuid __user *cpuid_arg = argp;
		struct kvm_cpuid cpuid;

		r = -EFAULT;
		if (copy_from_user(&cpuid, cpuid_arg, sizeof(cpuid)))
			goto out;
		r = kvm_vcpu_ioctl_set_cpuid(vcpu, &cpuid, cpuid_arg->entries);
		break;
	}
	case KVM_SET_CPUID2: {
		struct kvm_cpuid2 __user *cpuid_arg = argp;
		struct kvm_cpuid2 cpuid;

		r = -EFAULT;
		if (copy_from_user(&cpuid, cpuid_arg, sizeof(cpuid)))
			goto out;
		r = kvm_vcpu_ioctl_set_cpuid2(vcpu, &cpuid,
					      cpuid_arg->entries);
		break;
	}
	case KVM_GET_CPUID2: {
		struct kvm_cpuid2 __user *cpuid_arg = argp;
		struct kvm_cpuid2 cpuid;

		r = -EFAULT;
		if (copy_from_user(&cpuid, cpuid_arg, sizeof(cpuid)))
			goto out;
		r = kvm_vcpu_ioctl_get_cpuid2(vcpu, &cpuid,
					      cpuid_arg->entries);
		if (r)
			goto out;
		r = -EFAULT;
		if (copy_to_user(cpuid_arg, &cpuid, sizeof(cpuid)))
			goto out;
		r = 0;
		break;
	}
	case KVM_GET_MSRS: {
		int idx = srcu_read_lock(&vcpu->kvm->srcu);
		r = msr_io(vcpu, argp, do_get_msr, 1);
		srcu_read_unlock(&vcpu->kvm->srcu, idx);
		break;
	}
	case KVM_SET_MSRS: {
		int idx = srcu_read_lock(&vcpu->kvm->srcu);
		r = msr_io(vcpu, argp, do_set_msr, 0);
		srcu_read_unlock(&vcpu->kvm->srcu, idx);
		break;
	}
	case KVM_TPR_ACCESS_REPORTING: {
		struct kvm_tpr_access_ctl tac;

		r = -EFAULT;
		if (copy_from_user(&tac, argp, sizeof(tac)))
			goto out;
		r = vcpu_ioctl_tpr_access_reporting(vcpu, &tac);
		if (r)
			goto out;
		r = -EFAULT;
		if (copy_to_user(argp, &tac, sizeof(tac)))
			goto out;
		r = 0;
		break;
	};
	case KVM_SET_VAPIC_ADDR: {
		struct kvm_vapic_addr va;
		int idx;

		r = -EINVAL;
		if (!lapic_in_kernel(vcpu))
			goto out;
		r = -EFAULT;
		if (copy_from_user(&va, argp, sizeof(va)))
			goto out;
		idx = srcu_read_lock(&vcpu->kvm->srcu);
		r = kvm_lapic_set_vapic_addr(vcpu, va.vapic_addr);
		srcu_read_unlock(&vcpu->kvm->srcu, idx);
		break;
	}
	case KVM_X86_SETUP_MCE: {
		u64 mcg_cap;

		r = -EFAULT;
		if (copy_from_user(&mcg_cap, argp, sizeof(mcg_cap)))
			goto out;
		r = kvm_vcpu_ioctl_x86_setup_mce(vcpu, mcg_cap);
		break;
	}
	case KVM_X86_SET_MCE: {
		struct kvm_x86_mce mce;

		r = -EFAULT;
		if (copy_from_user(&mce, argp, sizeof(mce)))
			goto out;
		r = kvm_vcpu_ioctl_x86_set_mce(vcpu, &mce);
		break;
	}
	case KVM_GET_VCPU_EVENTS: {
		struct kvm_vcpu_events events;

		kvm_vcpu_ioctl_x86_get_vcpu_events(vcpu, &events);

		r = -EFAULT;
		if (copy_to_user(argp, &events, sizeof(struct kvm_vcpu_events)))
			break;
		r = 0;
		break;
	}
	case KVM_SET_VCPU_EVENTS: {
		struct kvm_vcpu_events events;

		r = -EFAULT;
		if (copy_from_user(&events, argp, sizeof(struct kvm_vcpu_events)))
			break;

		r = kvm_vcpu_ioctl_x86_set_vcpu_events(vcpu, &events);
		break;
	}
	case KVM_GET_DEBUGREGS: {
		struct kvm_debugregs dbgregs;

		r = kvm_vcpu_ioctl_x86_get_debugregs(vcpu, &dbgregs);
		if (r < 0)
			break;

		r = -EFAULT;
		if (copy_to_user(argp, &dbgregs,
				 sizeof(struct kvm_debugregs)))
			break;
		r = 0;
		break;
	}
	case KVM_SET_DEBUGREGS: {
		struct kvm_debugregs dbgregs;

		r = -EFAULT;
		if (copy_from_user(&dbgregs, argp,
				   sizeof(struct kvm_debugregs)))
			break;

		r = kvm_vcpu_ioctl_x86_set_debugregs(vcpu, &dbgregs);
		break;
	}
	case KVM_GET_XSAVE: {
		r = -EINVAL;
		if (vcpu->arch.guest_fpu.uabi_size > sizeof(struct kvm_xsave))
			break;

		u.xsave = kzalloc(sizeof(struct kvm_xsave), GFP_KERNEL_ACCOUNT);
		r = -ENOMEM;
		if (!u.xsave)
			break;

		r = kvm_vcpu_ioctl_x86_get_xsave(vcpu, u.xsave);
		if (r < 0)
			break;

		r = -EFAULT;
		if (copy_to_user(argp, u.xsave, sizeof(struct kvm_xsave)))
			break;
		r = 0;
		break;
	}
	case KVM_SET_XSAVE: {
		int size = vcpu->arch.guest_fpu.uabi_size;

		u.xsave = memdup_user(argp, size);
		if (IS_ERR(u.xsave)) {
			r = PTR_ERR(u.xsave);
			goto out_nofree;
		}

		r = kvm_vcpu_ioctl_x86_set_xsave(vcpu, u.xsave);
		break;
	}

	case KVM_GET_XSAVE2: {
		int size = vcpu->arch.guest_fpu.uabi_size;

		u.xsave = kzalloc(size, GFP_KERNEL_ACCOUNT);
		r = -ENOMEM;
		if (!u.xsave)
			break;

		r = kvm_vcpu_ioctl_x86_get_xsave2(vcpu, u.buffer, size);
		if (r < 0)
			break;

		r = -EFAULT;
		if (copy_to_user(argp, u.xsave, size))
			break;

		r = 0;
		break;
	}

	case KVM_GET_XCRS: {
		u.xcrs = kzalloc(sizeof(struct kvm_xcrs), GFP_KERNEL_ACCOUNT);
		r = -ENOMEM;
		if (!u.xcrs)
			break;

		r = kvm_vcpu_ioctl_x86_get_xcrs(vcpu, u.xcrs);
		if (r < 0)
			break;

		r = -EFAULT;
		if (copy_to_user(argp, u.xcrs,
				 sizeof(struct kvm_xcrs)))
			break;
		r = 0;
		break;
	}
	case KVM_SET_XCRS: {
		u.xcrs = memdup_user(argp, sizeof(*u.xcrs));
		if (IS_ERR(u.xcrs)) {
			r = PTR_ERR(u.xcrs);
			goto out_nofree;
		}

		r = kvm_vcpu_ioctl_x86_set_xcrs(vcpu, u.xcrs);
		break;
	}
	case KVM_SET_TSC_KHZ: {
		u32 user_tsc_khz;

		r = -EINVAL;
		user_tsc_khz = (u32)arg;

		if (kvm_caps.has_tsc_control &&
		    user_tsc_khz >= kvm_caps.max_guest_tsc_khz)
			goto out;

		if (user_tsc_khz == 0)
			user_tsc_khz = tsc_khz;

		if (!kvm_set_tsc_khz(vcpu, user_tsc_khz))
			r = 0;

		goto out;
	}
	case KVM_GET_TSC_KHZ: {
		r = vcpu->arch.virtual_tsc_khz;
		goto out;
	}
	case KVM_KVMCLOCK_CTRL: {
		r = kvm_set_guest_paused(vcpu);
		goto out;
	}
	case KVM_ENABLE_CAP: {
		struct kvm_enable_cap cap;

		r = -EFAULT;
		if (copy_from_user(&cap, argp, sizeof(cap)))
			goto out;
		r = kvm_vcpu_ioctl_enable_cap(vcpu, &cap);
		break;
	}
	case KVM_GET_NESTED_STATE: {
		struct kvm_nested_state __user *user_kvm_nested_state = argp;
		u32 user_data_size;

		r = -EINVAL;
		if (!kvm_x86_ops.nested_ops->get_state)
			break;

		BUILD_BUG_ON(sizeof(user_data_size) != sizeof(user_kvm_nested_state->size));
		r = -EFAULT;
		if (get_user(user_data_size, &user_kvm_nested_state->size))
			break;

		r = kvm_x86_ops.nested_ops->get_state(vcpu, user_kvm_nested_state,
						     user_data_size);
		if (r < 0)
			break;

		if (r > user_data_size) {
			if (put_user(r, &user_kvm_nested_state->size))
				r = -EFAULT;
			else
				r = -E2BIG;
			break;
		}

		r = 0;
		break;
	}
	case KVM_SET_NESTED_STATE: {
		struct kvm_nested_state __user *user_kvm_nested_state = argp;
		struct kvm_nested_state kvm_state;
		int idx;

		r = -EINVAL;
		if (!kvm_x86_ops.nested_ops->set_state)
			break;

		r = -EFAULT;
		if (copy_from_user(&kvm_state, user_kvm_nested_state, sizeof(kvm_state)))
			break;

		r = -EINVAL;
		if (kvm_state.size < sizeof(kvm_state))
			break;

		if (kvm_state.flags &
		    ~(KVM_STATE_NESTED_RUN_PENDING | KVM_STATE_NESTED_GUEST_MODE
		      | KVM_STATE_NESTED_EVMCS | KVM_STATE_NESTED_MTF_PENDING
		      | KVM_STATE_NESTED_GIF_SET))
			break;

		/* nested_run_pending implies guest_mode.  */
		if ((kvm_state.flags & KVM_STATE_NESTED_RUN_PENDING)
		    && !(kvm_state.flags & KVM_STATE_NESTED_GUEST_MODE))
			break;

		idx = srcu_read_lock(&vcpu->kvm->srcu);
		r = kvm_x86_ops.nested_ops->set_state(vcpu, user_kvm_nested_state, &kvm_state);
		srcu_read_unlock(&vcpu->kvm->srcu, idx);
		break;
	}
#ifdef CONFIG_KVM_HYPERV
	case KVM_GET_SUPPORTED_HV_CPUID:
		r = kvm_ioctl_get_supported_hv_cpuid(vcpu, argp);
		break;
#endif
#ifdef CONFIG_KVM_XEN
	case KVM_XEN_VCPU_GET_ATTR: {
		struct kvm_xen_vcpu_attr xva;

		r = -EFAULT;
		if (copy_from_user(&xva, argp, sizeof(xva)))
			goto out;
		r = kvm_xen_vcpu_get_attr(vcpu, &xva);
		if (!r && copy_to_user(argp, &xva, sizeof(xva)))
			r = -EFAULT;
		break;
	}
	case KVM_XEN_VCPU_SET_ATTR: {
		struct kvm_xen_vcpu_attr xva;

		r = -EFAULT;
		if (copy_from_user(&xva, argp, sizeof(xva)))
			goto out;
		r = kvm_xen_vcpu_set_attr(vcpu, &xva);
		break;
	}
#endif
	case KVM_GET_SREGS2: {
		r = -EINVAL;
		if (vcpu->kvm->arch.has_protected_state &&
		    vcpu->arch.guest_state_protected)
			goto out;

		u.sregs2 = kzalloc(sizeof(struct kvm_sregs2), GFP_KERNEL);
		r = -ENOMEM;
		if (!u.sregs2)
			goto out;
		__get_sregs2(vcpu, u.sregs2);
		r = -EFAULT;
		if (copy_to_user(argp, u.sregs2, sizeof(struct kvm_sregs2)))
			goto out;
		r = 0;
		break;
	}
	case KVM_SET_SREGS2: {
		r = -EINVAL;
		if (vcpu->kvm->arch.has_protected_state &&
		    vcpu->arch.guest_state_protected)
			goto out;

		u.sregs2 = memdup_user(argp, sizeof(struct kvm_sregs2));
		if (IS_ERR(u.sregs2)) {
			r = PTR_ERR(u.sregs2);
			u.sregs2 = NULL;
			goto out;
		}
		r = __set_sregs2(vcpu, u.sregs2);
		break;
	}
	case KVM_HAS_DEVICE_ATTR:
	case KVM_GET_DEVICE_ATTR:
	case KVM_SET_DEVICE_ATTR:
		r = kvm_vcpu_ioctl_device_attr(vcpu, ioctl, argp);
		break;
	default:
		r = -EINVAL;
	}
out:
	kfree(u.buffer);
out_nofree:
	vcpu_put(vcpu);
	return r;
}

vm_fault_t kvm_arch_vcpu_fault(struct kvm_vcpu *vcpu, struct vm_fault *vmf)
{
	return VM_FAULT_SIGBUS;
}

static int kvm_vm_ioctl_set_tss_addr(struct kvm *kvm, unsigned long addr)
{
	int ret;

	if (addr > (unsigned int)(-3 * PAGE_SIZE))
		return -EINVAL;
	ret = kvm_x86_call(set_tss_addr)(kvm, addr);
	return ret;
}

static int kvm_vm_ioctl_set_identity_map_addr(struct kvm *kvm,
					      u64 ident_addr)
{
	return kvm_x86_call(set_identity_map_addr)(kvm, ident_addr);
}

static int kvm_vm_ioctl_set_nr_mmu_pages(struct kvm *kvm,
					 unsigned long kvm_nr_mmu_pages)
{
	if (kvm_nr_mmu_pages < KVM_MIN_ALLOC_MMU_PAGES)
		return -EINVAL;

	mutex_lock(&kvm->slots_lock);

	kvm_mmu_change_mmu_pages(kvm, kvm_nr_mmu_pages);
	kvm->arch.n_requested_mmu_pages = kvm_nr_mmu_pages;

	mutex_unlock(&kvm->slots_lock);
	return 0;
}

static int kvm_vm_ioctl_get_irqchip(struct kvm *kvm, struct kvm_irqchip *chip)
{
	struct kvm_pic *pic = kvm->arch.vpic;
	int r;

	r = 0;
	switch (chip->chip_id) {
	case KVM_IRQCHIP_PIC_MASTER:
		memcpy(&chip->chip.pic, &pic->pics[0],
			sizeof(struct kvm_pic_state));
		break;
	case KVM_IRQCHIP_PIC_SLAVE:
		memcpy(&chip->chip.pic, &pic->pics[1],
			sizeof(struct kvm_pic_state));
		break;
	case KVM_IRQCHIP_IOAPIC:
		kvm_get_ioapic(kvm, &chip->chip.ioapic);
		break;
	default:
		r = -EINVAL;
		break;
	}
	return r;
}

static int kvm_vm_ioctl_set_irqchip(struct kvm *kvm, struct kvm_irqchip *chip)
{
	struct kvm_pic *pic = kvm->arch.vpic;
	int r;

	r = 0;
	switch (chip->chip_id) {
	case KVM_IRQCHIP_PIC_MASTER:
		spin_lock(&pic->lock);
		memcpy(&pic->pics[0], &chip->chip.pic,
			sizeof(struct kvm_pic_state));
		spin_unlock(&pic->lock);
		break;
	case KVM_IRQCHIP_PIC_SLAVE:
		spin_lock(&pic->lock);
		memcpy(&pic->pics[1], &chip->chip.pic,
			sizeof(struct kvm_pic_state));
		spin_unlock(&pic->lock);
		break;
	case KVM_IRQCHIP_IOAPIC:
		kvm_set_ioapic(kvm, &chip->chip.ioapic);
		break;
	default:
		r = -EINVAL;
		break;
	}
	kvm_pic_update_irq(pic);
	return r;
}

static int kvm_vm_ioctl_get_pit(struct kvm *kvm, struct kvm_pit_state *ps)
{
	struct kvm_kpit_state *kps = &kvm->arch.vpit->pit_state;

	BUILD_BUG_ON(sizeof(*ps) != sizeof(kps->channels));

	mutex_lock(&kps->lock);
	memcpy(ps, &kps->channels, sizeof(*ps));
	mutex_unlock(&kps->lock);
	return 0;
}

static int kvm_vm_ioctl_set_pit(struct kvm *kvm, struct kvm_pit_state *ps)
{
	int i;
	struct kvm_pit *pit = kvm->arch.vpit;

	mutex_lock(&pit->pit_state.lock);
	memcpy(&pit->pit_state.channels, ps, sizeof(*ps));
	for (i = 0; i < 3; i++)
		kvm_pit_load_count(pit, i, ps->channels[i].count, 0);
	mutex_unlock(&pit->pit_state.lock);
	return 0;
}

static int kvm_vm_ioctl_get_pit2(struct kvm *kvm, struct kvm_pit_state2 *ps)
{
	mutex_lock(&kvm->arch.vpit->pit_state.lock);
	memcpy(ps->channels, &kvm->arch.vpit->pit_state.channels,
		sizeof(ps->channels));
	ps->flags = kvm->arch.vpit->pit_state.flags;
	mutex_unlock(&kvm->arch.vpit->pit_state.lock);
	memset(&ps->reserved, 0, sizeof(ps->reserved));
	return 0;
}

static int kvm_vm_ioctl_set_pit2(struct kvm *kvm, struct kvm_pit_state2 *ps)
{
	int start = 0;
	int i;
	u32 prev_legacy, cur_legacy;
	struct kvm_pit *pit = kvm->arch.vpit;

	mutex_lock(&pit->pit_state.lock);
	prev_legacy = pit->pit_state.flags & KVM_PIT_FLAGS_HPET_LEGACY;
	cur_legacy = ps->flags & KVM_PIT_FLAGS_HPET_LEGACY;
	if (!prev_legacy && cur_legacy)
		start = 1;
	memcpy(&pit->pit_state.channels, &ps->channels,
	       sizeof(pit->pit_state.channels));
	pit->pit_state.flags = ps->flags;
	for (i = 0; i < 3; i++)
		kvm_pit_load_count(pit, i, pit->pit_state.channels[i].count,
				   start && i == 0);
	mutex_unlock(&pit->pit_state.lock);
	return 0;
}

static int kvm_vm_ioctl_reinject(struct kvm *kvm,
				 struct kvm_reinject_control *control)
{
	struct kvm_pit *pit = kvm->arch.vpit;

	/* pit->pit_state.lock was overloaded to prevent userspace from getting
	 * an inconsistent state after running multiple KVM_REINJECT_CONTROL
	 * ioctls in parallel.  Use a separate lock if that ioctl isn't rare.
	 */
	mutex_lock(&pit->pit_state.lock);
	kvm_pit_set_reinject(pit, control->pit_reinject);
	mutex_unlock(&pit->pit_state.lock);

	return 0;
}

void kvm_arch_sync_dirty_log(struct kvm *kvm, struct kvm_memory_slot *memslot)
{

	/*
	 * Flush all CPUs' dirty log buffers to the  dirty_bitmap.  Called
	 * before reporting dirty_bitmap to userspace.  KVM flushes the buffers
	 * on all VM-Exits, thus we only need to kick running vCPUs to force a
	 * VM-Exit.
	 */
	struct kvm_vcpu *vcpu;
	unsigned long i;

	if (!kvm_x86_ops.cpu_dirty_log_size)
		return;

	kvm_for_each_vcpu(i, vcpu, kvm)
		kvm_vcpu_kick(vcpu);
}

int kvm_vm_ioctl_irq_line(struct kvm *kvm, struct kvm_irq_level *irq_event,
			bool line_status)
{
	if (!irqchip_in_kernel(kvm))
		return -ENXIO;

	irq_event->status = kvm_set_irq(kvm, KVM_USERSPACE_IRQ_SOURCE_ID,
					irq_event->irq, irq_event->level,
					line_status);
	return 0;
}

int kvm_vm_ioctl_enable_cap(struct kvm *kvm,
			    struct kvm_enable_cap *cap)
{
	int r;

	if (cap->flags)
		return -EINVAL;

	switch (cap->cap) {
	case KVM_CAP_DISABLE_QUIRKS2:
		r = -EINVAL;
		if (cap->args[0] & ~KVM_X86_VALID_QUIRKS)
			break;
		fallthrough;
	case KVM_CAP_DISABLE_QUIRKS:
		kvm->arch.disabled_quirks = cap->args[0];
		r = 0;
		break;
	case KVM_CAP_SPLIT_IRQCHIP: {
		mutex_lock(&kvm->lock);
		r = -EINVAL;
		if (cap->args[0] > MAX_NR_RESERVED_IOAPIC_PINS)
			goto split_irqchip_unlock;
		r = -EEXIST;
		if (irqchip_in_kernel(kvm))
			goto split_irqchip_unlock;
		if (kvm->created_vcpus)
			goto split_irqchip_unlock;
		/* Pairs with irqchip_in_kernel. */
		smp_wmb();
		kvm->arch.irqchip_mode = KVM_IRQCHIP_SPLIT;
		kvm->arch.nr_reserved_ioapic_pins = cap->args[0];
		kvm_clear_apicv_inhibit(kvm, APICV_INHIBIT_REASON_ABSENT);
		r = 0;
split_irqchip_unlock:
		mutex_unlock(&kvm->lock);
		break;
	}
	case KVM_CAP_X2APIC_API:
		r = -EINVAL;
		if (cap->args[0] & ~KVM_X2APIC_API_VALID_FLAGS)
			break;

		if (cap->args[0] & KVM_X2APIC_API_USE_32BIT_IDS)
			kvm->arch.x2apic_format = true;
		if (cap->args[0] & KVM_X2APIC_API_DISABLE_BROADCAST_QUIRK)
			kvm->arch.x2apic_broadcast_quirk_disabled = true;

		r = 0;
		break;
	case KVM_CAP_X86_DISABLE_EXITS:
		r = -EINVAL;
		if (cap->args[0] & ~KVM_X86_DISABLE_VALID_EXITS)
			break;

		if (cap->args[0] & KVM_X86_DISABLE_EXITS_PAUSE)
			kvm->arch.pause_in_guest = true;

#define SMT_RSB_MSG "This processor is affected by the Cross-Thread Return Predictions vulnerability. " \
		    "KVM_CAP_X86_DISABLE_EXITS should only be used with SMT disabled or trusted guests."

		if (!mitigate_smt_rsb) {
			if (boot_cpu_has_bug(X86_BUG_SMT_RSB) && cpu_smt_possible() &&
			    (cap->args[0] & ~KVM_X86_DISABLE_EXITS_PAUSE))
				pr_warn_once(SMT_RSB_MSG);

			if ((cap->args[0] & KVM_X86_DISABLE_EXITS_MWAIT) &&
			    kvm_can_mwait_in_guest())
				kvm->arch.mwait_in_guest = true;
			if (cap->args[0] & KVM_X86_DISABLE_EXITS_HLT)
				kvm->arch.hlt_in_guest = true;
			if (cap->args[0] & KVM_X86_DISABLE_EXITS_CSTATE)
				kvm->arch.cstate_in_guest = true;
		}

		r = 0;
		break;
	case KVM_CAP_MSR_PLATFORM_INFO:
		kvm->arch.guest_can_read_msr_platform_info = cap->args[0];
		r = 0;
		break;
	case KVM_CAP_EXCEPTION_PAYLOAD:
		kvm->arch.exception_payload_enabled = cap->args[0];
		r = 0;
		break;
	case KVM_CAP_X86_TRIPLE_FAULT_EVENT:
		kvm->arch.triple_fault_event = cap->args[0];
		r = 0;
		break;
	case KVM_CAP_X86_USER_SPACE_MSR:
		r = -EINVAL;
		if (cap->args[0] & ~KVM_MSR_EXIT_REASON_VALID_MASK)
			break;
		kvm->arch.user_space_msr_mask = cap->args[0];
		r = 0;
		break;
	case KVM_CAP_X86_BUS_LOCK_EXIT:
		r = -EINVAL;
		if (cap->args[0] & ~KVM_BUS_LOCK_DETECTION_VALID_MODE)
			break;

		if ((cap->args[0] & KVM_BUS_LOCK_DETECTION_OFF) &&
		    (cap->args[0] & KVM_BUS_LOCK_DETECTION_EXIT))
			break;

		if (kvm_caps.has_bus_lock_exit &&
		    cap->args[0] & KVM_BUS_LOCK_DETECTION_EXIT)
			kvm->arch.bus_lock_detection_enabled = true;
		r = 0;
		break;
#ifdef CONFIG_X86_SGX_KVM
	case KVM_CAP_SGX_ATTRIBUTE: {
		unsigned long allowed_attributes = 0;

		r = sgx_set_attribute(&allowed_attributes, cap->args[0]);
		if (r)
			break;

		/* KVM only supports the PROVISIONKEY privileged attribute. */
		if ((allowed_attributes & SGX_ATTR_PROVISIONKEY) &&
		    !(allowed_attributes & ~SGX_ATTR_PROVISIONKEY))
			kvm->arch.sgx_provisioning_allowed = true;
		else
			r = -EINVAL;
		break;
	}
#endif
	case KVM_CAP_VM_COPY_ENC_CONTEXT_FROM:
		r = -EINVAL;
		if (!kvm_x86_ops.vm_copy_enc_context_from)
			break;

		r = kvm_x86_call(vm_copy_enc_context_from)(kvm, cap->args[0]);
		break;
	case KVM_CAP_VM_MOVE_ENC_CONTEXT_FROM:
		r = -EINVAL;
		if (!kvm_x86_ops.vm_move_enc_context_from)
			break;

		r = kvm_x86_call(vm_move_enc_context_from)(kvm, cap->args[0]);
		break;
	case KVM_CAP_EXIT_HYPERCALL:
		if (cap->args[0] & ~KVM_EXIT_HYPERCALL_VALID_MASK) {
			r = -EINVAL;
			break;
		}
		kvm->arch.hypercall_exit_enabled = cap->args[0];
		r = 0;
		break;
	case KVM_CAP_EXIT_ON_EMULATION_FAILURE:
		r = -EINVAL;
		if (cap->args[0] & ~1)
			break;
		kvm->arch.exit_on_emulation_error = cap->args[0];
		r = 0;
		break;
	case KVM_CAP_PMU_CAPABILITY:
		r = -EINVAL;
		if (!enable_pmu || (cap->args[0] & ~KVM_CAP_PMU_VALID_MASK))
			break;

		mutex_lock(&kvm->lock);
		if (!kvm->created_vcpus) {
			kvm->arch.enable_pmu = !(cap->args[0] & KVM_PMU_CAP_DISABLE);
			r = 0;
		}
		mutex_unlock(&kvm->lock);
		break;
	case KVM_CAP_MAX_VCPU_ID:
		r = -EINVAL;
		if (cap->args[0] > KVM_MAX_VCPU_IDS)
			break;

		mutex_lock(&kvm->lock);
		if (kvm->arch.bsp_vcpu_id > cap->args[0]) {
			;
		} else if (kvm->arch.max_vcpu_ids == cap->args[0]) {
			r = 0;
		} else if (!kvm->arch.max_vcpu_ids) {
			kvm->arch.max_vcpu_ids = cap->args[0];
			r = 0;
		}
		mutex_unlock(&kvm->lock);
		break;
	case KVM_CAP_X86_NOTIFY_VMEXIT:
		r = -EINVAL;
		if ((u32)cap->args[0] & ~KVM_X86_NOTIFY_VMEXIT_VALID_BITS)
			break;
		if (!kvm_caps.has_notify_vmexit)
			break;
		if (!((u32)cap->args[0] & KVM_X86_NOTIFY_VMEXIT_ENABLED))
			break;
		mutex_lock(&kvm->lock);
		if (!kvm->created_vcpus) {
			kvm->arch.notify_window = cap->args[0] >> 32;
			kvm->arch.notify_vmexit_flags = (u32)cap->args[0];
			r = 0;
		}
		mutex_unlock(&kvm->lock);
		break;
	case KVM_CAP_VM_DISABLE_NX_HUGE_PAGES:
		r = -EINVAL;

		/*
		 * Since the risk of disabling NX hugepages is a guest crashing
		 * the system, ensure the userspace process has permission to
		 * reboot the system.
		 *
		 * Note that unlike the reboot() syscall, the process must have
		 * this capability in the root namespace because exposing
		 * /dev/kvm into a container does not limit the scope of the
		 * iTLB multihit bug to that container. In other words,
		 * this must use capable(), not ns_capable().
		 */
		if (!capable(CAP_SYS_BOOT)) {
			r = -EPERM;
			break;
		}

		if (cap->args[0])
			break;

		mutex_lock(&kvm->lock);
		if (!kvm->created_vcpus) {
			kvm->arch.disable_nx_huge_pages = true;
			r = 0;
		}
		mutex_unlock(&kvm->lock);
		break;
	case KVM_CAP_X86_APIC_BUS_CYCLES_NS: {
		u64 bus_cycle_ns = cap->args[0];
		u64 unused;

		/*
		 * Guard against overflow in tmict_to_ns(). 128 is the highest
		 * divide value that can be programmed in APIC_TDCR.
		 */
		r = -EINVAL;
		if (!bus_cycle_ns ||
		    check_mul_overflow((u64)U32_MAX * 128, bus_cycle_ns, &unused))
			break;

		r = 0;
		mutex_lock(&kvm->lock);
		if (!irqchip_in_kernel(kvm))
			r = -ENXIO;
		else if (kvm->created_vcpus)
			r = -EINVAL;
		else
			kvm->arch.apic_bus_cycle_ns = bus_cycle_ns;
		mutex_unlock(&kvm->lock);
		break;
	}
	default:
		r = -EINVAL;
		break;
	}
	return r;
}

static struct kvm_x86_msr_filter *kvm_alloc_msr_filter(bool default_allow)
{
	struct kvm_x86_msr_filter *msr_filter;

	msr_filter = kzalloc(sizeof(*msr_filter), GFP_KERNEL_ACCOUNT);
	if (!msr_filter)
		return NULL;

	msr_filter->default_allow = default_allow;
	return msr_filter;
}

static void kvm_free_msr_filter(struct kvm_x86_msr_filter *msr_filter)
{
	u32 i;

	if (!msr_filter)
		return;

	for (i = 0; i < msr_filter->count; i++)
		kfree(msr_filter->ranges[i].bitmap);

	kfree(msr_filter);
}

static int kvm_add_msr_filter(struct kvm_x86_msr_filter *msr_filter,
			      struct kvm_msr_filter_range *user_range)
{
	unsigned long *bitmap;
	size_t bitmap_size;

	if (!user_range->nmsrs)
		return 0;

	if (user_range->flags & ~KVM_MSR_FILTER_RANGE_VALID_MASK)
		return -EINVAL;

	if (!user_range->flags)
		return -EINVAL;

	bitmap_size = BITS_TO_LONGS(user_range->nmsrs) * sizeof(long);
	if (!bitmap_size || bitmap_size > KVM_MSR_FILTER_MAX_BITMAP_SIZE)
		return -EINVAL;

	bitmap = memdup_user((__user u8*)user_range->bitmap, bitmap_size);
	if (IS_ERR(bitmap))
		return PTR_ERR(bitmap);

	msr_filter->ranges[msr_filter->count] = (struct msr_bitmap_range) {
		.flags = user_range->flags,
		.base = user_range->base,
		.nmsrs = user_range->nmsrs,
		.bitmap = bitmap,
	};

	msr_filter->count++;
	return 0;
}

static int kvm_vm_ioctl_set_msr_filter(struct kvm *kvm,
				       struct kvm_msr_filter *filter)
{
	struct kvm_x86_msr_filter *new_filter, *old_filter;
	bool default_allow;
	bool empty = true;
	int r;
	u32 i;

	if (filter->flags & ~KVM_MSR_FILTER_VALID_MASK)
		return -EINVAL;

	for (i = 0; i < ARRAY_SIZE(filter->ranges); i++)
		empty &= !filter->ranges[i].nmsrs;

	default_allow = !(filter->flags & KVM_MSR_FILTER_DEFAULT_DENY);
	if (empty && !default_allow)
		return -EINVAL;

	new_filter = kvm_alloc_msr_filter(default_allow);
	if (!new_filter)
		return -ENOMEM;

	for (i = 0; i < ARRAY_SIZE(filter->ranges); i++) {
		r = kvm_add_msr_filter(new_filter, &filter->ranges[i]);
		if (r) {
			kvm_free_msr_filter(new_filter);
			return r;
		}
	}

	mutex_lock(&kvm->lock);
	old_filter = rcu_replace_pointer(kvm->arch.msr_filter, new_filter,
					 mutex_is_locked(&kvm->lock));
	mutex_unlock(&kvm->lock);
	synchronize_srcu(&kvm->srcu);

	kvm_free_msr_filter(old_filter);

	kvm_make_all_cpus_request(kvm, KVM_REQ_MSR_FILTER_CHANGED);

	return 0;
}

#ifdef CONFIG_KVM_COMPAT
/* for KVM_X86_SET_MSR_FILTER */
struct kvm_msr_filter_range_compat {
	__u32 flags;
	__u32 nmsrs;
	__u32 base;
	__u32 bitmap;
};

struct kvm_msr_filter_compat {
	__u32 flags;
	struct kvm_msr_filter_range_compat ranges[KVM_MSR_FILTER_MAX_RANGES];
};

#define KVM_X86_SET_MSR_FILTER_COMPAT _IOW(KVMIO, 0xc6, struct kvm_msr_filter_compat)

long kvm_arch_vm_compat_ioctl(struct file *filp, unsigned int ioctl,
			      unsigned long arg)
{
	void __user *argp = (void __user *)arg;
	struct kvm *kvm = filp->private_data;
	long r = -ENOTTY;

	switch (ioctl) {
	case KVM_X86_SET_MSR_FILTER_COMPAT: {
		struct kvm_msr_filter __user *user_msr_filter = argp;
		struct kvm_msr_filter_compat filter_compat;
		struct kvm_msr_filter filter;
		int i;

		if (copy_from_user(&filter_compat, user_msr_filter,
				   sizeof(filter_compat)))
			return -EFAULT;

		filter.flags = filter_compat.flags;
		for (i = 0; i < ARRAY_SIZE(filter.ranges); i++) {
			struct kvm_msr_filter_range_compat *cr;

			cr = &filter_compat.ranges[i];
			filter.ranges[i] = (struct kvm_msr_filter_range) {
				.flags = cr->flags,
				.nmsrs = cr->nmsrs,
				.base = cr->base,
				.bitmap = (__u8 *)(ulong)cr->bitmap,
			};
		}

		r = kvm_vm_ioctl_set_msr_filter(kvm, &filter);
		break;
	}
	}

	return r;
}
#endif

#ifdef CONFIG_HAVE_KVM_PM_NOTIFIER
static int kvm_arch_suspend_notifier(struct kvm *kvm)
{
	struct kvm_vcpu *vcpu;
	unsigned long i;
	int ret = 0;

	mutex_lock(&kvm->lock);
	kvm_for_each_vcpu(i, vcpu, kvm) {
		if (!vcpu->arch.pv_time.active)
			continue;

		ret = kvm_set_guest_paused(vcpu);
		if (ret) {
			kvm_err("Failed to pause guest VCPU%d: %d\n",
				vcpu->vcpu_id, ret);
			break;
		}
	}
	mutex_unlock(&kvm->lock);

	return ret ? NOTIFY_BAD : NOTIFY_DONE;
}

int kvm_arch_pm_notifier(struct kvm *kvm, unsigned long state)
{
	switch (state) {
	case PM_HIBERNATION_PREPARE:
	case PM_SUSPEND_PREPARE:
		return kvm_arch_suspend_notifier(kvm);
	}

	return NOTIFY_DONE;
}
#endif /* CONFIG_HAVE_KVM_PM_NOTIFIER */

static int kvm_vm_ioctl_get_clock(struct kvm *kvm, void __user *argp)
{
	struct kvm_clock_data data = { 0 };

	get_kvmclock(kvm, &data);
	if (copy_to_user(argp, &data, sizeof(data)))
		return -EFAULT;

	return 0;
}

static int kvm_vm_ioctl_set_clock(struct kvm *kvm, void __user *argp)
{
	struct kvm_arch *ka = &kvm->arch;
	struct kvm_clock_data data;
	u64 now_raw_ns;

	if (copy_from_user(&data, argp, sizeof(data)))
		return -EFAULT;

	/*
	 * Only KVM_CLOCK_REALTIME is used, but allow passing the
	 * result of KVM_GET_CLOCK back to KVM_SET_CLOCK.
	 */
	if (data.flags & ~KVM_CLOCK_VALID_FLAGS)
		return -EINVAL;

	kvm_hv_request_tsc_page_update(kvm);
	kvm_start_pvclock_update(kvm);
	pvclock_update_vm_gtod_copy(kvm);

	/*
	 * This pairs with kvm_guest_time_update(): when masterclock is
	 * in use, we use master_kernel_ns + kvmclock_offset to set
	 * unsigned 'system_time' so if we use get_kvmclock_ns() (which
	 * is slightly ahead) here we risk going negative on unsigned
	 * 'system_time' when 'data.clock' is very small.
	 */
	if (data.flags & KVM_CLOCK_REALTIME) {
		u64 now_real_ns = ktime_get_real_ns();

		/*
		 * Avoid stepping the kvmclock backwards.
		 */
		if (now_real_ns > data.realtime)
			data.clock += now_real_ns - data.realtime;
	}

	if (ka->use_master_clock)
		now_raw_ns = ka->master_kernel_ns;
	else
		now_raw_ns = get_kvmclock_base_ns();
	ka->kvmclock_offset = data.clock - now_raw_ns;
	kvm_end_pvclock_update(kvm);
	return 0;
}

int kvm_arch_vm_ioctl(struct file *filp, unsigned int ioctl, unsigned long arg)
{
	struct kvm *kvm = filp->private_data;
	void __user *argp = (void __user *)arg;
	int r = -ENOTTY;
	/*
	 * This union makes it completely explicit to gcc-3.x
	 * that these two variables' stack usage should be
	 * combined, not added together.
	 */
	union {
		struct kvm_pit_state ps;
		struct kvm_pit_state2 ps2;
		struct kvm_pit_config pit_config;
	} u;

	switch (ioctl) {
	case KVM_SET_TSS_ADDR:
		r = kvm_vm_ioctl_set_tss_addr(kvm, arg);
		break;
	case KVM_SET_IDENTITY_MAP_ADDR: {
		u64 ident_addr;

		mutex_lock(&kvm->lock);
		r = -EINVAL;
		if (kvm->created_vcpus)
			goto set_identity_unlock;
		r = -EFAULT;
		if (copy_from_user(&ident_addr, argp, sizeof(ident_addr)))
			goto set_identity_unlock;
		r = kvm_vm_ioctl_set_identity_map_addr(kvm, ident_addr);
set_identity_unlock:
		mutex_unlock(&kvm->lock);
		break;
	}
	case KVM_SET_NR_MMU_PAGES:
		r = kvm_vm_ioctl_set_nr_mmu_pages(kvm, arg);
		break;
	case KVM_CREATE_IRQCHIP: {
		mutex_lock(&kvm->lock);

		r = -EEXIST;
		if (irqchip_in_kernel(kvm))
			goto create_irqchip_unlock;

		r = -EINVAL;
		if (kvm->created_vcpus)
			goto create_irqchip_unlock;

		r = kvm_pic_init(kvm);
		if (r)
			goto create_irqchip_unlock;

		r = kvm_ioapic_init(kvm);
		if (r) {
			kvm_pic_destroy(kvm);
			goto create_irqchip_unlock;
		}

		r = kvm_setup_default_irq_routing(kvm);
		if (r) {
			kvm_ioapic_destroy(kvm);
			kvm_pic_destroy(kvm);
			goto create_irqchip_unlock;
		}
		/* Write kvm->irq_routing before enabling irqchip_in_kernel. */
		smp_wmb();
		kvm->arch.irqchip_mode = KVM_IRQCHIP_KERNEL;
		kvm_clear_apicv_inhibit(kvm, APICV_INHIBIT_REASON_ABSENT);
	create_irqchip_unlock:
		mutex_unlock(&kvm->lock);
		break;
	}
	case KVM_CREATE_PIT:
		u.pit_config.flags = KVM_PIT_SPEAKER_DUMMY;
		goto create_pit;
	case KVM_CREATE_PIT2:
		r = -EFAULT;
		if (copy_from_user(&u.pit_config, argp,
				   sizeof(struct kvm_pit_config)))
			goto out;
	create_pit:
		mutex_lock(&kvm->lock);
		r = -EEXIST;
		if (kvm->arch.vpit)
			goto create_pit_unlock;
		r = -ENOENT;
		if (!pic_in_kernel(kvm))
			goto create_pit_unlock;
		r = -ENOMEM;
		kvm->arch.vpit = kvm_create_pit(kvm, u.pit_config.flags);
		if (kvm->arch.vpit)
			r = 0;
	create_pit_unlock:
		mutex_unlock(&kvm->lock);
		break;
	case KVM_GET_IRQCHIP: {
		/* 0: PIC master, 1: PIC slave, 2: IOAPIC */
		struct kvm_irqchip *chip;

		chip = memdup_user(argp, sizeof(*chip));
		if (IS_ERR(chip)) {
			r = PTR_ERR(chip);
			goto out;
		}

		r = -ENXIO;
		if (!irqchip_kernel(kvm))
			goto get_irqchip_out;
		r = kvm_vm_ioctl_get_irqchip(kvm, chip);
		if (r)
			goto get_irqchip_out;
		r = -EFAULT;
		if (copy_to_user(argp, chip, sizeof(*chip)))
			goto get_irqchip_out;
		r = 0;
	get_irqchip_out:
		kfree(chip);
		break;
	}
	case KVM_SET_IRQCHIP: {
		/* 0: PIC master, 1: PIC slave, 2: IOAPIC */
		struct kvm_irqchip *chip;

		chip = memdup_user(argp, sizeof(*chip));
		if (IS_ERR(chip)) {
			r = PTR_ERR(chip);
			goto out;
		}

		r = -ENXIO;
		if (!irqchip_kernel(kvm))
			goto set_irqchip_out;
		r = kvm_vm_ioctl_set_irqchip(kvm, chip);
	set_irqchip_out:
		kfree(chip);
		break;
	}
	case KVM_GET_PIT: {
		r = -EFAULT;
		if (copy_from_user(&u.ps, argp, sizeof(struct kvm_pit_state)))
			goto out;
		r = -ENXIO;
		if (!kvm->arch.vpit)
			goto out;
		r = kvm_vm_ioctl_get_pit(kvm, &u.ps);
		if (r)
			goto out;
		r = -EFAULT;
		if (copy_to_user(argp, &u.ps, sizeof(struct kvm_pit_state)))
			goto out;
		r = 0;
		break;
	}
	case KVM_SET_PIT: {
		r = -EFAULT;
		if (copy_from_user(&u.ps, argp, sizeof(u.ps)))
			goto out;
		mutex_lock(&kvm->lock);
		r = -ENXIO;
		if (!kvm->arch.vpit)
			goto set_pit_out;
		r = kvm_vm_ioctl_set_pit(kvm, &u.ps);
set_pit_out:
		mutex_unlock(&kvm->lock);
		break;
	}
	case KVM_GET_PIT2: {
		r = -ENXIO;
		if (!kvm->arch.vpit)
			goto out;
		r = kvm_vm_ioctl_get_pit2(kvm, &u.ps2);
		if (r)
			goto out;
		r = -EFAULT;
		if (copy_to_user(argp, &u.ps2, sizeof(u.ps2)))
			goto out;
		r = 0;
		break;
	}
	case KVM_SET_PIT2: {
		r = -EFAULT;
		if (copy_from_user(&u.ps2, argp, sizeof(u.ps2)))
			goto out;
		mutex_lock(&kvm->lock);
		r = -ENXIO;
		if (!kvm->arch.vpit)
			goto set_pit2_out;
		r = kvm_vm_ioctl_set_pit2(kvm, &u.ps2);
set_pit2_out:
		mutex_unlock(&kvm->lock);
		break;
	}
	case KVM_REINJECT_CONTROL: {
		struct kvm_reinject_control control;
		r =  -EFAULT;
		if (copy_from_user(&control, argp, sizeof(control)))
			goto out;
		r = -ENXIO;
		if (!kvm->arch.vpit)
			goto out;
		r = kvm_vm_ioctl_reinject(kvm, &control);
		break;
	}
	case KVM_SET_BOOT_CPU_ID:
		r = 0;
		mutex_lock(&kvm->lock);
		if (kvm->created_vcpus)
			r = -EBUSY;
		else if (arg > KVM_MAX_VCPU_IDS ||
			 (kvm->arch.max_vcpu_ids && arg > kvm->arch.max_vcpu_ids))
			r = -EINVAL;
		else
			kvm->arch.bsp_vcpu_id = arg;
		mutex_unlock(&kvm->lock);
		break;
#ifdef CONFIG_KVM_XEN
	case KVM_XEN_HVM_CONFIG: {
		struct kvm_xen_hvm_config xhc;
		r = -EFAULT;
		if (copy_from_user(&xhc, argp, sizeof(xhc)))
			goto out;
		r = kvm_xen_hvm_config(kvm, &xhc);
		break;
	}
	case KVM_XEN_HVM_GET_ATTR: {
		struct kvm_xen_hvm_attr xha;

		r = -EFAULT;
		if (copy_from_user(&xha, argp, sizeof(xha)))
			goto out;
		r = kvm_xen_hvm_get_attr(kvm, &xha);
		if (!r && copy_to_user(argp, &xha, sizeof(xha)))
			r = -EFAULT;
		break;
	}
	case KVM_XEN_HVM_SET_ATTR: {
		struct kvm_xen_hvm_attr xha;

		r = -EFAULT;
		if (copy_from_user(&xha, argp, sizeof(xha)))
			goto out;
		r = kvm_xen_hvm_set_attr(kvm, &xha);
		break;
	}
	case KVM_XEN_HVM_EVTCHN_SEND: {
		struct kvm_irq_routing_xen_evtchn uxe;

		r = -EFAULT;
		if (copy_from_user(&uxe, argp, sizeof(uxe)))
			goto out;
		r = kvm_xen_hvm_evtchn_send(kvm, &uxe);
		break;
	}
#endif
	case KVM_SET_CLOCK:
		r = kvm_vm_ioctl_set_clock(kvm, argp);
		break;
	case KVM_GET_CLOCK:
		r = kvm_vm_ioctl_get_clock(kvm, argp);
		break;
	case KVM_SET_TSC_KHZ: {
		u32 user_tsc_khz;

		r = -EINVAL;
		user_tsc_khz = (u32)arg;

		if (kvm_caps.has_tsc_control &&
		    user_tsc_khz >= kvm_caps.max_guest_tsc_khz)
			goto out;

		if (user_tsc_khz == 0)
			user_tsc_khz = tsc_khz;

		WRITE_ONCE(kvm->arch.default_tsc_khz, user_tsc_khz);
		r = 0;

		goto out;
	}
	case KVM_GET_TSC_KHZ: {
		r = READ_ONCE(kvm->arch.default_tsc_khz);
		goto out;
	}
	case KVM_MEMORY_ENCRYPT_OP: {
		r = -ENOTTY;
		if (!kvm_x86_ops.mem_enc_ioctl)
			goto out;

		r = kvm_x86_call(mem_enc_ioctl)(kvm, argp);
		break;
	}
	case KVM_MEMORY_ENCRYPT_REG_REGION: {
		struct kvm_enc_region region;

		r = -EFAULT;
		if (copy_from_user(&region, argp, sizeof(region)))
			goto out;

		r = -ENOTTY;
		if (!kvm_x86_ops.mem_enc_register_region)
			goto out;

		r = kvm_x86_call(mem_enc_register_region)(kvm, &region);
		break;
	}
	case KVM_MEMORY_ENCRYPT_UNREG_REGION: {
		struct kvm_enc_region region;

		r = -EFAULT;
		if (copy_from_user(&region, argp, sizeof(region)))
			goto out;

		r = -ENOTTY;
		if (!kvm_x86_ops.mem_enc_unregister_region)
			goto out;

		r = kvm_x86_call(mem_enc_unregister_region)(kvm, &region);
		break;
	}
#ifdef CONFIG_KVM_HYPERV
	case KVM_HYPERV_EVENTFD: {
		struct kvm_hyperv_eventfd hvevfd;

		r = -EFAULT;
		if (copy_from_user(&hvevfd, argp, sizeof(hvevfd)))
			goto out;
		r = kvm_vm_ioctl_hv_eventfd(kvm, &hvevfd);
		break;
	}
#endif
	case KVM_SET_PMU_EVENT_FILTER:
		r = kvm_vm_ioctl_set_pmu_event_filter(kvm, argp);
		break;
	case KVM_X86_SET_MSR_FILTER: {
		struct kvm_msr_filter __user *user_msr_filter = argp;
		struct kvm_msr_filter filter;

		if (copy_from_user(&filter, user_msr_filter, sizeof(filter)))
			return -EFAULT;

		r = kvm_vm_ioctl_set_msr_filter(kvm, &filter);
		break;
	}
	default:
		r = -ENOTTY;
	}
out:
	return r;
}

static void kvm_probe_feature_msr(u32 msr_index)
{
	struct kvm_msr_entry msr = {
		.index = msr_index,
	};

	if (kvm_get_msr_feature(&msr))
		return;

	msr_based_features[num_msr_based_features++] = msr_index;
}

static void kvm_probe_msr_to_save(u32 msr_index)
{
	u32 dummy[2];

	if (rdmsr_safe(msr_index, &dummy[0], &dummy[1]))
		return;

	/*
	 * Even MSRs that are valid in the host may not be exposed to guests in
	 * some cases.
	 */
	switch (msr_index) {
	case MSR_IA32_BNDCFGS:
		if (!kvm_mpx_supported())
			return;
		break;
	case MSR_TSC_AUX:
		if (!kvm_cpu_cap_has(X86_FEATURE_RDTSCP) &&
		    !kvm_cpu_cap_has(X86_FEATURE_RDPID))
			return;
		break;
	case MSR_IA32_UMWAIT_CONTROL:
		if (!kvm_cpu_cap_has(X86_FEATURE_WAITPKG))
			return;
		break;
	case MSR_IA32_RTIT_CTL:
	case MSR_IA32_RTIT_STATUS:
		if (!kvm_cpu_cap_has(X86_FEATURE_INTEL_PT))
			return;
		break;
	case MSR_IA32_RTIT_CR3_MATCH:
		if (!kvm_cpu_cap_has(X86_FEATURE_INTEL_PT) ||
		    !intel_pt_validate_hw_cap(PT_CAP_cr3_filtering))
			return;
		break;
	case MSR_IA32_RTIT_OUTPUT_BASE:
	case MSR_IA32_RTIT_OUTPUT_MASK:
		if (!kvm_cpu_cap_has(X86_FEATURE_INTEL_PT) ||
		    (!intel_pt_validate_hw_cap(PT_CAP_topa_output) &&
		     !intel_pt_validate_hw_cap(PT_CAP_single_range_output)))
			return;
		break;
	case MSR_IA32_RTIT_ADDR0_A ... MSR_IA32_RTIT_ADDR3_B:
		if (!kvm_cpu_cap_has(X86_FEATURE_INTEL_PT) ||
		    (msr_index - MSR_IA32_RTIT_ADDR0_A >=
		     intel_pt_validate_hw_cap(PT_CAP_num_address_ranges) * 2))
			return;
		break;
	case MSR_ARCH_PERFMON_PERFCTR0 ... MSR_ARCH_PERFMON_PERFCTR_MAX:
		if (msr_index - MSR_ARCH_PERFMON_PERFCTR0 >=
		    kvm_pmu_cap.num_counters_gp)
			return;
		break;
	case MSR_ARCH_PERFMON_EVENTSEL0 ... MSR_ARCH_PERFMON_EVENTSEL_MAX:
		if (msr_index - MSR_ARCH_PERFMON_EVENTSEL0 >=
		    kvm_pmu_cap.num_counters_gp)
			return;
		break;
	case MSR_ARCH_PERFMON_FIXED_CTR0 ... MSR_ARCH_PERFMON_FIXED_CTR_MAX:
		if (msr_index - MSR_ARCH_PERFMON_FIXED_CTR0 >=
		    kvm_pmu_cap.num_counters_fixed)
			return;
		break;
	case MSR_AMD64_PERF_CNTR_GLOBAL_CTL:
	case MSR_AMD64_PERF_CNTR_GLOBAL_STATUS:
	case MSR_AMD64_PERF_CNTR_GLOBAL_STATUS_CLR:
		if (!kvm_cpu_cap_has(X86_FEATURE_PERFMON_V2))
			return;
		break;
	case MSR_IA32_XFD:
	case MSR_IA32_XFD_ERR:
		if (!kvm_cpu_cap_has(X86_FEATURE_XFD))
			return;
		break;
	case MSR_IA32_TSX_CTRL:
		if (!(kvm_get_arch_capabilities() & ARCH_CAP_TSX_CTRL_MSR))
			return;
		break;
	default:
		break;
	}

	msrs_to_save[num_msrs_to_save++] = msr_index;
}

static void kvm_init_msr_lists(void)
{
	unsigned i;

	BUILD_BUG_ON_MSG(KVM_PMC_MAX_FIXED != 3,
			 "Please update the fixed PMCs in msrs_to_save_pmu[]");

	num_msrs_to_save = 0;
	num_emulated_msrs = 0;
	num_msr_based_features = 0;

	for (i = 0; i < ARRAY_SIZE(msrs_to_save_base); i++)
		kvm_probe_msr_to_save(msrs_to_save_base[i]);

	if (enable_pmu) {
		for (i = 0; i < ARRAY_SIZE(msrs_to_save_pmu); i++)
			kvm_probe_msr_to_save(msrs_to_save_pmu[i]);
	}

	for (i = 0; i < ARRAY_SIZE(emulated_msrs_all); i++) {
		if (!kvm_x86_call(has_emulated_msr)(NULL,
						    emulated_msrs_all[i]))
			continue;

		emulated_msrs[num_emulated_msrs++] = emulated_msrs_all[i];
	}

	for (i = KVM_FIRST_EMULATED_VMX_MSR; i <= KVM_LAST_EMULATED_VMX_MSR; i++)
		kvm_probe_feature_msr(i);

	for (i = 0; i < ARRAY_SIZE(msr_based_features_all_except_vmx); i++)
		kvm_probe_feature_msr(msr_based_features_all_except_vmx[i]);
}

static int vcpu_mmio_write(struct kvm_vcpu *vcpu, gpa_t addr, int len,
			   const void *v)
{
	int handled = 0;
	int n;

	do {
		n = min(len, 8);
		if (!(lapic_in_kernel(vcpu) &&
		      !kvm_iodevice_write(vcpu, &vcpu->arch.apic->dev, addr, n, v))
		    && kvm_io_bus_write(vcpu, KVM_MMIO_BUS, addr, n, v))
			break;
		handled += n;
		addr += n;
		len -= n;
		v += n;
	} while (len);

	return handled;
}

static int vcpu_mmio_read(struct kvm_vcpu *vcpu, gpa_t addr, int len, void *v)
{
	int handled = 0;
	int n;

	do {
		n = min(len, 8);
		if (!(lapic_in_kernel(vcpu) &&
		      !kvm_iodevice_read(vcpu, &vcpu->arch.apic->dev,
					 addr, n, v))
		    && kvm_io_bus_read(vcpu, KVM_MMIO_BUS, addr, n, v))
			break;
		trace_kvm_mmio(KVM_TRACE_MMIO_READ, n, addr, v);
		handled += n;
		addr += n;
		len -= n;
		v += n;
	} while (len);

	return handled;
}

void kvm_set_segment(struct kvm_vcpu *vcpu,
		     struct kvm_segment *var, int seg)
{
	kvm_x86_call(set_segment)(vcpu, var, seg);
}

void kvm_get_segment(struct kvm_vcpu *vcpu,
		     struct kvm_segment *var, int seg)
{
	kvm_x86_call(get_segment)(vcpu, var, seg);
}

gpa_t translate_nested_gpa(struct kvm_vcpu *vcpu, gpa_t gpa, u64 access,
			   struct x86_exception *exception)
{
	struct kvm_mmu *mmu = vcpu->arch.mmu;
	gpa_t t_gpa;

	BUG_ON(!mmu_is_nested(vcpu));

	/* NPT walks are always user-walks */
	access |= PFERR_USER_MASK;
	t_gpa  = mmu->gva_to_gpa(vcpu, mmu, gpa, access, exception);

	return t_gpa;
}

gpa_t kvm_mmu_gva_to_gpa_read(struct kvm_vcpu *vcpu, gva_t gva,
			      struct x86_exception *exception)
{
	struct kvm_mmu *mmu = vcpu->arch.walk_mmu;

	u64 access = (kvm_x86_call(get_cpl)(vcpu) == 3) ? PFERR_USER_MASK : 0;
	return mmu->gva_to_gpa(vcpu, mmu, gva, access, exception);
}
EXPORT_SYMBOL_GPL(kvm_mmu_gva_to_gpa_read);

gpa_t kvm_mmu_gva_to_gpa_write(struct kvm_vcpu *vcpu, gva_t gva,
			       struct x86_exception *exception)
{
	struct kvm_mmu *mmu = vcpu->arch.walk_mmu;

	u64 access = (kvm_x86_call(get_cpl)(vcpu) == 3) ? PFERR_USER_MASK : 0;
	access |= PFERR_WRITE_MASK;
	return mmu->gva_to_gpa(vcpu, mmu, gva, access, exception);
}
EXPORT_SYMBOL_GPL(kvm_mmu_gva_to_gpa_write);

/* uses this to access any guest's mapped memory without checking CPL */
gpa_t kvm_mmu_gva_to_gpa_system(struct kvm_vcpu *vcpu, gva_t gva,
				struct x86_exception *exception)
{
	struct kvm_mmu *mmu = vcpu->arch.walk_mmu;

	return mmu->gva_to_gpa(vcpu, mmu, gva, 0, exception);
}

static int kvm_read_guest_virt_helper(gva_t addr, void *val, unsigned int bytes,
				      struct kvm_vcpu *vcpu, u64 access,
				      struct x86_exception *exception)
{
	struct kvm_mmu *mmu = vcpu->arch.walk_mmu;
	void *data = val;
	int r = X86EMUL_CONTINUE;

	while (bytes) {
		gpa_t gpa = mmu->gva_to_gpa(vcpu, mmu, addr, access, exception);
		unsigned offset = addr & (PAGE_SIZE-1);
		unsigned toread = min(bytes, (unsigned)PAGE_SIZE - offset);
		int ret;

		if (gpa == INVALID_GPA)
			return X86EMUL_PROPAGATE_FAULT;
		ret = kvm_vcpu_read_guest_page(vcpu, gpa >> PAGE_SHIFT, data,
					       offset, toread);
		if (ret < 0) {
			r = X86EMUL_IO_NEEDED;
			goto out;
		}

		bytes -= toread;
		data += toread;
		addr += toread;
	}
out:
	return r;
}

/* used for instruction fetching */
static int kvm_fetch_guest_virt(struct x86_emulate_ctxt *ctxt,
				gva_t addr, void *val, unsigned int bytes,
				struct x86_exception *exception)
{
	struct kvm_vcpu *vcpu = emul_to_vcpu(ctxt);
	struct kvm_mmu *mmu = vcpu->arch.walk_mmu;
	u64 access = (kvm_x86_call(get_cpl)(vcpu) == 3) ? PFERR_USER_MASK : 0;
	unsigned offset;
	int ret;

	/* Inline kvm_read_guest_virt_helper for speed.  */
	gpa_t gpa = mmu->gva_to_gpa(vcpu, mmu, addr, access|PFERR_FETCH_MASK,
				    exception);
	if (unlikely(gpa == INVALID_GPA))
		return X86EMUL_PROPAGATE_FAULT;

	offset = addr & (PAGE_SIZE-1);
	if (WARN_ON(offset + bytes > PAGE_SIZE))
		bytes = (unsigned)PAGE_SIZE - offset;
	ret = kvm_vcpu_read_guest_page(vcpu, gpa >> PAGE_SHIFT, val,
				       offset, bytes);
	if (unlikely(ret < 0))
		return X86EMUL_IO_NEEDED;

	return X86EMUL_CONTINUE;
}

int kvm_read_guest_virt(struct kvm_vcpu *vcpu,
			       gva_t addr, void *val, unsigned int bytes,
			       struct x86_exception *exception)
{
	u64 access = (kvm_x86_call(get_cpl)(vcpu) == 3) ? PFERR_USER_MASK : 0;

	/*
	 * FIXME: this should call handle_emulation_failure if X86EMUL_IO_NEEDED
	 * is returned, but our callers are not ready for that and they blindly
	 * call kvm_inject_page_fault.  Ensure that they at least do not leak
	 * uninitialized kernel stack memory into cr2 and error code.
	 */
	memset(exception, 0, sizeof(*exception));
	return kvm_read_guest_virt_helper(addr, val, bytes, vcpu, access,
					  exception);
}
EXPORT_SYMBOL_GPL(kvm_read_guest_virt);

static int emulator_read_std(struct x86_emulate_ctxt *ctxt,
			     gva_t addr, void *val, unsigned int bytes,
			     struct x86_exception *exception, bool system)
{
	struct kvm_vcpu *vcpu = emul_to_vcpu(ctxt);
	u64 access = 0;

	if (system)
		access |= PFERR_IMPLICIT_ACCESS;
	else if (kvm_x86_call(get_cpl)(vcpu) == 3)
		access |= PFERR_USER_MASK;

	return kvm_read_guest_virt_helper(addr, val, bytes, vcpu, access, exception);
}

static int kvm_write_guest_virt_helper(gva_t addr, void *val, unsigned int bytes,
				      struct kvm_vcpu *vcpu, u64 access,
				      struct x86_exception *exception)
{
	struct kvm_mmu *mmu = vcpu->arch.walk_mmu;
	void *data = val;
	int r = X86EMUL_CONTINUE;

	while (bytes) {
		gpa_t gpa = mmu->gva_to_gpa(vcpu, mmu, addr, access, exception);
		unsigned offset = addr & (PAGE_SIZE-1);
		unsigned towrite = min(bytes, (unsigned)PAGE_SIZE - offset);
		int ret;

		if (gpa == INVALID_GPA)
			return X86EMUL_PROPAGATE_FAULT;
		ret = kvm_vcpu_write_guest(vcpu, gpa, data, towrite);
		if (ret < 0) {
			r = X86EMUL_IO_NEEDED;
			goto out;
		}

		bytes -= towrite;
		data += towrite;
		addr += towrite;
	}
out:
	return r;
}

static int emulator_write_std(struct x86_emulate_ctxt *ctxt, gva_t addr, void *val,
			      unsigned int bytes, struct x86_exception *exception,
			      bool system)
{
	struct kvm_vcpu *vcpu = emul_to_vcpu(ctxt);
	u64 access = PFERR_WRITE_MASK;

	if (system)
		access |= PFERR_IMPLICIT_ACCESS;
	else if (kvm_x86_call(get_cpl)(vcpu) == 3)
		access |= PFERR_USER_MASK;

	return kvm_write_guest_virt_helper(addr, val, bytes, vcpu,
					   access, exception);
}

int kvm_write_guest_virt_system(struct kvm_vcpu *vcpu, gva_t addr, void *val,
				unsigned int bytes, struct x86_exception *exception)
{
	/* kvm_write_guest_virt_system can pull in tons of pages. */
	vcpu->arch.l1tf_flush_l1d = true;

	return kvm_write_guest_virt_helper(addr, val, bytes, vcpu,
					   PFERR_WRITE_MASK, exception);
}
EXPORT_SYMBOL_GPL(kvm_write_guest_virt_system);

static int kvm_check_emulate_insn(struct kvm_vcpu *vcpu, int emul_type,
				  void *insn, int insn_len)
{
	return kvm_x86_call(check_emulate_instruction)(vcpu, emul_type,
						       insn, insn_len);
}

int handle_ud(struct kvm_vcpu *vcpu)
{
	static const char kvm_emulate_prefix[] = { __KVM_EMULATE_PREFIX };
	int fep_flags = READ_ONCE(force_emulation_prefix);
	int emul_type = EMULTYPE_TRAP_UD;
	char sig[5]; /* ud2; .ascii "kvm" */
	struct x86_exception e;
	int r;

	r = kvm_check_emulate_insn(vcpu, emul_type, NULL, 0);
	if (r != X86EMUL_CONTINUE)
		return 1;

	if (fep_flags &&
	    kvm_read_guest_virt(vcpu, kvm_get_linear_rip(vcpu),
				sig, sizeof(sig), &e) == 0 &&
	    memcmp(sig, kvm_emulate_prefix, sizeof(sig)) == 0) {
		if (fep_flags & KVM_FEP_CLEAR_RFLAGS_RF)
			kvm_set_rflags(vcpu, kvm_get_rflags(vcpu) & ~X86_EFLAGS_RF);
		kvm_rip_write(vcpu, kvm_rip_read(vcpu) + sizeof(sig));
		emul_type = EMULTYPE_TRAP_UD_FORCED;
	}

	return kvm_emulate_instruction(vcpu, emul_type);
}
EXPORT_SYMBOL_GPL(handle_ud);

static int vcpu_is_mmio_gpa(struct kvm_vcpu *vcpu, unsigned long gva,
			    gpa_t gpa, bool write)
{
	/* For APIC access vmexit */
	if ((gpa & PAGE_MASK) == APIC_DEFAULT_PHYS_BASE)
		return 1;

	if (vcpu_match_mmio_gpa(vcpu, gpa)) {
		trace_vcpu_match_mmio(gva, gpa, write, true);
		return 1;
	}

	return 0;
}

static int vcpu_mmio_gva_to_gpa(struct kvm_vcpu *vcpu, unsigned long gva,
				gpa_t *gpa, struct x86_exception *exception,
				bool write)
{
	struct kvm_mmu *mmu = vcpu->arch.walk_mmu;
	u64 access = ((kvm_x86_call(get_cpl)(vcpu) == 3) ? PFERR_USER_MASK : 0)
		     | (write ? PFERR_WRITE_MASK : 0);

	/*
	 * currently PKRU is only applied to ept enabled guest so
	 * there is no pkey in EPT page table for L1 guest or EPT
	 * shadow page table for L2 guest.
	 */
	if (vcpu_match_mmio_gva(vcpu, gva) && (!is_paging(vcpu) ||
	    !permission_fault(vcpu, vcpu->arch.walk_mmu,
			      vcpu->arch.mmio_access, 0, access))) {
		*gpa = vcpu->arch.mmio_gfn << PAGE_SHIFT |
					(gva & (PAGE_SIZE - 1));
		trace_vcpu_match_mmio(gva, *gpa, write, false);
		return 1;
	}

	*gpa = mmu->gva_to_gpa(vcpu, mmu, gva, access, exception);

	if (*gpa == INVALID_GPA)
		return -1;

	return vcpu_is_mmio_gpa(vcpu, gva, *gpa, write);
}

int emulator_write_phys(struct kvm_vcpu *vcpu, gpa_t gpa,
			const void *val, int bytes)
{
	int ret;

	ret = kvm_vcpu_write_guest(vcpu, gpa, val, bytes);
	if (ret < 0)
		return 0;
	kvm_page_track_write(vcpu, gpa, val, bytes);
	return 1;
}

struct read_write_emulator_ops {
	int (*read_write_prepare)(struct kvm_vcpu *vcpu, void *val,
				  int bytes);
	int (*read_write_emulate)(struct kvm_vcpu *vcpu, gpa_t gpa,
				  void *val, int bytes);
	int (*read_write_mmio)(struct kvm_vcpu *vcpu, gpa_t gpa,
			       int bytes, void *val);
	int (*read_write_exit_mmio)(struct kvm_vcpu *vcpu, gpa_t gpa,
				    void *val, int bytes);
	bool write;
};

static int read_prepare(struct kvm_vcpu *vcpu, void *val, int bytes)
{
	if (vcpu->mmio_read_completed) {
		trace_kvm_mmio(KVM_TRACE_MMIO_READ, bytes,
			       vcpu->mmio_fragments[0].gpa, val);
		vcpu->mmio_read_completed = 0;
		return 1;
	}

	return 0;
}

static int read_emulate(struct kvm_vcpu *vcpu, gpa_t gpa,
			void *val, int bytes)
{
	return !kvm_vcpu_read_guest(vcpu, gpa, val, bytes);
}

static int write_emulate(struct kvm_vcpu *vcpu, gpa_t gpa,
			 void *val, int bytes)
{
	return emulator_write_phys(vcpu, gpa, val, bytes);
}

static int write_mmio(struct kvm_vcpu *vcpu, gpa_t gpa, int bytes, void *val)
{
	trace_kvm_mmio(KVM_TRACE_MMIO_WRITE, bytes, gpa, val);
	return vcpu_mmio_write(vcpu, gpa, bytes, val);
}

static int read_exit_mmio(struct kvm_vcpu *vcpu, gpa_t gpa,
			  void *val, int bytes)
{
	trace_kvm_mmio(KVM_TRACE_MMIO_READ_UNSATISFIED, bytes, gpa, NULL);
	return X86EMUL_IO_NEEDED;
}

static int write_exit_mmio(struct kvm_vcpu *vcpu, gpa_t gpa,
			   void *val, int bytes)
{
	struct kvm_mmio_fragment *frag = &vcpu->mmio_fragments[0];

	memcpy(vcpu->run->mmio.data, frag->data, min(8u, frag->len));
	return X86EMUL_CONTINUE;
}

static const struct read_write_emulator_ops read_emultor = {
	.read_write_prepare = read_prepare,
	.read_write_emulate = read_emulate,
	.read_write_mmio = vcpu_mmio_read,
	.read_write_exit_mmio = read_exit_mmio,
};

static const struct read_write_emulator_ops write_emultor = {
	.read_write_emulate = write_emulate,
	.read_write_mmio = write_mmio,
	.read_write_exit_mmio = write_exit_mmio,
	.write = true,
};

static int emulator_read_write_onepage(unsigned long addr, void *val,
				       unsigned int bytes,
				       struct x86_exception *exception,
				       struct kvm_vcpu *vcpu,
				       const struct read_write_emulator_ops *ops)
{
	gpa_t gpa;
	int handled, ret;
	bool write = ops->write;
	struct kvm_mmio_fragment *frag;
	struct x86_emulate_ctxt *ctxt = vcpu->arch.emulate_ctxt;

	/*
	 * If the exit was due to a NPF we may already have a GPA.
	 * If the GPA is present, use it to avoid the GVA to GPA table walk.
	 * Note, this cannot be used on string operations since string
	 * operation using rep will only have the initial GPA from the NPF
	 * occurred.
	 */
	if (ctxt->gpa_available && emulator_can_use_gpa(ctxt) &&
	    (addr & ~PAGE_MASK) == (ctxt->gpa_val & ~PAGE_MASK)) {
		gpa = ctxt->gpa_val;
		ret = vcpu_is_mmio_gpa(vcpu, addr, gpa, write);
	} else {
		ret = vcpu_mmio_gva_to_gpa(vcpu, addr, &gpa, exception, write);
		if (ret < 0)
			return X86EMUL_PROPAGATE_FAULT;
	}

	if (!ret && ops->read_write_emulate(vcpu, gpa, val, bytes))
		return X86EMUL_CONTINUE;

	/*
	 * Is this MMIO handled locally?
	 */
	handled = ops->read_write_mmio(vcpu, gpa, bytes, val);
	if (handled == bytes)
		return X86EMUL_CONTINUE;

	gpa += handled;
	bytes -= handled;
	val += handled;

	WARN_ON(vcpu->mmio_nr_fragments >= KVM_MAX_MMIO_FRAGMENTS);
	frag = &vcpu->mmio_fragments[vcpu->mmio_nr_fragments++];
	frag->gpa = gpa;
	frag->data = val;
	frag->len = bytes;
	return X86EMUL_CONTINUE;
}

static int emulator_read_write(struct x86_emulate_ctxt *ctxt,
			unsigned long addr,
			void *val, unsigned int bytes,
			struct x86_exception *exception,
			const struct read_write_emulator_ops *ops)
{
	struct kvm_vcpu *vcpu = emul_to_vcpu(ctxt);
	gpa_t gpa;
	int rc;

	if (ops->read_write_prepare &&
		  ops->read_write_prepare(vcpu, val, bytes))
		return X86EMUL_CONTINUE;

	vcpu->mmio_nr_fragments = 0;

	/* Crossing a page boundary? */
	if (((addr + bytes - 1) ^ addr) & PAGE_MASK) {
		int now;

		now = -addr & ~PAGE_MASK;
		rc = emulator_read_write_onepage(addr, val, now, exception,
						 vcpu, ops);

		if (rc != X86EMUL_CONTINUE)
			return rc;
		addr += now;
		if (ctxt->mode != X86EMUL_MODE_PROT64)
			addr = (u32)addr;
		val += now;
		bytes -= now;
	}

	rc = emulator_read_write_onepage(addr, val, bytes, exception,
					 vcpu, ops);
	if (rc != X86EMUL_CONTINUE)
		return rc;

	if (!vcpu->mmio_nr_fragments)
		return rc;

	gpa = vcpu->mmio_fragments[0].gpa;

	vcpu->mmio_needed = 1;
	vcpu->mmio_cur_fragment = 0;

	vcpu->run->mmio.len = min(8u, vcpu->mmio_fragments[0].len);
	vcpu->run->mmio.is_write = vcpu->mmio_is_write = ops->write;
	vcpu->run->exit_reason = KVM_EXIT_MMIO;
	vcpu->run->mmio.phys_addr = gpa;

	return ops->read_write_exit_mmio(vcpu, gpa, val, bytes);
}

static int emulator_read_emulated(struct x86_emulate_ctxt *ctxt,
				  unsigned long addr,
				  void *val,
				  unsigned int bytes,
				  struct x86_exception *exception)
{
	return emulator_read_write(ctxt, addr, val, bytes,
				   exception, &read_emultor);
}

static int emulator_write_emulated(struct x86_emulate_ctxt *ctxt,
			    unsigned long addr,
			    const void *val,
			    unsigned int bytes,
			    struct x86_exception *exception)
{
	return emulator_read_write(ctxt, addr, (void *)val, bytes,
				   exception, &write_emultor);
}

#define emulator_try_cmpxchg_user(t, ptr, old, new) \
	(__try_cmpxchg_user((t __user *)(ptr), (t *)(old), *(t *)(new), efault ## t))

static int emulator_cmpxchg_emulated(struct x86_emulate_ctxt *ctxt,
				     unsigned long addr,
				     const void *old,
				     const void *new,
				     unsigned int bytes,
				     struct x86_exception *exception)
{
	struct kvm_vcpu *vcpu = emul_to_vcpu(ctxt);
	u64 page_line_mask;
	unsigned long hva;
	gpa_t gpa;
	int r;

	/* guests cmpxchg8b have to be emulated atomically */
	if (bytes > 8 || (bytes & (bytes - 1)))
		goto emul_write;

	gpa = kvm_mmu_gva_to_gpa_write(vcpu, addr, NULL);

	if (gpa == INVALID_GPA ||
	    (gpa & PAGE_MASK) == APIC_DEFAULT_PHYS_BASE)
		goto emul_write;

	/*
	 * Emulate the atomic as a straight write to avoid #AC if SLD is
	 * enabled in the host and the access splits a cache line.
	 */
	if (boot_cpu_has(X86_FEATURE_SPLIT_LOCK_DETECT))
		page_line_mask = ~(cache_line_size() - 1);
	else
		page_line_mask = PAGE_MASK;

	if (((gpa + bytes - 1) & page_line_mask) != (gpa & page_line_mask))
		goto emul_write;

	hva = kvm_vcpu_gfn_to_hva(vcpu, gpa_to_gfn(gpa));
	if (kvm_is_error_hva(hva))
		goto emul_write;

	hva += offset_in_page(gpa);

	switch (bytes) {
	case 1:
		r = emulator_try_cmpxchg_user(u8, hva, old, new);
		break;
	case 2:
		r = emulator_try_cmpxchg_user(u16, hva, old, new);
		break;
	case 4:
		r = emulator_try_cmpxchg_user(u32, hva, old, new);
		break;
	case 8:
		r = emulator_try_cmpxchg_user(u64, hva, old, new);
		break;
	default:
		BUG();
	}

	if (r < 0)
		return X86EMUL_UNHANDLEABLE;

	/*
	 * Mark the page dirty _before_ checking whether or not the CMPXCHG was
	 * successful, as the old value is written back on failure.  Note, for
	 * live migration, this is unnecessarily conservative as CMPXCHG writes
	 * back the original value and the access is atomic, but KVM's ABI is
	 * that all writes are dirty logged, regardless of the value written.
	 */
	kvm_vcpu_mark_page_dirty(vcpu, gpa_to_gfn(gpa));

	if (r)
		return X86EMUL_CMPXCHG_FAILED;

	kvm_page_track_write(vcpu, gpa, new, bytes);

	return X86EMUL_CONTINUE;

emul_write:
	pr_warn_once("emulating exchange as write\n");

	return emulator_write_emulated(ctxt, addr, new, bytes, exception);
}

static int emulator_pio_in_out(struct kvm_vcpu *vcpu, int size,
			       unsigned short port, void *data,
			       unsigned int count, bool in)
{
	unsigned i;
	int r;

	WARN_ON_ONCE(vcpu->arch.pio.count);
	for (i = 0; i < count; i++) {
		if (in)
			r = kvm_io_bus_read(vcpu, KVM_PIO_BUS, port, size, data);
		else
			r = kvm_io_bus_write(vcpu, KVM_PIO_BUS, port, size, data);

		if (r) {
			if (i == 0)
				goto userspace_io;

			/*
			 * Userspace must have unregistered the device while PIO
			 * was running.  Drop writes / read as 0.
			 */
			if (in)
				memset(data, 0, size * (count - i));
			break;
		}

		data += size;
	}
	return 1;

userspace_io:
	vcpu->arch.pio.port = port;
	vcpu->arch.pio.in = in;
	vcpu->arch.pio.count = count;
	vcpu->arch.pio.size = size;

	if (in)
		memset(vcpu->arch.pio_data, 0, size * count);
	else
		memcpy(vcpu->arch.pio_data, data, size * count);

	vcpu->run->exit_reason = KVM_EXIT_IO;
	vcpu->run->io.direction = in ? KVM_EXIT_IO_IN : KVM_EXIT_IO_OUT;
	vcpu->run->io.size = size;
	vcpu->run->io.data_offset = KVM_PIO_PAGE_OFFSET * PAGE_SIZE;
	vcpu->run->io.count = count;
	vcpu->run->io.port = port;
	return 0;
}

static int emulator_pio_in(struct kvm_vcpu *vcpu, int size,
      			   unsigned short port, void *val, unsigned int count)
{
	int r = emulator_pio_in_out(vcpu, size, port, val, count, true);
	if (r)
		trace_kvm_pio(KVM_PIO_IN, port, size, count, val);

	return r;
}

static void complete_emulator_pio_in(struct kvm_vcpu *vcpu, void *val)
{
	int size = vcpu->arch.pio.size;
	unsigned int count = vcpu->arch.pio.count;
	memcpy(val, vcpu->arch.pio_data, size * count);
	trace_kvm_pio(KVM_PIO_IN, vcpu->arch.pio.port, size, count, vcpu->arch.pio_data);
	vcpu->arch.pio.count = 0;
}

static int emulator_pio_in_emulated(struct x86_emulate_ctxt *ctxt,
				    int size, unsigned short port, void *val,
				    unsigned int count)
{
	struct kvm_vcpu *vcpu = emul_to_vcpu(ctxt);
	if (vcpu->arch.pio.count) {
		/*
		 * Complete a previous iteration that required userspace I/O.
		 * Note, @count isn't guaranteed to match pio.count as userspace
		 * can modify ECX before rerunning the vCPU.  Ignore any such
		 * shenanigans as KVM doesn't support modifying the rep count,
		 * and the emulator ensures @count doesn't overflow the buffer.
		 */
		complete_emulator_pio_in(vcpu, val);
		return 1;
	}

	return emulator_pio_in(vcpu, size, port, val, count);
}

static int emulator_pio_out(struct kvm_vcpu *vcpu, int size,
			    unsigned short port, const void *val,
			    unsigned int count)
{
	trace_kvm_pio(KVM_PIO_OUT, port, size, count, val);
	return emulator_pio_in_out(vcpu, size, port, (void *)val, count, false);
}

static int emulator_pio_out_emulated(struct x86_emulate_ctxt *ctxt,
				     int size, unsigned short port,
				     const void *val, unsigned int count)
{
	return emulator_pio_out(emul_to_vcpu(ctxt), size, port, val, count);
}

static unsigned long get_segment_base(struct kvm_vcpu *vcpu, int seg)
{
	return kvm_x86_call(get_segment_base)(vcpu, seg);
}

static void emulator_invlpg(struct x86_emulate_ctxt *ctxt, ulong address)
{
	kvm_mmu_invlpg(emul_to_vcpu(ctxt), address);
}

static int kvm_emulate_wbinvd_noskip(struct kvm_vcpu *vcpu)
{
	if (!need_emulate_wbinvd(vcpu))
		return X86EMUL_CONTINUE;

	if (kvm_x86_call(has_wbinvd_exit)()) {
		int cpu = get_cpu();

		cpumask_set_cpu(cpu, vcpu->arch.wbinvd_dirty_mask);
		on_each_cpu_mask(vcpu->arch.wbinvd_dirty_mask,
				wbinvd_ipi, NULL, 1);
		put_cpu();
		cpumask_clear(vcpu->arch.wbinvd_dirty_mask);
	} else
		wbinvd();
	return X86EMUL_CONTINUE;
}

int kvm_emulate_wbinvd(struct kvm_vcpu *vcpu)
{
	kvm_emulate_wbinvd_noskip(vcpu);
	return kvm_skip_emulated_instruction(vcpu);
}
EXPORT_SYMBOL_GPL(kvm_emulate_wbinvd);



static void emulator_wbinvd(struct x86_emulate_ctxt *ctxt)
{
	kvm_emulate_wbinvd_noskip(emul_to_vcpu(ctxt));
}

static unsigned long emulator_get_dr(struct x86_emulate_ctxt *ctxt, int dr)
{
	return kvm_get_dr(emul_to_vcpu(ctxt), dr);
}

static int emulator_set_dr(struct x86_emulate_ctxt *ctxt, int dr,
			   unsigned long value)
{

	return kvm_set_dr(emul_to_vcpu(ctxt), dr, value);
}

static u64 mk_cr_64(u64 curr_cr, u32 new_val)
{
	return (curr_cr & ~((1ULL << 32) - 1)) | new_val;
}

static unsigned long emulator_get_cr(struct x86_emulate_ctxt *ctxt, int cr)
{
	struct kvm_vcpu *vcpu = emul_to_vcpu(ctxt);
	unsigned long value;

	switch (cr) {
	case 0:
		value = kvm_read_cr0(vcpu);
		break;
	case 2:
		value = vcpu->arch.cr2;
		break;
	case 3:
		value = kvm_read_cr3(vcpu);
		break;
	case 4:
		value = kvm_read_cr4(vcpu);
		break;
	case 8:
		value = kvm_get_cr8(vcpu);
		break;
	default:
		kvm_err("%s: unexpected cr %u\n", __func__, cr);
		return 0;
	}

	return value;
}

static int emulator_set_cr(struct x86_emulate_ctxt *ctxt, int cr, ulong val)
{
	struct kvm_vcpu *vcpu = emul_to_vcpu(ctxt);
	int res = 0;

	switch (cr) {
	case 0:
		res = kvm_set_cr0(vcpu, mk_cr_64(kvm_read_cr0(vcpu), val));
		break;
	case 2:
		vcpu->arch.cr2 = val;
		break;
	case 3:
		res = kvm_set_cr3(vcpu, val);
		break;
	case 4:
		res = kvm_set_cr4(vcpu, mk_cr_64(kvm_read_cr4(vcpu), val));
		break;
	case 8:
		res = kvm_set_cr8(vcpu, val);
		break;
	default:
		kvm_err("%s: unexpected cr %u\n", __func__, cr);
		res = -1;
	}

	return res;
}

static int emulator_get_cpl(struct x86_emulate_ctxt *ctxt)
{
	return kvm_x86_call(get_cpl)(emul_to_vcpu(ctxt));
}

static void emulator_get_gdt(struct x86_emulate_ctxt *ctxt, struct desc_ptr *dt)
{
	kvm_x86_call(get_gdt)(emul_to_vcpu(ctxt), dt);
}

static void emulator_get_idt(struct x86_emulate_ctxt *ctxt, struct desc_ptr *dt)
{
	kvm_x86_call(get_idt)(emul_to_vcpu(ctxt), dt);
}

static void emulator_set_gdt(struct x86_emulate_ctxt *ctxt, struct desc_ptr *dt)
{
	kvm_x86_call(set_gdt)(emul_to_vcpu(ctxt), dt);
}

static void emulator_set_idt(struct x86_emulate_ctxt *ctxt, struct desc_ptr *dt)
{
	kvm_x86_call(set_idt)(emul_to_vcpu(ctxt), dt);
}

static unsigned long emulator_get_cached_segment_base(
	struct x86_emulate_ctxt *ctxt, int seg)
{
	return get_segment_base(emul_to_vcpu(ctxt), seg);
}

static bool emulator_get_segment(struct x86_emulate_ctxt *ctxt, u16 *selector,
				 struct desc_struct *desc, u32 *base3,
				 int seg)
{
	struct kvm_segment var;

	kvm_get_segment(emul_to_vcpu(ctxt), &var, seg);
	*selector = var.selector;

	if (var.unusable) {
		memset(desc, 0, sizeof(*desc));
		if (base3)
			*base3 = 0;
		return false;
	}

	if (var.g)
		var.limit >>= 12;
	set_desc_limit(desc, var.limit);
	set_desc_base(desc, (unsigned long)var.base);
#ifdef CONFIG_X86_64
	if (base3)
		*base3 = var.base >> 32;
#endif
	desc->type = var.type;
	desc->s = var.s;
	desc->dpl = var.dpl;
	desc->p = var.present;
	desc->avl = var.avl;
	desc->l = var.l;
	desc->d = var.db;
	desc->g = var.g;

	return true;
}

static void emulator_set_segment(struct x86_emulate_ctxt *ctxt, u16 selector,
				 struct desc_struct *desc, u32 base3,
				 int seg)
{
	struct kvm_vcpu *vcpu = emul_to_vcpu(ctxt);
	struct kvm_segment var;

	var.selector = selector;
	var.base = get_desc_base(desc);
#ifdef CONFIG_X86_64
	var.base |= ((u64)base3) << 32;
#endif
	var.limit = get_desc_limit(desc);
	if (desc->g)
		var.limit = (var.limit << 12) | 0xfff;
	var.type = desc->type;
	var.dpl = desc->dpl;
	var.db = desc->d;
	var.s = desc->s;
	var.l = desc->l;
	var.g = desc->g;
	var.avl = desc->avl;
	var.present = desc->p;
	var.unusable = !var.present;
	var.padding = 0;

	kvm_set_segment(vcpu, &var, seg);
	return;
}

static int emulator_get_msr_with_filter(struct x86_emulate_ctxt *ctxt,
					u32 msr_index, u64 *pdata)
{
	struct kvm_vcpu *vcpu = emul_to_vcpu(ctxt);
	int r;

	r = kvm_get_msr_with_filter(vcpu, msr_index, pdata);
	if (r < 0)
		return X86EMUL_UNHANDLEABLE;

	if (r) {
		if (kvm_msr_user_space(vcpu, msr_index, KVM_EXIT_X86_RDMSR, 0,
				       complete_emulated_rdmsr, r))
			return X86EMUL_IO_NEEDED;

		trace_kvm_msr_read_ex(msr_index);
		return X86EMUL_PROPAGATE_FAULT;
	}

	trace_kvm_msr_read(msr_index, *pdata);
	return X86EMUL_CONTINUE;
}

static int emulator_set_msr_with_filter(struct x86_emulate_ctxt *ctxt,
					u32 msr_index, u64 data)
{
	struct kvm_vcpu *vcpu = emul_to_vcpu(ctxt);
	int r;

	r = kvm_set_msr_with_filter(vcpu, msr_index, data);
	if (r < 0)
		return X86EMUL_UNHANDLEABLE;

	if (r) {
		if (kvm_msr_user_space(vcpu, msr_index, KVM_EXIT_X86_WRMSR, data,
				       complete_emulated_msr_access, r))
			return X86EMUL_IO_NEEDED;

		trace_kvm_msr_write_ex(msr_index, data);
		return X86EMUL_PROPAGATE_FAULT;
	}

	trace_kvm_msr_write(msr_index, data);
	return X86EMUL_CONTINUE;
}

static int emulator_get_msr(struct x86_emulate_ctxt *ctxt,
			    u32 msr_index, u64 *pdata)
{
	return kvm_get_msr(emul_to_vcpu(ctxt), msr_index, pdata);
}

static int emulator_check_rdpmc_early(struct x86_emulate_ctxt *ctxt, u32 pmc)
{
	return kvm_pmu_check_rdpmc_early(emul_to_vcpu(ctxt), pmc);
}

static int emulator_read_pmc(struct x86_emulate_ctxt *ctxt,
			     u32 pmc, u64 *pdata)
{
	return kvm_pmu_rdpmc(emul_to_vcpu(ctxt), pmc, pdata);
}

static void emulator_halt(struct x86_emulate_ctxt *ctxt)
{
	emul_to_vcpu(ctxt)->arch.halt_request = 1;
}

static int emulator_intercept(struct x86_emulate_ctxt *ctxt,
			      struct x86_instruction_info *info,
			      enum x86_intercept_stage stage)
{
	return kvm_x86_call(check_intercept)(emul_to_vcpu(ctxt), info, stage,
					     &ctxt->exception);
}

static bool emulator_get_cpuid(struct x86_emulate_ctxt *ctxt,
			      u32 *eax, u32 *ebx, u32 *ecx, u32 *edx,
			      bool exact_only)
{
	return kvm_cpuid(emul_to_vcpu(ctxt), eax, ebx, ecx, edx, exact_only);
}

static bool emulator_guest_has_movbe(struct x86_emulate_ctxt *ctxt)
{
	return guest_cpuid_has(emul_to_vcpu(ctxt), X86_FEATURE_MOVBE);
}

static bool emulator_guest_has_fxsr(struct x86_emulate_ctxt *ctxt)
{
	return guest_cpuid_has(emul_to_vcpu(ctxt), X86_FEATURE_FXSR);
}

static bool emulator_guest_has_rdpid(struct x86_emulate_ctxt *ctxt)
{
	return guest_cpuid_has(emul_to_vcpu(ctxt), X86_FEATURE_RDPID);
}

static bool emulator_guest_cpuid_is_intel_compatible(struct x86_emulate_ctxt *ctxt)
{
	return guest_cpuid_is_intel_compatible(emul_to_vcpu(ctxt));
}

static ulong emulator_read_gpr(struct x86_emulate_ctxt *ctxt, unsigned reg)
{
	return kvm_register_read_raw(emul_to_vcpu(ctxt), reg);
}

static void emulator_write_gpr(struct x86_emulate_ctxt *ctxt, unsigned reg, ulong val)
{
	kvm_register_write_raw(emul_to_vcpu(ctxt), reg, val);
}

static void emulator_set_nmi_mask(struct x86_emulate_ctxt *ctxt, bool masked)
{
	kvm_x86_call(set_nmi_mask)(emul_to_vcpu(ctxt), masked);
}

static bool emulator_is_smm(struct x86_emulate_ctxt *ctxt)
{
	return is_smm(emul_to_vcpu(ctxt));
}

static bool emulator_is_guest_mode(struct x86_emulate_ctxt *ctxt)
{
	return is_guest_mode(emul_to_vcpu(ctxt));
}

#ifndef CONFIG_KVM_SMM
static int emulator_leave_smm(struct x86_emulate_ctxt *ctxt)
{
	WARN_ON_ONCE(1);
	return X86EMUL_UNHANDLEABLE;
}
#endif

static void emulator_triple_fault(struct x86_emulate_ctxt *ctxt)
{
	kvm_make_request(KVM_REQ_TRIPLE_FAULT, emul_to_vcpu(ctxt));
}

static int emulator_set_xcr(struct x86_emulate_ctxt *ctxt, u32 index, u64 xcr)
{
	return __kvm_set_xcr(emul_to_vcpu(ctxt), index, xcr);
}

static void emulator_vm_bugged(struct x86_emulate_ctxt *ctxt)
{
	struct kvm *kvm = emul_to_vcpu(ctxt)->kvm;

	if (!kvm->vm_bugged)
		kvm_vm_bugged(kvm);
}

static gva_t emulator_get_untagged_addr(struct x86_emulate_ctxt *ctxt,
					gva_t addr, unsigned int flags)
{
	if (!kvm_x86_ops.get_untagged_addr)
		return addr;

	return kvm_x86_call(get_untagged_addr)(emul_to_vcpu(ctxt),
					       addr, flags);
}

static const struct x86_emulate_ops emulate_ops = {
	.vm_bugged           = emulator_vm_bugged,
	.read_gpr            = emulator_read_gpr,
	.write_gpr           = emulator_write_gpr,
	.read_std            = emulator_read_std,
	.write_std           = emulator_write_std,
	.fetch               = kvm_fetch_guest_virt,
	.read_emulated       = emulator_read_emulated,
	.write_emulated      = emulator_write_emulated,
	.cmpxchg_emulated    = emulator_cmpxchg_emulated,
	.invlpg              = emulator_invlpg,
	.pio_in_emulated     = emulator_pio_in_emulated,
	.pio_out_emulated    = emulator_pio_out_emulated,
	.get_segment         = emulator_get_segment,
	.set_segment         = emulator_set_segment,
	.get_cached_segment_base = emulator_get_cached_segment_base,
	.get_gdt             = emulator_get_gdt,
	.get_idt	     = emulator_get_idt,
	.set_gdt             = emulator_set_gdt,
	.set_idt	     = emulator_set_idt,
	.get_cr              = emulator_get_cr,
	.set_cr              = emulator_set_cr,
	.cpl                 = emulator_get_cpl,
	.get_dr              = emulator_get_dr,
	.set_dr              = emulator_set_dr,
	.set_msr_with_filter = emulator_set_msr_with_filter,
	.get_msr_with_filter = emulator_get_msr_with_filter,
	.get_msr             = emulator_get_msr,
	.check_rdpmc_early   = emulator_check_rdpmc_early,
	.read_pmc            = emulator_read_pmc,
	.halt                = emulator_halt,
	.wbinvd              = emulator_wbinvd,
	.fix_hypercall       = emulator_fix_hypercall,
	.intercept           = emulator_intercept,
	.get_cpuid           = emulator_get_cpuid,
	.guest_has_movbe     = emulator_guest_has_movbe,
	.guest_has_fxsr      = emulator_guest_has_fxsr,
	.guest_has_rdpid     = emulator_guest_has_rdpid,
	.guest_cpuid_is_intel_compatible = emulator_guest_cpuid_is_intel_compatible,
	.set_nmi_mask        = emulator_set_nmi_mask,
	.is_smm              = emulator_is_smm,
	.is_guest_mode       = emulator_is_guest_mode,
	.leave_smm           = emulator_leave_smm,
	.triple_fault        = emulator_triple_fault,
	.set_xcr             = emulator_set_xcr,
	.get_untagged_addr   = emulator_get_untagged_addr,
};

static void toggle_interruptibility(struct kvm_vcpu *vcpu, u32 mask)
{
	u32 int_shadow = kvm_x86_call(get_interrupt_shadow)(vcpu);
	/*
	 * an sti; sti; sequence only disable interrupts for the first
	 * instruction. So, if the last instruction, be it emulated or
	 * not, left the system with the INT_STI flag enabled, it
	 * means that the last instruction is an sti. We should not
	 * leave the flag on in this case. The same goes for mov ss
	 */
	if (int_shadow & mask)
		mask = 0;
	if (unlikely(int_shadow || mask)) {
		kvm_x86_call(set_interrupt_shadow)(vcpu, mask);
		if (!mask)
			kvm_make_request(KVM_REQ_EVENT, vcpu);
	}
}

static void inject_emulated_exception(struct kvm_vcpu *vcpu)
{
	struct x86_emulate_ctxt *ctxt = vcpu->arch.emulate_ctxt;

	if (ctxt->exception.vector == PF_VECTOR)
		kvm_inject_emulated_page_fault(vcpu, &ctxt->exception);
	else if (ctxt->exception.error_code_valid)
		kvm_queue_exception_e(vcpu, ctxt->exception.vector,
				      ctxt->exception.error_code);
	else
		kvm_queue_exception(vcpu, ctxt->exception.vector);
}

static struct x86_emulate_ctxt *alloc_emulate_ctxt(struct kvm_vcpu *vcpu)
{
	struct x86_emulate_ctxt *ctxt;

	ctxt = kmem_cache_zalloc(x86_emulator_cache, GFP_KERNEL_ACCOUNT);
	if (!ctxt) {
		pr_err("failed to allocate vcpu's emulator\n");
		return NULL;
	}

	ctxt->vcpu = vcpu;
	ctxt->ops = &emulate_ops;
	vcpu->arch.emulate_ctxt = ctxt;

	return ctxt;
}

static void init_emulate_ctxt(struct kvm_vcpu *vcpu)
{
	struct x86_emulate_ctxt *ctxt = vcpu->arch.emulate_ctxt;
	int cs_db, cs_l;

	kvm_x86_call(get_cs_db_l_bits)(vcpu, &cs_db, &cs_l);

	ctxt->gpa_available = false;
	ctxt->eflags = kvm_get_rflags(vcpu);
	ctxt->tf = (ctxt->eflags & X86_EFLAGS_TF) != 0;

	ctxt->eip = kvm_rip_read(vcpu);
	ctxt->mode = (!is_protmode(vcpu))		? X86EMUL_MODE_REAL :
		     (ctxt->eflags & X86_EFLAGS_VM)	? X86EMUL_MODE_VM86 :
		     (cs_l && is_long_mode(vcpu))	? X86EMUL_MODE_PROT64 :
		     cs_db				? X86EMUL_MODE_PROT32 :
							  X86EMUL_MODE_PROT16;
	ctxt->interruptibility = 0;
	ctxt->have_exception = false;
	ctxt->exception.vector = -1;
	ctxt->perm_ok = false;

	init_decode_cache(ctxt);
	vcpu->arch.emulate_regs_need_sync_from_vcpu = false;
}

void kvm_inject_realmode_interrupt(struct kvm_vcpu *vcpu, int irq, int inc_eip)
{
	struct x86_emulate_ctxt *ctxt = vcpu->arch.emulate_ctxt;
	int ret;

	init_emulate_ctxt(vcpu);

	ctxt->op_bytes = 2;
	ctxt->ad_bytes = 2;
	ctxt->_eip = ctxt->eip + inc_eip;
	ret = emulate_int_real(ctxt, irq);

	if (ret != X86EMUL_CONTINUE) {
		kvm_make_request(KVM_REQ_TRIPLE_FAULT, vcpu);
	} else {
		ctxt->eip = ctxt->_eip;
		kvm_rip_write(vcpu, ctxt->eip);
		kvm_set_rflags(vcpu, ctxt->eflags);
	}
}
EXPORT_SYMBOL_GPL(kvm_inject_realmode_interrupt);

static void prepare_emulation_failure_exit(struct kvm_vcpu *vcpu, u64 *data,
					   u8 ndata, u8 *insn_bytes, u8 insn_size)
{
	struct kvm_run *run = vcpu->run;
	u64 info[5];
	u8 info_start;

	/*
	 * Zero the whole array used to retrieve the exit info, as casting to
	 * u32 for select entries will leave some chunks uninitialized.
	 */
	memset(&info, 0, sizeof(info));

	kvm_x86_call(get_exit_info)(vcpu, (u32 *)&info[0], &info[1], &info[2],
				    (u32 *)&info[3], (u32 *)&info[4]);

	run->exit_reason = KVM_EXIT_INTERNAL_ERROR;
	run->emulation_failure.suberror = KVM_INTERNAL_ERROR_EMULATION;

	/*
	 * There's currently space for 13 entries, but 5 are used for the exit
	 * reason and info.  Restrict to 4 to reduce the maintenance burden
	 * when expanding kvm_run.emulation_failure in the future.
	 */
	if (WARN_ON_ONCE(ndata > 4))
		ndata = 4;

	/* Always include the flags as a 'data' entry. */
	info_start = 1;
	run->emulation_failure.flags = 0;

	if (insn_size) {
		BUILD_BUG_ON((sizeof(run->emulation_failure.insn_size) +
			      sizeof(run->emulation_failure.insn_bytes) != 16));
		info_start += 2;
		run->emulation_failure.flags |=
			KVM_INTERNAL_ERROR_EMULATION_FLAG_INSTRUCTION_BYTES;
		run->emulation_failure.insn_size = insn_size;
		memset(run->emulation_failure.insn_bytes, 0x90,
		       sizeof(run->emulation_failure.insn_bytes));
		memcpy(run->emulation_failure.insn_bytes, insn_bytes, insn_size);
	}

	memcpy(&run->internal.data[info_start], info, sizeof(info));
	memcpy(&run->internal.data[info_start + ARRAY_SIZE(info)], data,
	       ndata * sizeof(data[0]));

	run->emulation_failure.ndata = info_start + ARRAY_SIZE(info) + ndata;
}

static void prepare_emulation_ctxt_failure_exit(struct kvm_vcpu *vcpu)
{
	struct x86_emulate_ctxt *ctxt = vcpu->arch.emulate_ctxt;

	prepare_emulation_failure_exit(vcpu, NULL, 0, ctxt->fetch.data,
				       ctxt->fetch.end - ctxt->fetch.data);
}

void __kvm_prepare_emulation_failure_exit(struct kvm_vcpu *vcpu, u64 *data,
					  u8 ndata)
{
	prepare_emulation_failure_exit(vcpu, data, ndata, NULL, 0);
}
EXPORT_SYMBOL_GPL(__kvm_prepare_emulation_failure_exit);

void kvm_prepare_emulation_failure_exit(struct kvm_vcpu *vcpu)
{
	__kvm_prepare_emulation_failure_exit(vcpu, NULL, 0);
}
EXPORT_SYMBOL_GPL(kvm_prepare_emulation_failure_exit);

static int handle_emulation_failure(struct kvm_vcpu *vcpu, int emulation_type)
{
	struct kvm *kvm = vcpu->kvm;

	++vcpu->stat.insn_emulation_fail;
	trace_kvm_emulate_insn_failed(vcpu);

	if (emulation_type & EMULTYPE_VMWARE_GP) {
		kvm_queue_exception_e(vcpu, GP_VECTOR, 0);
		return 1;
	}

	if (kvm->arch.exit_on_emulation_error ||
	    (emulation_type & EMULTYPE_SKIP)) {
		prepare_emulation_ctxt_failure_exit(vcpu);
		return 0;
	}

	kvm_queue_exception(vcpu, UD_VECTOR);

	if (!is_guest_mode(vcpu) && kvm_x86_call(get_cpl)(vcpu) == 0) {
		prepare_emulation_ctxt_failure_exit(vcpu);
		return 0;
	}

	return 1;
}

static bool reexecute_instruction(struct kvm_vcpu *vcpu, gpa_t cr2_or_gpa,
				  int emulation_type)
{
	gpa_t gpa = cr2_or_gpa;
	kvm_pfn_t pfn;

	if (!(emulation_type & EMULTYPE_ALLOW_RETRY_PF))
		return false;

	if (WARN_ON_ONCE(is_guest_mode(vcpu)) ||
	    WARN_ON_ONCE(!(emulation_type & EMULTYPE_PF)))
		return false;

	if (!vcpu->arch.mmu->root_role.direct) {
		/*
		 * Write permission should be allowed since only
		 * write access need to be emulated.
		 */
		gpa = kvm_mmu_gva_to_gpa_write(vcpu, cr2_or_gpa, NULL);

		/*
		 * If the mapping is invalid in guest, let cpu retry
		 * it to generate fault.
		 */
		if (gpa == INVALID_GPA)
			return true;
	}

	/*
	 * Do not retry the unhandleable instruction if it faults on the
	 * readonly host memory, otherwise it will goto a infinite loop:
	 * retry instruction -> write #PF -> emulation fail -> retry
	 * instruction -> ...
	 */
	pfn = gfn_to_pfn(vcpu->kvm, gpa_to_gfn(gpa));

	/*
	 * If the instruction failed on the error pfn, it can not be fixed,
	 * report the error to userspace.
	 */
	if (is_error_noslot_pfn(pfn))
		return false;

	kvm_release_pfn_clean(pfn);

	/*
	 * If emulation may have been triggered by a write to a shadowed page
	 * table, unprotect the gfn (zap any relevant SPTEs) and re-enter the
	 * guest to let the CPU re-execute the instruction in the hope that the
	 * CPU can cleanly execute the instruction that KVM failed to emulate.
	 */
	if (vcpu->kvm->arch.indirect_shadow_pages)
		kvm_mmu_unprotect_page(vcpu->kvm, gpa_to_gfn(gpa));

	/*
	 * If the failed instruction faulted on an access to page tables that
	 * are used to translate any part of the instruction, KVM can't resolve
	 * the issue by unprotecting the gfn, as zapping the shadow page will
	 * result in the instruction taking a !PRESENT page fault and thus put
	 * the vCPU into an infinite loop of page faults.  E.g. KVM will create
	 * a SPTE and write-protect the gfn to resolve the !PRESENT fault, and
	 * then zap the SPTE to unprotect the gfn, and then do it all over
	 * again.  Report the error to userspace.
	 */
	return !(emulation_type & EMULTYPE_WRITE_PF_TO_SP);
}

static bool retry_instruction(struct x86_emulate_ctxt *ctxt,
			      gpa_t cr2_or_gpa,  int emulation_type)
{
	struct kvm_vcpu *vcpu = emul_to_vcpu(ctxt);
	unsigned long last_retry_eip, last_retry_addr, gpa = cr2_or_gpa;

	last_retry_eip = vcpu->arch.last_retry_eip;
	last_retry_addr = vcpu->arch.last_retry_addr;

	/*
	 * If the emulation is caused by #PF and it is non-page_table
	 * writing instruction, it means the VM-EXIT is caused by shadow
	 * page protected, we can zap the shadow page and retry this
	 * instruction directly.
	 *
	 * Note: if the guest uses a non-page-table modifying instruction
	 * on the PDE that points to the instruction, then we will unmap
	 * the instruction and go to an infinite loop. So, we cache the
	 * last retried eip and the last fault address, if we meet the eip
	 * and the address again, we can break out of the potential infinite
	 * loop.
	 */
	vcpu->arch.last_retry_eip = vcpu->arch.last_retry_addr = 0;

	if (!(emulation_type & EMULTYPE_ALLOW_RETRY_PF))
		return false;

	if (WARN_ON_ONCE(is_guest_mode(vcpu)) ||
	    WARN_ON_ONCE(!(emulation_type & EMULTYPE_PF)))
		return false;

	if (x86_page_table_writing_insn(ctxt))
		return false;

	if (ctxt->eip == last_retry_eip && last_retry_addr == cr2_or_gpa)
		return false;

	vcpu->arch.last_retry_eip = ctxt->eip;
	vcpu->arch.last_retry_addr = cr2_or_gpa;

	if (!vcpu->arch.mmu->root_role.direct)
		gpa = kvm_mmu_gva_to_gpa_write(vcpu, cr2_or_gpa, NULL);

	kvm_mmu_unprotect_page(vcpu->kvm, gpa_to_gfn(gpa));

	return true;
}

static int complete_emulated_mmio(struct kvm_vcpu *vcpu);
static int complete_emulated_pio(struct kvm_vcpu *vcpu);

static int kvm_vcpu_check_hw_bp(unsigned long addr, u32 type, u32 dr7,
				unsigned long *db)
{
	u32 dr6 = 0;
	int i;
	u32 enable, rwlen;

	enable = dr7;
	rwlen = dr7 >> 16;
	for (i = 0; i < 4; i++, enable >>= 2, rwlen >>= 4)
		if ((enable & 3) && (rwlen & 15) == type && db[i] == addr)
			dr6 |= (1 << i);
	return dr6;
}

static int kvm_vcpu_do_singlestep(struct kvm_vcpu *vcpu)
{
	struct kvm_run *kvm_run = vcpu->run;

	if (vcpu->guest_debug & KVM_GUESTDBG_SINGLESTEP) {
		kvm_run->debug.arch.dr6 = DR6_BS | DR6_ACTIVE_LOW;
		kvm_run->debug.arch.pc = kvm_get_linear_rip(vcpu);
		kvm_run->debug.arch.exception = DB_VECTOR;
		kvm_run->exit_reason = KVM_EXIT_DEBUG;
		return 0;
	}
	kvm_queue_exception_p(vcpu, DB_VECTOR, DR6_BS);
	return 1;
}

int kvm_skip_emulated_instruction(struct kvm_vcpu *vcpu)
{
	unsigned long rflags = kvm_x86_call(get_rflags)(vcpu);
	int r;

	r = kvm_x86_call(skip_emulated_instruction)(vcpu);
	if (unlikely(!r))
		return 0;

	kvm_pmu_trigger_event(vcpu, kvm_pmu_eventsel.INSTRUCTIONS_RETIRED);

	/*
	 * rflags is the old, "raw" value of the flags.  The new value has
	 * not been saved yet.
	 *
	 * This is correct even for TF set by the guest, because "the
	 * processor will not generate this exception after the instruction
	 * that sets the TF flag".
	 */
	if (unlikely(rflags & X86_EFLAGS_TF))
		r = kvm_vcpu_do_singlestep(vcpu);
	return r;
}
EXPORT_SYMBOL_GPL(kvm_skip_emulated_instruction);

static bool kvm_is_code_breakpoint_inhibited(struct kvm_vcpu *vcpu)
{
	if (kvm_get_rflags(vcpu) & X86_EFLAGS_RF)
		return true;

	/*
	 * Intel compatible CPUs inhibit code #DBs when MOV/POP SS blocking is
	 * active, but AMD compatible CPUs do not.
	 */
<<<<<<< HEAD
	if (!guest_cpuid_is_intel_compatible(vcpu))
		return false;

	return static_call(kvm_x86_get_interrupt_shadow)(vcpu) & KVM_X86_SHADOW_INT_MOV_SS;
=======
	shadow = kvm_x86_call(get_interrupt_shadow)(vcpu);
	return (shadow & KVM_X86_SHADOW_INT_MOV_SS) &&
	       guest_cpuid_is_intel(vcpu);
>>>>>>> 4dbd1f66
}

static bool kvm_vcpu_check_code_breakpoint(struct kvm_vcpu *vcpu,
					   int emulation_type, int *r)
{
	WARN_ON_ONCE(emulation_type & EMULTYPE_NO_DECODE);

	/*
	 * Do not check for code breakpoints if hardware has already done the
	 * checks, as inferred from the emulation type.  On NO_DECODE and SKIP,
	 * the instruction has passed all exception checks, and all intercepted
	 * exceptions that trigger emulation have lower priority than code
	 * breakpoints, i.e. the fact that the intercepted exception occurred
	 * means any code breakpoints have already been serviced.
	 *
	 * Note, KVM needs to check for code #DBs on EMULTYPE_TRAP_UD_FORCED as
	 * hardware has checked the RIP of the magic prefix, but not the RIP of
	 * the instruction being emulated.  The intent of forced emulation is
	 * to behave as if KVM intercepted the instruction without an exception
	 * and without a prefix.
	 */
	if (emulation_type & (EMULTYPE_NO_DECODE | EMULTYPE_SKIP |
			      EMULTYPE_TRAP_UD | EMULTYPE_VMWARE_GP | EMULTYPE_PF))
		return false;

	if (unlikely(vcpu->guest_debug & KVM_GUESTDBG_USE_HW_BP) &&
	    (vcpu->arch.guest_debug_dr7 & DR7_BP_EN_MASK)) {
		struct kvm_run *kvm_run = vcpu->run;
		unsigned long eip = kvm_get_linear_rip(vcpu);
		u32 dr6 = kvm_vcpu_check_hw_bp(eip, 0,
					   vcpu->arch.guest_debug_dr7,
					   vcpu->arch.eff_db);

		if (dr6 != 0) {
			kvm_run->debug.arch.dr6 = dr6 | DR6_ACTIVE_LOW;
			kvm_run->debug.arch.pc = eip;
			kvm_run->debug.arch.exception = DB_VECTOR;
			kvm_run->exit_reason = KVM_EXIT_DEBUG;
			*r = 0;
			return true;
		}
	}

	if (unlikely(vcpu->arch.dr7 & DR7_BP_EN_MASK) &&
	    !kvm_is_code_breakpoint_inhibited(vcpu)) {
		unsigned long eip = kvm_get_linear_rip(vcpu);
		u32 dr6 = kvm_vcpu_check_hw_bp(eip, 0,
					   vcpu->arch.dr7,
					   vcpu->arch.db);

		if (dr6 != 0) {
			kvm_queue_exception_p(vcpu, DB_VECTOR, dr6);
			*r = 1;
			return true;
		}
	}

	return false;
}

static bool is_vmware_backdoor_opcode(struct x86_emulate_ctxt *ctxt)
{
	switch (ctxt->opcode_len) {
	case 1:
		switch (ctxt->b) {
		case 0xe4:	/* IN */
		case 0xe5:
		case 0xec:
		case 0xed:
		case 0xe6:	/* OUT */
		case 0xe7:
		case 0xee:
		case 0xef:
		case 0x6c:	/* INS */
		case 0x6d:
		case 0x6e:	/* OUTS */
		case 0x6f:
			return true;
		}
		break;
	case 2:
		switch (ctxt->b) {
		case 0x33:	/* RDPMC */
			return true;
		}
		break;
	}

	return false;
}

/*
 * Decode an instruction for emulation.  The caller is responsible for handling
 * code breakpoints.  Note, manually detecting code breakpoints is unnecessary
 * (and wrong) when emulating on an intercepted fault-like exception[*], as
 * code breakpoints have higher priority and thus have already been done by
 * hardware.
 *
 * [*] Except #MC, which is higher priority, but KVM should never emulate in
 *     response to a machine check.
 */
int x86_decode_emulated_instruction(struct kvm_vcpu *vcpu, int emulation_type,
				    void *insn, int insn_len)
{
	struct x86_emulate_ctxt *ctxt = vcpu->arch.emulate_ctxt;
	int r;

	init_emulate_ctxt(vcpu);

	r = x86_decode_insn(ctxt, insn, insn_len, emulation_type);

	trace_kvm_emulate_insn_start(vcpu);
	++vcpu->stat.insn_emulation;

	return r;
}
EXPORT_SYMBOL_GPL(x86_decode_emulated_instruction);

int x86_emulate_instruction(struct kvm_vcpu *vcpu, gpa_t cr2_or_gpa,
			    int emulation_type, void *insn, int insn_len)
{
	int r;
	struct x86_emulate_ctxt *ctxt = vcpu->arch.emulate_ctxt;
	bool writeback = true;

	r = kvm_check_emulate_insn(vcpu, emulation_type, insn, insn_len);
	if (r != X86EMUL_CONTINUE) {
		if (r == X86EMUL_RETRY_INSTR || r == X86EMUL_PROPAGATE_FAULT)
			return 1;

		WARN_ON_ONCE(r != X86EMUL_UNHANDLEABLE);
		return handle_emulation_failure(vcpu, emulation_type);
	}

	vcpu->arch.l1tf_flush_l1d = true;

	if (!(emulation_type & EMULTYPE_NO_DECODE)) {
		kvm_clear_exception_queue(vcpu);

		/*
		 * Return immediately if RIP hits a code breakpoint, such #DBs
		 * are fault-like and are higher priority than any faults on
		 * the code fetch itself.
		 */
		if (kvm_vcpu_check_code_breakpoint(vcpu, emulation_type, &r))
			return r;

		r = x86_decode_emulated_instruction(vcpu, emulation_type,
						    insn, insn_len);
		if (r != EMULATION_OK)  {
			if ((emulation_type & EMULTYPE_TRAP_UD) ||
			    (emulation_type & EMULTYPE_TRAP_UD_FORCED)) {
				kvm_queue_exception(vcpu, UD_VECTOR);
				return 1;
			}
			if (reexecute_instruction(vcpu, cr2_or_gpa,
						  emulation_type))
				return 1;

			if (ctxt->have_exception &&
			    !(emulation_type & EMULTYPE_SKIP)) {
				/*
				 * #UD should result in just EMULATION_FAILED, and trap-like
				 * exception should not be encountered during decode.
				 */
				WARN_ON_ONCE(ctxt->exception.vector == UD_VECTOR ||
					     exception_type(ctxt->exception.vector) == EXCPT_TRAP);
				inject_emulated_exception(vcpu);
				return 1;
			}
			return handle_emulation_failure(vcpu, emulation_type);
		}
	}

	if ((emulation_type & EMULTYPE_VMWARE_GP) &&
	    !is_vmware_backdoor_opcode(ctxt)) {
		kvm_queue_exception_e(vcpu, GP_VECTOR, 0);
		return 1;
	}

	/*
	 * EMULTYPE_SKIP without EMULTYPE_COMPLETE_USER_EXIT is intended for
	 * use *only* by vendor callbacks for kvm_skip_emulated_instruction().
	 * The caller is responsible for updating interruptibility state and
	 * injecting single-step #DBs.
	 */
	if (emulation_type & EMULTYPE_SKIP) {
		if (ctxt->mode != X86EMUL_MODE_PROT64)
			ctxt->eip = (u32)ctxt->_eip;
		else
			ctxt->eip = ctxt->_eip;

		if (emulation_type & EMULTYPE_COMPLETE_USER_EXIT) {
			r = 1;
			goto writeback;
		}

		kvm_rip_write(vcpu, ctxt->eip);
		if (ctxt->eflags & X86_EFLAGS_RF)
			kvm_set_rflags(vcpu, ctxt->eflags & ~X86_EFLAGS_RF);
		return 1;
	}

	if (retry_instruction(ctxt, cr2_or_gpa, emulation_type))
		return 1;

	/* this is needed for vmware backdoor interface to work since it
	   changes registers values  during IO operation */
	if (vcpu->arch.emulate_regs_need_sync_from_vcpu) {
		vcpu->arch.emulate_regs_need_sync_from_vcpu = false;
		emulator_invalidate_register_cache(ctxt);
	}

restart:
	if (emulation_type & EMULTYPE_PF) {
		/* Save the faulting GPA (cr2) in the address field */
		ctxt->exception.address = cr2_or_gpa;

		/* With shadow page tables, cr2 contains a GVA or nGPA. */
		if (vcpu->arch.mmu->root_role.direct) {
			ctxt->gpa_available = true;
			ctxt->gpa_val = cr2_or_gpa;
		}
	} else {
		/* Sanitize the address out of an abundance of paranoia. */
		ctxt->exception.address = 0;
	}

	r = x86_emulate_insn(ctxt);

	if (r == EMULATION_INTERCEPTED)
		return 1;

	if (r == EMULATION_FAILED) {
		if (reexecute_instruction(vcpu, cr2_or_gpa, emulation_type))
			return 1;

		return handle_emulation_failure(vcpu, emulation_type);
	}

	if (ctxt->have_exception) {
		WARN_ON_ONCE(vcpu->mmio_needed && !vcpu->mmio_is_write);
		vcpu->mmio_needed = false;
		r = 1;
		inject_emulated_exception(vcpu);
	} else if (vcpu->arch.pio.count) {
		if (!vcpu->arch.pio.in) {
			/* FIXME: return into emulator if single-stepping.  */
			vcpu->arch.pio.count = 0;
		} else {
			writeback = false;
			vcpu->arch.complete_userspace_io = complete_emulated_pio;
		}
		r = 0;
	} else if (vcpu->mmio_needed) {
		++vcpu->stat.mmio_exits;

		if (!vcpu->mmio_is_write)
			writeback = false;
		r = 0;
		vcpu->arch.complete_userspace_io = complete_emulated_mmio;
	} else if (vcpu->arch.complete_userspace_io) {
		writeback = false;
		r = 0;
	} else if (r == EMULATION_RESTART)
		goto restart;
	else
		r = 1;

writeback:
	if (writeback) {
		unsigned long rflags = kvm_x86_call(get_rflags)(vcpu);
		toggle_interruptibility(vcpu, ctxt->interruptibility);
		vcpu->arch.emulate_regs_need_sync_to_vcpu = false;

		/*
		 * Note, EXCPT_DB is assumed to be fault-like as the emulator
		 * only supports code breakpoints and general detect #DB, both
		 * of which are fault-like.
		 */
		if (!ctxt->have_exception ||
		    exception_type(ctxt->exception.vector) == EXCPT_TRAP) {
			kvm_pmu_trigger_event(vcpu, kvm_pmu_eventsel.INSTRUCTIONS_RETIRED);
			if (ctxt->is_branch)
				kvm_pmu_trigger_event(vcpu, kvm_pmu_eventsel.BRANCH_INSTRUCTIONS_RETIRED);
			kvm_rip_write(vcpu, ctxt->eip);
			if (r && (ctxt->tf || (vcpu->guest_debug & KVM_GUESTDBG_SINGLESTEP)))
				r = kvm_vcpu_do_singlestep(vcpu);
			kvm_x86_call(update_emulated_instruction)(vcpu);
			__kvm_set_rflags(vcpu, ctxt->eflags);
		}

		/*
		 * For STI, interrupts are shadowed; so KVM_REQ_EVENT will
		 * do nothing, and it will be requested again as soon as
		 * the shadow expires.  But we still need to check here,
		 * because POPF has no interrupt shadow.
		 */
		if (unlikely((ctxt->eflags & ~rflags) & X86_EFLAGS_IF))
			kvm_make_request(KVM_REQ_EVENT, vcpu);
	} else
		vcpu->arch.emulate_regs_need_sync_to_vcpu = true;

	return r;
}

int kvm_emulate_instruction(struct kvm_vcpu *vcpu, int emulation_type)
{
	return x86_emulate_instruction(vcpu, 0, emulation_type, NULL, 0);
}
EXPORT_SYMBOL_GPL(kvm_emulate_instruction);

int kvm_emulate_instruction_from_buffer(struct kvm_vcpu *vcpu,
					void *insn, int insn_len)
{
	return x86_emulate_instruction(vcpu, 0, 0, insn, insn_len);
}
EXPORT_SYMBOL_GPL(kvm_emulate_instruction_from_buffer);

static int complete_fast_pio_out_port_0x7e(struct kvm_vcpu *vcpu)
{
	vcpu->arch.pio.count = 0;
	return 1;
}

static int complete_fast_pio_out(struct kvm_vcpu *vcpu)
{
	vcpu->arch.pio.count = 0;

	if (unlikely(!kvm_is_linear_rip(vcpu, vcpu->arch.pio.linear_rip)))
		return 1;

	return kvm_skip_emulated_instruction(vcpu);
}

static int kvm_fast_pio_out(struct kvm_vcpu *vcpu, int size,
			    unsigned short port)
{
	unsigned long val = kvm_rax_read(vcpu);
	int ret = emulator_pio_out(vcpu, size, port, &val, 1);

	if (ret)
		return ret;

	/*
	 * Workaround userspace that relies on old KVM behavior of %rip being
	 * incremented prior to exiting to userspace to handle "OUT 0x7e".
	 */
	if (port == 0x7e &&
	    kvm_check_has_quirk(vcpu->kvm, KVM_X86_QUIRK_OUT_7E_INC_RIP)) {
		vcpu->arch.complete_userspace_io =
			complete_fast_pio_out_port_0x7e;
		kvm_skip_emulated_instruction(vcpu);
	} else {
		vcpu->arch.pio.linear_rip = kvm_get_linear_rip(vcpu);
		vcpu->arch.complete_userspace_io = complete_fast_pio_out;
	}
	return 0;
}

static int complete_fast_pio_in(struct kvm_vcpu *vcpu)
{
	unsigned long val;

	/* We should only ever be called with arch.pio.count equal to 1 */
	BUG_ON(vcpu->arch.pio.count != 1);

	if (unlikely(!kvm_is_linear_rip(vcpu, vcpu->arch.pio.linear_rip))) {
		vcpu->arch.pio.count = 0;
		return 1;
	}

	/* For size less than 4 we merge, else we zero extend */
	val = (vcpu->arch.pio.size < 4) ? kvm_rax_read(vcpu) : 0;

	complete_emulator_pio_in(vcpu, &val);
	kvm_rax_write(vcpu, val);

	return kvm_skip_emulated_instruction(vcpu);
}

static int kvm_fast_pio_in(struct kvm_vcpu *vcpu, int size,
			   unsigned short port)
{
	unsigned long val;
	int ret;

	/* For size less than 4 we merge, else we zero extend */
	val = (size < 4) ? kvm_rax_read(vcpu) : 0;

	ret = emulator_pio_in(vcpu, size, port, &val, 1);
	if (ret) {
		kvm_rax_write(vcpu, val);
		return ret;
	}

	vcpu->arch.pio.linear_rip = kvm_get_linear_rip(vcpu);
	vcpu->arch.complete_userspace_io = complete_fast_pio_in;

	return 0;
}

int kvm_fast_pio(struct kvm_vcpu *vcpu, int size, unsigned short port, int in)
{
	int ret;

	if (in)
		ret = kvm_fast_pio_in(vcpu, size, port);
	else
		ret = kvm_fast_pio_out(vcpu, size, port);
	return ret && kvm_skip_emulated_instruction(vcpu);
}
EXPORT_SYMBOL_GPL(kvm_fast_pio);

static int kvmclock_cpu_down_prep(unsigned int cpu)
{
	__this_cpu_write(cpu_tsc_khz, 0);
	return 0;
}

static void tsc_khz_changed(void *data)
{
	struct cpufreq_freqs *freq = data;
	unsigned long khz;

	WARN_ON_ONCE(boot_cpu_has(X86_FEATURE_CONSTANT_TSC));

	if (data)
		khz = freq->new;
	else
		khz = cpufreq_quick_get(raw_smp_processor_id());
	if (!khz)
		khz = tsc_khz;
	__this_cpu_write(cpu_tsc_khz, khz);
}

#ifdef CONFIG_X86_64
static void kvm_hyperv_tsc_notifier(void)
{
	struct kvm *kvm;
	int cpu;

	mutex_lock(&kvm_lock);
	list_for_each_entry(kvm, &vm_list, vm_list)
		kvm_make_mclock_inprogress_request(kvm);

	/* no guest entries from this point */
	hyperv_stop_tsc_emulation();

	/* TSC frequency always matches when on Hyper-V */
	if (!boot_cpu_has(X86_FEATURE_CONSTANT_TSC)) {
		for_each_present_cpu(cpu)
			per_cpu(cpu_tsc_khz, cpu) = tsc_khz;
	}
	kvm_caps.max_guest_tsc_khz = tsc_khz;

	list_for_each_entry(kvm, &vm_list, vm_list) {
		__kvm_start_pvclock_update(kvm);
		pvclock_update_vm_gtod_copy(kvm);
		kvm_end_pvclock_update(kvm);
	}

	mutex_unlock(&kvm_lock);
}
#endif

static void __kvmclock_cpufreq_notifier(struct cpufreq_freqs *freq, int cpu)
{
	struct kvm *kvm;
	struct kvm_vcpu *vcpu;
	int send_ipi = 0;
	unsigned long i;

	/*
	 * We allow guests to temporarily run on slowing clocks,
	 * provided we notify them after, or to run on accelerating
	 * clocks, provided we notify them before.  Thus time never
	 * goes backwards.
	 *
	 * However, we have a problem.  We can't atomically update
	 * the frequency of a given CPU from this function; it is
	 * merely a notifier, which can be called from any CPU.
	 * Changing the TSC frequency at arbitrary points in time
	 * requires a recomputation of local variables related to
	 * the TSC for each VCPU.  We must flag these local variables
	 * to be updated and be sure the update takes place with the
	 * new frequency before any guests proceed.
	 *
	 * Unfortunately, the combination of hotplug CPU and frequency
	 * change creates an intractable locking scenario; the order
	 * of when these callouts happen is undefined with respect to
	 * CPU hotplug, and they can race with each other.  As such,
	 * merely setting per_cpu(cpu_tsc_khz) = X during a hotadd is
	 * undefined; you can actually have a CPU frequency change take
	 * place in between the computation of X and the setting of the
	 * variable.  To protect against this problem, all updates of
	 * the per_cpu tsc_khz variable are done in an interrupt
	 * protected IPI, and all callers wishing to update the value
	 * must wait for a synchronous IPI to complete (which is trivial
	 * if the caller is on the CPU already).  This establishes the
	 * necessary total order on variable updates.
	 *
	 * Note that because a guest time update may take place
	 * anytime after the setting of the VCPU's request bit, the
	 * correct TSC value must be set before the request.  However,
	 * to ensure the update actually makes it to any guest which
	 * starts running in hardware virtualization between the set
	 * and the acquisition of the spinlock, we must also ping the
	 * CPU after setting the request bit.
	 *
	 */

	smp_call_function_single(cpu, tsc_khz_changed, freq, 1);

	mutex_lock(&kvm_lock);
	list_for_each_entry(kvm, &vm_list, vm_list) {
		kvm_for_each_vcpu(i, vcpu, kvm) {
			if (vcpu->cpu != cpu)
				continue;
			kvm_make_request(KVM_REQ_CLOCK_UPDATE, vcpu);
			if (vcpu->cpu != raw_smp_processor_id())
				send_ipi = 1;
		}
	}
	mutex_unlock(&kvm_lock);

	if (freq->old < freq->new && send_ipi) {
		/*
		 * We upscale the frequency.  Must make the guest
		 * doesn't see old kvmclock values while running with
		 * the new frequency, otherwise we risk the guest sees
		 * time go backwards.
		 *
		 * In case we update the frequency for another cpu
		 * (which might be in guest context) send an interrupt
		 * to kick the cpu out of guest context.  Next time
		 * guest context is entered kvmclock will be updated,
		 * so the guest will not see stale values.
		 */
		smp_call_function_single(cpu, tsc_khz_changed, freq, 1);
	}
}

static int kvmclock_cpufreq_notifier(struct notifier_block *nb, unsigned long val,
				     void *data)
{
	struct cpufreq_freqs *freq = data;
	int cpu;

	if (val == CPUFREQ_PRECHANGE && freq->old > freq->new)
		return 0;
	if (val == CPUFREQ_POSTCHANGE && freq->old < freq->new)
		return 0;

	for_each_cpu(cpu, freq->policy->cpus)
		__kvmclock_cpufreq_notifier(freq, cpu);

	return 0;
}

static struct notifier_block kvmclock_cpufreq_notifier_block = {
	.notifier_call  = kvmclock_cpufreq_notifier
};

static int kvmclock_cpu_online(unsigned int cpu)
{
	tsc_khz_changed(NULL);
	return 0;
}

static void kvm_timer_init(void)
{
	if (!boot_cpu_has(X86_FEATURE_CONSTANT_TSC)) {
		max_tsc_khz = tsc_khz;

		if (IS_ENABLED(CONFIG_CPU_FREQ)) {
			struct cpufreq_policy *policy;
			int cpu;

			cpu = get_cpu();
			policy = cpufreq_cpu_get(cpu);
			if (policy) {
				if (policy->cpuinfo.max_freq)
					max_tsc_khz = policy->cpuinfo.max_freq;
				cpufreq_cpu_put(policy);
			}
			put_cpu();
		}
		cpufreq_register_notifier(&kvmclock_cpufreq_notifier_block,
					  CPUFREQ_TRANSITION_NOTIFIER);

		cpuhp_setup_state(CPUHP_AP_X86_KVM_CLK_ONLINE, "x86/kvm/clk:online",
				  kvmclock_cpu_online, kvmclock_cpu_down_prep);
	}
}

#ifdef CONFIG_X86_64
static void pvclock_gtod_update_fn(struct work_struct *work)
{
	struct kvm *kvm;
	struct kvm_vcpu *vcpu;
	unsigned long i;

	mutex_lock(&kvm_lock);
	list_for_each_entry(kvm, &vm_list, vm_list)
		kvm_for_each_vcpu(i, vcpu, kvm)
			kvm_make_request(KVM_REQ_MASTERCLOCK_UPDATE, vcpu);
	atomic_set(&kvm_guest_has_master_clock, 0);
	mutex_unlock(&kvm_lock);
}

static DECLARE_WORK(pvclock_gtod_work, pvclock_gtod_update_fn);

/*
 * Indirection to move queue_work() out of the tk_core.seq write held
 * region to prevent possible deadlocks against time accessors which
 * are invoked with work related locks held.
 */
static void pvclock_irq_work_fn(struct irq_work *w)
{
	queue_work(system_long_wq, &pvclock_gtod_work);
}

static DEFINE_IRQ_WORK(pvclock_irq_work, pvclock_irq_work_fn);

/*
 * Notification about pvclock gtod data update.
 */
static int pvclock_gtod_notify(struct notifier_block *nb, unsigned long unused,
			       void *priv)
{
	struct pvclock_gtod_data *gtod = &pvclock_gtod_data;
	struct timekeeper *tk = priv;

	update_pvclock_gtod(tk);

	/*
	 * Disable master clock if host does not trust, or does not use,
	 * TSC based clocksource. Delegate queue_work() to irq_work as
	 * this is invoked with tk_core.seq write held.
	 */
	if (!gtod_is_based_on_tsc(gtod->clock.vclock_mode) &&
	    atomic_read(&kvm_guest_has_master_clock) != 0)
		irq_work_queue(&pvclock_irq_work);
	return 0;
}

static struct notifier_block pvclock_gtod_notifier = {
	.notifier_call = pvclock_gtod_notify,
};
#endif

static inline void kvm_ops_update(struct kvm_x86_init_ops *ops)
{
	memcpy(&kvm_x86_ops, ops->runtime_ops, sizeof(kvm_x86_ops));

#define __KVM_X86_OP(func) \
	static_call_update(kvm_x86_##func, kvm_x86_ops.func);
#define KVM_X86_OP(func) \
	WARN_ON(!kvm_x86_ops.func); __KVM_X86_OP(func)
#define KVM_X86_OP_OPTIONAL __KVM_X86_OP
#define KVM_X86_OP_OPTIONAL_RET0(func) \
	static_call_update(kvm_x86_##func, (void *)kvm_x86_ops.func ? : \
					   (void *)__static_call_return0);
#include <asm/kvm-x86-ops.h>
#undef __KVM_X86_OP

	kvm_pmu_ops_update(ops->pmu_ops);
}

static int kvm_x86_check_processor_compatibility(void)
{
	int cpu = smp_processor_id();
	struct cpuinfo_x86 *c = &cpu_data(cpu);

	/*
	 * Compatibility checks are done when loading KVM and when enabling
	 * hardware, e.g. during CPU hotplug, to ensure all online CPUs are
	 * compatible, i.e. KVM should never perform a compatibility check on
	 * an offline CPU.
	 */
	WARN_ON(!cpu_online(cpu));

	if (__cr4_reserved_bits(cpu_has, c) !=
	    __cr4_reserved_bits(cpu_has, &boot_cpu_data))
		return -EIO;

	return kvm_x86_call(check_processor_compatibility)();
}

static void kvm_x86_check_cpu_compat(void *ret)
{
	*(int *)ret = kvm_x86_check_processor_compatibility();
}

int kvm_x86_vendor_init(struct kvm_x86_init_ops *ops)
{
	u64 host_pat;
	int r, cpu;

	guard(mutex)(&vendor_module_lock);

	if (kvm_x86_ops.hardware_enable) {
		pr_err("already loaded vendor module '%s'\n", kvm_x86_ops.name);
		return -EEXIST;
	}

	/*
	 * KVM explicitly assumes that the guest has an FPU and
	 * FXSAVE/FXRSTOR. For example, the KVM_GET_FPU explicitly casts the
	 * vCPU's FPU state as a fxregs_state struct.
	 */
	if (!boot_cpu_has(X86_FEATURE_FPU) || !boot_cpu_has(X86_FEATURE_FXSR)) {
		pr_err("inadequate fpu\n");
		return -EOPNOTSUPP;
	}

	if (IS_ENABLED(CONFIG_PREEMPT_RT) && !boot_cpu_has(X86_FEATURE_CONSTANT_TSC)) {
		pr_err("RT requires X86_FEATURE_CONSTANT_TSC\n");
		return -EOPNOTSUPP;
	}

	/*
	 * KVM assumes that PAT entry '0' encodes WB memtype and simply zeroes
	 * the PAT bits in SPTEs.  Bail if PAT[0] is programmed to something
	 * other than WB.  Note, EPT doesn't utilize the PAT, but don't bother
	 * with an exception.  PAT[0] is set to WB on RESET and also by the
	 * kernel, i.e. failure indicates a kernel bug or broken firmware.
	 */
	if (rdmsrl_safe(MSR_IA32_CR_PAT, &host_pat) ||
	    (host_pat & GENMASK(2, 0)) != 6) {
		pr_err("host PAT[0] is not WB\n");
		return -EIO;
	}

	memset(&kvm_caps, 0, sizeof(kvm_caps));

	x86_emulator_cache = kvm_alloc_emulator_cache();
	if (!x86_emulator_cache) {
		pr_err("failed to allocate cache for x86 emulator\n");
		return -ENOMEM;
	}

	user_return_msrs = alloc_percpu(struct kvm_user_return_msrs);
	if (!user_return_msrs) {
		pr_err("failed to allocate percpu kvm_user_return_msrs\n");
		r = -ENOMEM;
		goto out_free_x86_emulator_cache;
	}
	kvm_nr_uret_msrs = 0;

	r = kvm_mmu_vendor_module_init();
	if (r)
		goto out_free_percpu;

	kvm_caps.supported_vm_types = BIT(KVM_X86_DEFAULT_VM);
	kvm_caps.supported_mce_cap = MCG_CTL_P | MCG_SER_P;

	if (boot_cpu_has(X86_FEATURE_XSAVE)) {
		kvm_host.xcr0 = xgetbv(XCR_XFEATURE_ENABLED_MASK);
		kvm_caps.supported_xcr0 = kvm_host.xcr0 & KVM_SUPPORTED_XCR0;
	}

	rdmsrl_safe(MSR_EFER, &kvm_host.efer);

	if (boot_cpu_has(X86_FEATURE_XSAVES))
		rdmsrl(MSR_IA32_XSS, kvm_host.xss);

	kvm_init_pmu_capability(ops->pmu_ops);

	if (boot_cpu_has(X86_FEATURE_ARCH_CAPABILITIES))
		rdmsrl(MSR_IA32_ARCH_CAPABILITIES, kvm_host.arch_capabilities);

	r = ops->hardware_setup();
	if (r != 0)
		goto out_mmu_exit;

	kvm_ops_update(ops);

	for_each_online_cpu(cpu) {
		smp_call_function_single(cpu, kvm_x86_check_cpu_compat, &r, 1);
		if (r < 0)
			goto out_unwind_ops;
	}

	/*
	 * Point of no return!  DO NOT add error paths below this point unless
	 * absolutely necessary, as most operations from this point forward
	 * require unwinding.
	 */
	kvm_timer_init();

	if (pi_inject_timer == -1)
		pi_inject_timer = housekeeping_enabled(HK_TYPE_TIMER);
#ifdef CONFIG_X86_64
	pvclock_gtod_register_notifier(&pvclock_gtod_notifier);

	if (hypervisor_is_type(X86_HYPER_MS_HYPERV))
		set_hv_tscchange_cb(kvm_hyperv_tsc_notifier);
#endif

	kvm_register_perf_callbacks(ops->handle_intel_pt_intr);

	if (IS_ENABLED(CONFIG_KVM_SW_PROTECTED_VM) && tdp_mmu_enabled)
		kvm_caps.supported_vm_types |= BIT(KVM_X86_SW_PROTECTED_VM);

	if (!kvm_cpu_cap_has(X86_FEATURE_XSAVES))
		kvm_caps.supported_xss = 0;

#define __kvm_cpu_cap_has(UNUSED_, f) kvm_cpu_cap_has(f)
	cr4_reserved_bits = __cr4_reserved_bits(__kvm_cpu_cap_has, UNUSED_);
#undef __kvm_cpu_cap_has

	if (kvm_caps.has_tsc_control) {
		/*
		 * Make sure the user can only configure tsc_khz values that
		 * fit into a signed integer.
		 * A min value is not calculated because it will always
		 * be 1 on all machines.
		 */
		u64 max = min(0x7fffffffULL,
			      __scale_tsc(kvm_caps.max_tsc_scaling_ratio, tsc_khz));
		kvm_caps.max_guest_tsc_khz = max;
	}
	kvm_caps.default_tsc_scaling_ratio = 1ULL << kvm_caps.tsc_scaling_ratio_frac_bits;
	kvm_init_msr_lists();
	return 0;

out_unwind_ops:
	kvm_x86_ops.hardware_enable = NULL;
	kvm_x86_call(hardware_unsetup)();
out_mmu_exit:
	kvm_mmu_vendor_module_exit();
out_free_percpu:
	free_percpu(user_return_msrs);
out_free_x86_emulator_cache:
	kmem_cache_destroy(x86_emulator_cache);
	return r;
}
EXPORT_SYMBOL_GPL(kvm_x86_vendor_init);

void kvm_x86_vendor_exit(void)
{
	kvm_unregister_perf_callbacks();

#ifdef CONFIG_X86_64
	if (hypervisor_is_type(X86_HYPER_MS_HYPERV))
		clear_hv_tscchange_cb();
#endif
	kvm_lapic_exit();

	if (!boot_cpu_has(X86_FEATURE_CONSTANT_TSC)) {
		cpufreq_unregister_notifier(&kvmclock_cpufreq_notifier_block,
					    CPUFREQ_TRANSITION_NOTIFIER);
		cpuhp_remove_state_nocalls(CPUHP_AP_X86_KVM_CLK_ONLINE);
	}
#ifdef CONFIG_X86_64
	pvclock_gtod_unregister_notifier(&pvclock_gtod_notifier);
	irq_work_sync(&pvclock_irq_work);
	cancel_work_sync(&pvclock_gtod_work);
#endif
	kvm_x86_call(hardware_unsetup)();
	kvm_mmu_vendor_module_exit();
	free_percpu(user_return_msrs);
	kmem_cache_destroy(x86_emulator_cache);
#ifdef CONFIG_KVM_XEN
	static_key_deferred_flush(&kvm_xen_enabled);
	WARN_ON(static_branch_unlikely(&kvm_xen_enabled.key));
#endif
	mutex_lock(&vendor_module_lock);
	kvm_x86_ops.hardware_enable = NULL;
	mutex_unlock(&vendor_module_lock);
}
EXPORT_SYMBOL_GPL(kvm_x86_vendor_exit);

static int __kvm_emulate_halt(struct kvm_vcpu *vcpu, int state, int reason)
{
	/*
	 * The vCPU has halted, e.g. executed HLT.  Update the run state if the
	 * local APIC is in-kernel, the run loop will detect the non-runnable
	 * state and halt the vCPU.  Exit to userspace if the local APIC is
	 * managed by userspace, in which case userspace is responsible for
	 * handling wake events.
	 */
	++vcpu->stat.halt_exits;
	if (lapic_in_kernel(vcpu)) {
		vcpu->arch.mp_state = state;
		return 1;
	} else {
		vcpu->run->exit_reason = reason;
		return 0;
	}
}

int kvm_emulate_halt_noskip(struct kvm_vcpu *vcpu)
{
	return __kvm_emulate_halt(vcpu, KVM_MP_STATE_HALTED, KVM_EXIT_HLT);
}
EXPORT_SYMBOL_GPL(kvm_emulate_halt_noskip);

int kvm_emulate_halt(struct kvm_vcpu *vcpu)
{
	int ret = kvm_skip_emulated_instruction(vcpu);
	/*
	 * TODO: we might be squashing a GUESTDBG_SINGLESTEP-triggered
	 * KVM_EXIT_DEBUG here.
	 */
	return kvm_emulate_halt_noskip(vcpu) && ret;
}
EXPORT_SYMBOL_GPL(kvm_emulate_halt);

int kvm_emulate_ap_reset_hold(struct kvm_vcpu *vcpu)
{
	int ret = kvm_skip_emulated_instruction(vcpu);

	return __kvm_emulate_halt(vcpu, KVM_MP_STATE_AP_RESET_HOLD,
					KVM_EXIT_AP_RESET_HOLD) && ret;
}
EXPORT_SYMBOL_GPL(kvm_emulate_ap_reset_hold);

#ifdef CONFIG_X86_64
static int kvm_pv_clock_pairing(struct kvm_vcpu *vcpu, gpa_t paddr,
			        unsigned long clock_type)
{
	struct kvm_clock_pairing clock_pairing;
	struct timespec64 ts;
	u64 cycle;
	int ret;

	if (clock_type != KVM_CLOCK_PAIRING_WALLCLOCK)
		return -KVM_EOPNOTSUPP;

	/*
	 * When tsc is in permanent catchup mode guests won't be able to use
	 * pvclock_read_retry loop to get consistent view of pvclock
	 */
	if (vcpu->arch.tsc_always_catchup)
		return -KVM_EOPNOTSUPP;

	if (!kvm_get_walltime_and_clockread(&ts, &cycle))
		return -KVM_EOPNOTSUPP;

	clock_pairing.sec = ts.tv_sec;
	clock_pairing.nsec = ts.tv_nsec;
	clock_pairing.tsc = kvm_read_l1_tsc(vcpu, cycle);
	clock_pairing.flags = 0;
	memset(&clock_pairing.pad, 0, sizeof(clock_pairing.pad));

	ret = 0;
	if (kvm_write_guest(vcpu->kvm, paddr, &clock_pairing,
			    sizeof(struct kvm_clock_pairing)))
		ret = -KVM_EFAULT;

	return ret;
}
#endif

/*
 * kvm_pv_kick_cpu_op:  Kick a vcpu.
 *
 * @apicid - apicid of vcpu to be kicked.
 */
static void kvm_pv_kick_cpu_op(struct kvm *kvm, int apicid)
{
	/*
	 * All other fields are unused for APIC_DM_REMRD, but may be consumed by
	 * common code, e.g. for tracing. Defer initialization to the compiler.
	 */
	struct kvm_lapic_irq lapic_irq = {
		.delivery_mode = APIC_DM_REMRD,
		.dest_mode = APIC_DEST_PHYSICAL,
		.shorthand = APIC_DEST_NOSHORT,
		.dest_id = apicid,
	};

	kvm_irq_delivery_to_apic(kvm, NULL, &lapic_irq, NULL);
}

bool kvm_apicv_activated(struct kvm *kvm)
{
	return (READ_ONCE(kvm->arch.apicv_inhibit_reasons) == 0);
}
EXPORT_SYMBOL_GPL(kvm_apicv_activated);

bool kvm_vcpu_apicv_activated(struct kvm_vcpu *vcpu)
{
	ulong vm_reasons = READ_ONCE(vcpu->kvm->arch.apicv_inhibit_reasons);
	ulong vcpu_reasons =
			kvm_x86_call(vcpu_get_apicv_inhibit_reasons)(vcpu);

	return (vm_reasons | vcpu_reasons) == 0;
}
EXPORT_SYMBOL_GPL(kvm_vcpu_apicv_activated);

static void set_or_clear_apicv_inhibit(unsigned long *inhibits,
				       enum kvm_apicv_inhibit reason, bool set)
{
	const struct trace_print_flags apicv_inhibits[] = { APICV_INHIBIT_REASONS };

	BUILD_BUG_ON(ARRAY_SIZE(apicv_inhibits) != NR_APICV_INHIBIT_REASONS);

	if (set)
		__set_bit(reason, inhibits);
	else
		__clear_bit(reason, inhibits);

	trace_kvm_apicv_inhibit_changed(reason, set, *inhibits);
}

static void kvm_apicv_init(struct kvm *kvm)
{
	enum kvm_apicv_inhibit reason = enable_apicv ? APICV_INHIBIT_REASON_ABSENT :
						       APICV_INHIBIT_REASON_DISABLED;

	set_or_clear_apicv_inhibit(&kvm->arch.apicv_inhibit_reasons, reason, true);

	init_rwsem(&kvm->arch.apicv_update_lock);
}

static void kvm_sched_yield(struct kvm_vcpu *vcpu, unsigned long dest_id)
{
	struct kvm_vcpu *target = NULL;
	struct kvm_apic_map *map;

	vcpu->stat.directed_yield_attempted++;

	if (single_task_running())
		goto no_yield;

	rcu_read_lock();
	map = rcu_dereference(vcpu->kvm->arch.apic_map);

	if (likely(map) && dest_id <= map->max_apic_id && map->phys_map[dest_id])
		target = map->phys_map[dest_id]->vcpu;

	rcu_read_unlock();

	if (!target || !READ_ONCE(target->ready))
		goto no_yield;

	/* Ignore requests to yield to self */
	if (vcpu == target)
		goto no_yield;

	if (kvm_vcpu_yield_to(target) <= 0)
		goto no_yield;

	vcpu->stat.directed_yield_successful++;

no_yield:
	return;
}

static int complete_hypercall_exit(struct kvm_vcpu *vcpu)
{
	u64 ret = vcpu->run->hypercall.ret;

	if (!is_64_bit_mode(vcpu))
		ret = (u32)ret;
	kvm_rax_write(vcpu, ret);
	++vcpu->stat.hypercalls;
	return kvm_skip_emulated_instruction(vcpu);
}

unsigned long __kvm_emulate_hypercall(struct kvm_vcpu *vcpu, unsigned long nr,
				      unsigned long a0, unsigned long a1,
				      unsigned long a2, unsigned long a3,
				      int op_64_bit, int cpl)
{
	unsigned long ret;

	trace_kvm_hypercall(nr, a0, a1, a2, a3);

	if (!op_64_bit) {
		nr &= 0xFFFFFFFF;
		a0 &= 0xFFFFFFFF;
		a1 &= 0xFFFFFFFF;
		a2 &= 0xFFFFFFFF;
		a3 &= 0xFFFFFFFF;
	}

	if (cpl) {
		ret = -KVM_EPERM;
		goto out;
	}

	ret = -KVM_ENOSYS;

	switch (nr) {
	case KVM_HC_VAPIC_POLL_IRQ:
		ret = 0;
		break;
	case KVM_HC_KICK_CPU:
		if (!guest_pv_has(vcpu, KVM_FEATURE_PV_UNHALT))
			break;

		kvm_pv_kick_cpu_op(vcpu->kvm, a1);
		kvm_sched_yield(vcpu, a1);
		ret = 0;
		break;
#ifdef CONFIG_X86_64
	case KVM_HC_CLOCK_PAIRING:
		ret = kvm_pv_clock_pairing(vcpu, a0, a1);
		break;
#endif
	case KVM_HC_SEND_IPI:
		if (!guest_pv_has(vcpu, KVM_FEATURE_PV_SEND_IPI))
			break;

		ret = kvm_pv_send_ipi(vcpu->kvm, a0, a1, a2, a3, op_64_bit);
		break;
	case KVM_HC_SCHED_YIELD:
		if (!guest_pv_has(vcpu, KVM_FEATURE_PV_SCHED_YIELD))
			break;

		kvm_sched_yield(vcpu, a0);
		ret = 0;
		break;
	case KVM_HC_MAP_GPA_RANGE: {
		u64 gpa = a0, npages = a1, attrs = a2;

		ret = -KVM_ENOSYS;
		if (!(vcpu->kvm->arch.hypercall_exit_enabled & (1 << KVM_HC_MAP_GPA_RANGE)))
			break;

		if (!PAGE_ALIGNED(gpa) || !npages ||
		    gpa_to_gfn(gpa) + npages <= gpa_to_gfn(gpa)) {
			ret = -KVM_EINVAL;
			break;
		}

		vcpu->run->exit_reason        = KVM_EXIT_HYPERCALL;
		vcpu->run->hypercall.nr       = KVM_HC_MAP_GPA_RANGE;
		vcpu->run->hypercall.args[0]  = gpa;
		vcpu->run->hypercall.args[1]  = npages;
		vcpu->run->hypercall.args[2]  = attrs;
		vcpu->run->hypercall.flags    = 0;
		if (op_64_bit)
			vcpu->run->hypercall.flags |= KVM_EXIT_HYPERCALL_LONG_MODE;

		WARN_ON_ONCE(vcpu->run->hypercall.flags & KVM_EXIT_HYPERCALL_MBZ);
		vcpu->arch.complete_userspace_io = complete_hypercall_exit;
		/* stat is incremented on completion. */
		return 0;
	}
	default:
		ret = -KVM_ENOSYS;
		break;
	}

out:
	++vcpu->stat.hypercalls;
	return ret;
}
EXPORT_SYMBOL_GPL(__kvm_emulate_hypercall);

int kvm_emulate_hypercall(struct kvm_vcpu *vcpu)
{
	unsigned long nr, a0, a1, a2, a3, ret;
	int op_64_bit;
	int cpl;

	if (kvm_xen_hypercall_enabled(vcpu->kvm))
		return kvm_xen_hypercall(vcpu);

	if (kvm_hv_hypercall_enabled(vcpu))
		return kvm_hv_hypercall(vcpu);

	nr = kvm_rax_read(vcpu);
	a0 = kvm_rbx_read(vcpu);
	a1 = kvm_rcx_read(vcpu);
	a2 = kvm_rdx_read(vcpu);
	a3 = kvm_rsi_read(vcpu);
	op_64_bit = is_64_bit_hypercall(vcpu);
	cpl = kvm_x86_call(get_cpl)(vcpu);

	ret = __kvm_emulate_hypercall(vcpu, nr, a0, a1, a2, a3, op_64_bit, cpl);
	if (nr == KVM_HC_MAP_GPA_RANGE && !ret)
		/* MAP_GPA tosses the request to the user space. */
		return 0;

	if (!op_64_bit)
		ret = (u32)ret;
	kvm_rax_write(vcpu, ret);

	return kvm_skip_emulated_instruction(vcpu);
}
EXPORT_SYMBOL_GPL(kvm_emulate_hypercall);

static int emulator_fix_hypercall(struct x86_emulate_ctxt *ctxt)
{
	struct kvm_vcpu *vcpu = emul_to_vcpu(ctxt);
	char instruction[3];
	unsigned long rip = kvm_rip_read(vcpu);

	/*
	 * If the quirk is disabled, synthesize a #UD and let the guest pick up
	 * the pieces.
	 */
	if (!kvm_check_has_quirk(vcpu->kvm, KVM_X86_QUIRK_FIX_HYPERCALL_INSN)) {
		ctxt->exception.error_code_valid = false;
		ctxt->exception.vector = UD_VECTOR;
		ctxt->have_exception = true;
		return X86EMUL_PROPAGATE_FAULT;
	}

	kvm_x86_call(patch_hypercall)(vcpu, instruction);

	return emulator_write_emulated(ctxt, rip, instruction, 3,
		&ctxt->exception);
}

static int dm_request_for_irq_injection(struct kvm_vcpu *vcpu)
{
	return vcpu->run->request_interrupt_window &&
		likely(!pic_in_kernel(vcpu->kvm));
}

/* Called within kvm->srcu read side.  */
static void post_kvm_run_save(struct kvm_vcpu *vcpu)
{
	struct kvm_run *kvm_run = vcpu->run;

	kvm_run->if_flag = kvm_x86_call(get_if_flag)(vcpu);
	kvm_run->cr8 = kvm_get_cr8(vcpu);
	kvm_run->apic_base = kvm_get_apic_base(vcpu);

	kvm_run->ready_for_interrupt_injection =
		pic_in_kernel(vcpu->kvm) ||
		kvm_vcpu_ready_for_interrupt_injection(vcpu);

	if (is_smm(vcpu))
		kvm_run->flags |= KVM_RUN_X86_SMM;
	if (is_guest_mode(vcpu))
		kvm_run->flags |= KVM_RUN_X86_GUEST_MODE;
}

static void update_cr8_intercept(struct kvm_vcpu *vcpu)
{
	int max_irr, tpr;

	if (!kvm_x86_ops.update_cr8_intercept)
		return;

	if (!lapic_in_kernel(vcpu))
		return;

	if (vcpu->arch.apic->apicv_active)
		return;

	if (!vcpu->arch.apic->vapic_addr)
		max_irr = kvm_lapic_find_highest_irr(vcpu);
	else
		max_irr = -1;

	if (max_irr != -1)
		max_irr >>= 4;

	tpr = kvm_lapic_get_cr8(vcpu);

	kvm_x86_call(update_cr8_intercept)(vcpu, tpr, max_irr);
}


int kvm_check_nested_events(struct kvm_vcpu *vcpu)
{
	if (kvm_test_request(KVM_REQ_TRIPLE_FAULT, vcpu)) {
		kvm_x86_ops.nested_ops->triple_fault(vcpu);
		return 1;
	}

	return kvm_x86_ops.nested_ops->check_events(vcpu);
}

static void kvm_inject_exception(struct kvm_vcpu *vcpu)
{
	/*
	 * Suppress the error code if the vCPU is in Real Mode, as Real Mode
	 * exceptions don't report error codes.  The presence of an error code
	 * is carried with the exception and only stripped when the exception
	 * is injected as intercepted #PF VM-Exits for AMD's Paged Real Mode do
	 * report an error code despite the CPU being in Real Mode.
	 */
	vcpu->arch.exception.has_error_code &= is_protmode(vcpu);

	trace_kvm_inj_exception(vcpu->arch.exception.vector,
				vcpu->arch.exception.has_error_code,
				vcpu->arch.exception.error_code,
				vcpu->arch.exception.injected);

	kvm_x86_call(inject_exception)(vcpu);
}

/*
 * Check for any event (interrupt or exception) that is ready to be injected,
 * and if there is at least one event, inject the event with the highest
 * priority.  This handles both "pending" events, i.e. events that have never
 * been injected into the guest, and "injected" events, i.e. events that were
 * injected as part of a previous VM-Enter, but weren't successfully delivered
 * and need to be re-injected.
 *
 * Note, this is not guaranteed to be invoked on a guest instruction boundary,
 * i.e. doesn't guarantee that there's an event window in the guest.  KVM must
 * be able to inject exceptions in the "middle" of an instruction, and so must
 * also be able to re-inject NMIs and IRQs in the middle of an instruction.
 * I.e. for exceptions and re-injected events, NOT invoking this on instruction
 * boundaries is necessary and correct.
 *
 * For simplicity, KVM uses a single path to inject all events (except events
 * that are injected directly from L1 to L2) and doesn't explicitly track
 * instruction boundaries for asynchronous events.  However, because VM-Exits
 * that can occur during instruction execution typically result in KVM skipping
 * the instruction or injecting an exception, e.g. instruction and exception
 * intercepts, and because pending exceptions have higher priority than pending
 * interrupts, KVM still honors instruction boundaries in most scenarios.
 *
 * But, if a VM-Exit occurs during instruction execution, and KVM does NOT skip
 * the instruction or inject an exception, then KVM can incorrecty inject a new
 * asynchronous event if the event became pending after the CPU fetched the
 * instruction (in the guest).  E.g. if a page fault (#PF, #NPF, EPT violation)
 * occurs and is resolved by KVM, a coincident NMI, SMI, IRQ, etc... can be
 * injected on the restarted instruction instead of being deferred until the
 * instruction completes.
 *
 * In practice, this virtualization hole is unlikely to be observed by the
 * guest, and even less likely to cause functional problems.  To detect the
 * hole, the guest would have to trigger an event on a side effect of an early
 * phase of instruction execution, e.g. on the instruction fetch from memory.
 * And for it to be a functional problem, the guest would need to depend on the
 * ordering between that side effect, the instruction completing, _and_ the
 * delivery of the asynchronous event.
 */
static int kvm_check_and_inject_events(struct kvm_vcpu *vcpu,
				       bool *req_immediate_exit)
{
	bool can_inject;
	int r;

	/*
	 * Process nested events first, as nested VM-Exit supersedes event
	 * re-injection.  If there's an event queued for re-injection, it will
	 * be saved into the appropriate vmc{b,s}12 fields on nested VM-Exit.
	 */
	if (is_guest_mode(vcpu))
		r = kvm_check_nested_events(vcpu);
	else
		r = 0;

	/*
	 * Re-inject exceptions and events *especially* if immediate entry+exit
	 * to/from L2 is needed, as any event that has already been injected
	 * into L2 needs to complete its lifecycle before injecting a new event.
	 *
	 * Don't re-inject an NMI or interrupt if there is a pending exception.
	 * This collision arises if an exception occurred while vectoring the
	 * injected event, KVM intercepted said exception, and KVM ultimately
	 * determined the fault belongs to the guest and queues the exception
	 * for injection back into the guest.
	 *
	 * "Injected" interrupts can also collide with pending exceptions if
	 * userspace ignores the "ready for injection" flag and blindly queues
	 * an interrupt.  In that case, prioritizing the exception is correct,
	 * as the exception "occurred" before the exit to userspace.  Trap-like
	 * exceptions, e.g. most #DBs, have higher priority than interrupts.
	 * And while fault-like exceptions, e.g. #GP and #PF, are the lowest
	 * priority, they're only generated (pended) during instruction
	 * execution, and interrupts are recognized at instruction boundaries.
	 * Thus a pending fault-like exception means the fault occurred on the
	 * *previous* instruction and must be serviced prior to recognizing any
	 * new events in order to fully complete the previous instruction.
	 */
	if (vcpu->arch.exception.injected)
		kvm_inject_exception(vcpu);
	else if (kvm_is_exception_pending(vcpu))
		; /* see above */
	else if (vcpu->arch.nmi_injected)
		kvm_x86_call(inject_nmi)(vcpu);
	else if (vcpu->arch.interrupt.injected)
		kvm_x86_call(inject_irq)(vcpu, true);

	/*
	 * Exceptions that morph to VM-Exits are handled above, and pending
	 * exceptions on top of injected exceptions that do not VM-Exit should
	 * either morph to #DF or, sadly, override the injected exception.
	 */
	WARN_ON_ONCE(vcpu->arch.exception.injected &&
		     vcpu->arch.exception.pending);

	/*
	 * Bail if immediate entry+exit to/from the guest is needed to complete
	 * nested VM-Enter or event re-injection so that a different pending
	 * event can be serviced (or if KVM needs to exit to userspace).
	 *
	 * Otherwise, continue processing events even if VM-Exit occurred.  The
	 * VM-Exit will have cleared exceptions that were meant for L2, but
	 * there may now be events that can be injected into L1.
	 */
	if (r < 0)
		goto out;

	/*
	 * A pending exception VM-Exit should either result in nested VM-Exit
	 * or force an immediate re-entry and exit to/from L2, and exception
	 * VM-Exits cannot be injected (flag should _never_ be set).
	 */
	WARN_ON_ONCE(vcpu->arch.exception_vmexit.injected ||
		     vcpu->arch.exception_vmexit.pending);

	/*
	 * New events, other than exceptions, cannot be injected if KVM needs
	 * to re-inject a previous event.  See above comments on re-injecting
	 * for why pending exceptions get priority.
	 */
	can_inject = !kvm_event_needs_reinjection(vcpu);

	if (vcpu->arch.exception.pending) {
		/*
		 * Fault-class exceptions, except #DBs, set RF=1 in the RFLAGS
		 * value pushed on the stack.  Trap-like exception and all #DBs
		 * leave RF as-is (KVM follows Intel's behavior in this regard;
		 * AMD states that code breakpoint #DBs excplitly clear RF=0).
		 *
		 * Note, most versions of Intel's SDM and AMD's APM incorrectly
		 * describe the behavior of General Detect #DBs, which are
		 * fault-like.  They do _not_ set RF, a la code breakpoints.
		 */
		if (exception_type(vcpu->arch.exception.vector) == EXCPT_FAULT)
			__kvm_set_rflags(vcpu, kvm_get_rflags(vcpu) |
					     X86_EFLAGS_RF);

		if (vcpu->arch.exception.vector == DB_VECTOR) {
			kvm_deliver_exception_payload(vcpu, &vcpu->arch.exception);
			if (vcpu->arch.dr7 & DR7_GD) {
				vcpu->arch.dr7 &= ~DR7_GD;
				kvm_update_dr7(vcpu);
			}
		}

		kvm_inject_exception(vcpu);

		vcpu->arch.exception.pending = false;
		vcpu->arch.exception.injected = true;

		can_inject = false;
	}

	/* Don't inject interrupts if the user asked to avoid doing so */
	if (vcpu->guest_debug & KVM_GUESTDBG_BLOCKIRQ)
		return 0;

	/*
	 * Finally, inject interrupt events.  If an event cannot be injected
	 * due to architectural conditions (e.g. IF=0) a window-open exit
	 * will re-request KVM_REQ_EVENT.  Sometimes however an event is pending
	 * and can architecturally be injected, but we cannot do it right now:
	 * an interrupt could have arrived just now and we have to inject it
	 * as a vmexit, or there could already an event in the queue, which is
	 * indicated by can_inject.  In that case we request an immediate exit
	 * in order to make progress and get back here for another iteration.
	 * The kvm_x86_ops hooks communicate this by returning -EBUSY.
	 */
#ifdef CONFIG_KVM_SMM
	if (vcpu->arch.smi_pending) {
		r = can_inject ? kvm_x86_call(smi_allowed)(vcpu, true) :
				 -EBUSY;
		if (r < 0)
			goto out;
		if (r) {
			vcpu->arch.smi_pending = false;
			++vcpu->arch.smi_count;
			enter_smm(vcpu);
			can_inject = false;
		} else
			kvm_x86_call(enable_smi_window)(vcpu);
	}
#endif

	if (vcpu->arch.nmi_pending) {
		r = can_inject ? kvm_x86_call(nmi_allowed)(vcpu, true) :
				 -EBUSY;
		if (r < 0)
			goto out;
		if (r) {
			--vcpu->arch.nmi_pending;
			vcpu->arch.nmi_injected = true;
			kvm_x86_call(inject_nmi)(vcpu);
			can_inject = false;
			WARN_ON(kvm_x86_call(nmi_allowed)(vcpu, true) < 0);
		}
		if (vcpu->arch.nmi_pending)
			kvm_x86_call(enable_nmi_window)(vcpu);
	}

	if (kvm_cpu_has_injectable_intr(vcpu)) {
		r = can_inject ? kvm_x86_call(interrupt_allowed)(vcpu, true) :
				 -EBUSY;
		if (r < 0)
			goto out;
		if (r) {
			int irq = kvm_cpu_get_interrupt(vcpu);

			if (!WARN_ON_ONCE(irq == -1)) {
				kvm_queue_interrupt(vcpu, irq, false);
				kvm_x86_call(inject_irq)(vcpu, false);
				WARN_ON(kvm_x86_call(interrupt_allowed)(vcpu, true) < 0);
			}
		}
		if (kvm_cpu_has_injectable_intr(vcpu))
			kvm_x86_call(enable_irq_window)(vcpu);
	}

	if (is_guest_mode(vcpu) &&
	    kvm_x86_ops.nested_ops->has_events &&
	    kvm_x86_ops.nested_ops->has_events(vcpu))
		*req_immediate_exit = true;

	/*
	 * KVM must never queue a new exception while injecting an event; KVM
	 * is done emulating and should only propagate the to-be-injected event
	 * to the VMCS/VMCB.  Queueing a new exception can put the vCPU into an
	 * infinite loop as KVM will bail from VM-Enter to inject the pending
	 * exception and start the cycle all over.
	 *
	 * Exempt triple faults as they have special handling and won't put the
	 * vCPU into an infinite loop.  Triple fault can be queued when running
	 * VMX without unrestricted guest, as that requires KVM to emulate Real
	 * Mode events (see kvm_inject_realmode_interrupt()).
	 */
	WARN_ON_ONCE(vcpu->arch.exception.pending ||
		     vcpu->arch.exception_vmexit.pending);
	return 0;

out:
	if (r == -EBUSY) {
		*req_immediate_exit = true;
		r = 0;
	}
	return r;
}

static void process_nmi(struct kvm_vcpu *vcpu)
{
	unsigned int limit;

	/*
	 * x86 is limited to one NMI pending, but because KVM can't react to
	 * incoming NMIs as quickly as bare metal, e.g. if the vCPU is
	 * scheduled out, KVM needs to play nice with two queued NMIs showing
	 * up at the same time.  To handle this scenario, allow two NMIs to be
	 * (temporarily) pending so long as NMIs are not blocked and KVM is not
	 * waiting for a previous NMI injection to complete (which effectively
	 * blocks NMIs).  KVM will immediately inject one of the two NMIs, and
	 * will request an NMI window to handle the second NMI.
	 */
	if (kvm_x86_call(get_nmi_mask)(vcpu) || vcpu->arch.nmi_injected)
		limit = 1;
	else
		limit = 2;

	/*
	 * Adjust the limit to account for pending virtual NMIs, which aren't
	 * tracked in vcpu->arch.nmi_pending.
	 */
	if (kvm_x86_call(is_vnmi_pending)(vcpu))
		limit--;

	vcpu->arch.nmi_pending += atomic_xchg(&vcpu->arch.nmi_queued, 0);
	vcpu->arch.nmi_pending = min(vcpu->arch.nmi_pending, limit);

	if (vcpu->arch.nmi_pending &&
	    (kvm_x86_call(set_vnmi_pending)(vcpu)))
		vcpu->arch.nmi_pending--;

	if (vcpu->arch.nmi_pending)
		kvm_make_request(KVM_REQ_EVENT, vcpu);
}

/* Return total number of NMIs pending injection to the VM */
int kvm_get_nr_pending_nmis(struct kvm_vcpu *vcpu)
{
	return vcpu->arch.nmi_pending +
	       kvm_x86_call(is_vnmi_pending)(vcpu);
}

void kvm_make_scan_ioapic_request_mask(struct kvm *kvm,
				       unsigned long *vcpu_bitmap)
{
	kvm_make_vcpus_request_mask(kvm, KVM_REQ_SCAN_IOAPIC, vcpu_bitmap);
}

void kvm_make_scan_ioapic_request(struct kvm *kvm)
{
	kvm_make_all_cpus_request(kvm, KVM_REQ_SCAN_IOAPIC);
}

void __kvm_vcpu_update_apicv(struct kvm_vcpu *vcpu)
{
	struct kvm_lapic *apic = vcpu->arch.apic;
	bool activate;

	if (!lapic_in_kernel(vcpu))
		return;

	down_read(&vcpu->kvm->arch.apicv_update_lock);
	preempt_disable();

	/* Do not activate APICV when APIC is disabled */
	activate = kvm_vcpu_apicv_activated(vcpu) &&
		   (kvm_get_apic_mode(vcpu) != LAPIC_MODE_DISABLED);

	if (apic->apicv_active == activate)
		goto out;

	apic->apicv_active = activate;
	kvm_apic_update_apicv(vcpu);
	kvm_x86_call(refresh_apicv_exec_ctrl)(vcpu);

	/*
	 * When APICv gets disabled, we may still have injected interrupts
	 * pending. At the same time, KVM_REQ_EVENT may not be set as APICv was
	 * still active when the interrupt got accepted. Make sure
	 * kvm_check_and_inject_events() is called to check for that.
	 */
	if (!apic->apicv_active)
		kvm_make_request(KVM_REQ_EVENT, vcpu);

out:
	preempt_enable();
	up_read(&vcpu->kvm->arch.apicv_update_lock);
}
EXPORT_SYMBOL_GPL(__kvm_vcpu_update_apicv);

static void kvm_vcpu_update_apicv(struct kvm_vcpu *vcpu)
{
	if (!lapic_in_kernel(vcpu))
		return;

	/*
	 * Due to sharing page tables across vCPUs, the xAPIC memslot must be
	 * deleted if any vCPU has xAPIC virtualization and x2APIC enabled, but
	 * and hardware doesn't support x2APIC virtualization.  E.g. some AMD
	 * CPUs support AVIC but not x2APIC.  KVM still allows enabling AVIC in
	 * this case so that KVM can the AVIC doorbell to inject interrupts to
	 * running vCPUs, but KVM must not create SPTEs for the APIC base as
	 * the vCPU would incorrectly be able to access the vAPIC page via MMIO
	 * despite being in x2APIC mode.  For simplicity, inhibiting the APIC
	 * access page is sticky.
	 */
	if (apic_x2apic_mode(vcpu->arch.apic) &&
	    kvm_x86_ops.allow_apicv_in_x2apic_without_x2apic_virtualization)
		kvm_inhibit_apic_access_page(vcpu);

	__kvm_vcpu_update_apicv(vcpu);
}

void __kvm_set_or_clear_apicv_inhibit(struct kvm *kvm,
				      enum kvm_apicv_inhibit reason, bool set)
{
	unsigned long old, new;

	lockdep_assert_held_write(&kvm->arch.apicv_update_lock);

	if (!(kvm_x86_ops.required_apicv_inhibits & BIT(reason)))
		return;

	old = new = kvm->arch.apicv_inhibit_reasons;

	set_or_clear_apicv_inhibit(&new, reason, set);

	if (!!old != !!new) {
		/*
		 * Kick all vCPUs before setting apicv_inhibit_reasons to avoid
		 * false positives in the sanity check WARN in svm_vcpu_run().
		 * This task will wait for all vCPUs to ack the kick IRQ before
		 * updating apicv_inhibit_reasons, and all other vCPUs will
		 * block on acquiring apicv_update_lock so that vCPUs can't
		 * redo svm_vcpu_run() without seeing the new inhibit state.
		 *
		 * Note, holding apicv_update_lock and taking it in the read
		 * side (handling the request) also prevents other vCPUs from
		 * servicing the request with a stale apicv_inhibit_reasons.
		 */
		kvm_make_all_cpus_request(kvm, KVM_REQ_APICV_UPDATE);
		kvm->arch.apicv_inhibit_reasons = new;
		if (new) {
			unsigned long gfn = gpa_to_gfn(APIC_DEFAULT_PHYS_BASE);
			int idx = srcu_read_lock(&kvm->srcu);

			kvm_zap_gfn_range(kvm, gfn, gfn+1);
			srcu_read_unlock(&kvm->srcu, idx);
		}
	} else {
		kvm->arch.apicv_inhibit_reasons = new;
	}
}

void kvm_set_or_clear_apicv_inhibit(struct kvm *kvm,
				    enum kvm_apicv_inhibit reason, bool set)
{
	if (!enable_apicv)
		return;

	down_write(&kvm->arch.apicv_update_lock);
	__kvm_set_or_clear_apicv_inhibit(kvm, reason, set);
	up_write(&kvm->arch.apicv_update_lock);
}
EXPORT_SYMBOL_GPL(kvm_set_or_clear_apicv_inhibit);

static void vcpu_scan_ioapic(struct kvm_vcpu *vcpu)
{
	if (!kvm_apic_present(vcpu))
		return;

	bitmap_zero(vcpu->arch.ioapic_handled_vectors, 256);

	if (irqchip_split(vcpu->kvm))
		kvm_scan_ioapic_routes(vcpu, vcpu->arch.ioapic_handled_vectors);
	else {
		kvm_x86_call(sync_pir_to_irr)(vcpu);
		if (ioapic_in_kernel(vcpu->kvm))
			kvm_ioapic_scan_entry(vcpu, vcpu->arch.ioapic_handled_vectors);
	}

	if (is_guest_mode(vcpu))
		vcpu->arch.load_eoi_exitmap_pending = true;
	else
		kvm_make_request(KVM_REQ_LOAD_EOI_EXITMAP, vcpu);
}

static void vcpu_load_eoi_exitmap(struct kvm_vcpu *vcpu)
{
	if (!kvm_apic_hw_enabled(vcpu->arch.apic))
		return;

#ifdef CONFIG_KVM_HYPERV
	if (to_hv_vcpu(vcpu)) {
		u64 eoi_exit_bitmap[4];

		bitmap_or((ulong *)eoi_exit_bitmap,
			  vcpu->arch.ioapic_handled_vectors,
			  to_hv_synic(vcpu)->vec_bitmap, 256);
		kvm_x86_call(load_eoi_exitmap)(vcpu, eoi_exit_bitmap);
		return;
	}
#endif
	kvm_x86_call(load_eoi_exitmap)(
		vcpu, (u64 *)vcpu->arch.ioapic_handled_vectors);
}

void kvm_arch_guest_memory_reclaimed(struct kvm *kvm)
{
	kvm_x86_call(guest_memory_reclaimed)(kvm);
}

static void kvm_vcpu_reload_apic_access_page(struct kvm_vcpu *vcpu)
{
	if (!lapic_in_kernel(vcpu))
		return;

	kvm_x86_call(set_apic_access_page_addr)(vcpu);
}

/*
 * Called within kvm->srcu read side.
 * Returns 1 to let vcpu_run() continue the guest execution loop without
 * exiting to the userspace.  Otherwise, the value will be returned to the
 * userspace.
 */
static int vcpu_enter_guest(struct kvm_vcpu *vcpu)
{
	int r;
	bool req_int_win =
		dm_request_for_irq_injection(vcpu) &&
		kvm_cpu_accept_dm_intr(vcpu);
	fastpath_t exit_fastpath;

	bool req_immediate_exit = false;

	if (kvm_request_pending(vcpu)) {
		if (kvm_check_request(KVM_REQ_VM_DEAD, vcpu)) {
			r = -EIO;
			goto out;
		}

		if (kvm_dirty_ring_check_request(vcpu)) {
			r = 0;
			goto out;
		}

		if (kvm_check_request(KVM_REQ_GET_NESTED_STATE_PAGES, vcpu)) {
			if (unlikely(!kvm_x86_ops.nested_ops->get_nested_state_pages(vcpu))) {
				r = 0;
				goto out;
			}
		}
		if (kvm_check_request(KVM_REQ_MMU_FREE_OBSOLETE_ROOTS, vcpu))
			kvm_mmu_free_obsolete_roots(vcpu);
		if (kvm_check_request(KVM_REQ_MIGRATE_TIMER, vcpu))
			__kvm_migrate_timers(vcpu);
		if (kvm_check_request(KVM_REQ_MASTERCLOCK_UPDATE, vcpu))
			kvm_update_masterclock(vcpu->kvm);
		if (kvm_check_request(KVM_REQ_GLOBAL_CLOCK_UPDATE, vcpu))
			kvm_gen_kvmclock_update(vcpu);
		if (kvm_check_request(KVM_REQ_CLOCK_UPDATE, vcpu)) {
			r = kvm_guest_time_update(vcpu);
			if (unlikely(r))
				goto out;
		}
		if (kvm_check_request(KVM_REQ_MMU_SYNC, vcpu))
			kvm_mmu_sync_roots(vcpu);
		if (kvm_check_request(KVM_REQ_LOAD_MMU_PGD, vcpu))
			kvm_mmu_load_pgd(vcpu);

		/*
		 * Note, the order matters here, as flushing "all" TLB entries
		 * also flushes the "current" TLB entries, i.e. servicing the
		 * flush "all" will clear any request to flush "current".
		 */
		if (kvm_check_request(KVM_REQ_TLB_FLUSH, vcpu))
			kvm_vcpu_flush_tlb_all(vcpu);

		kvm_service_local_tlb_flush_requests(vcpu);

		/*
		 * Fall back to a "full" guest flush if Hyper-V's precise
		 * flushing fails.  Note, Hyper-V's flushing is per-vCPU, but
		 * the flushes are considered "remote" and not "local" because
		 * the requests can be initiated from other vCPUs.
		 */
#ifdef CONFIG_KVM_HYPERV
		if (kvm_check_request(KVM_REQ_HV_TLB_FLUSH, vcpu) &&
		    kvm_hv_vcpu_flush_tlb(vcpu))
			kvm_vcpu_flush_tlb_guest(vcpu);
#endif

		if (kvm_check_request(KVM_REQ_REPORT_TPR_ACCESS, vcpu)) {
			vcpu->run->exit_reason = KVM_EXIT_TPR_ACCESS;
			r = 0;
			goto out;
		}
		if (kvm_test_request(KVM_REQ_TRIPLE_FAULT, vcpu)) {
			if (is_guest_mode(vcpu))
				kvm_x86_ops.nested_ops->triple_fault(vcpu);

			if (kvm_check_request(KVM_REQ_TRIPLE_FAULT, vcpu)) {
				vcpu->run->exit_reason = KVM_EXIT_SHUTDOWN;
				vcpu->mmio_needed = 0;
				r = 0;
				goto out;
			}
		}
		if (kvm_check_request(KVM_REQ_APF_HALT, vcpu)) {
			/* Page is swapped out. Do synthetic halt */
			vcpu->arch.apf.halted = true;
			r = 1;
			goto out;
		}
		if (kvm_check_request(KVM_REQ_STEAL_UPDATE, vcpu))
			record_steal_time(vcpu);
		if (kvm_check_request(KVM_REQ_PMU, vcpu))
			kvm_pmu_handle_event(vcpu);
		if (kvm_check_request(KVM_REQ_PMI, vcpu))
			kvm_pmu_deliver_pmi(vcpu);
#ifdef CONFIG_KVM_SMM
		if (kvm_check_request(KVM_REQ_SMI, vcpu))
			process_smi(vcpu);
#endif
		if (kvm_check_request(KVM_REQ_NMI, vcpu))
			process_nmi(vcpu);
		if (kvm_check_request(KVM_REQ_IOAPIC_EOI_EXIT, vcpu)) {
			BUG_ON(vcpu->arch.pending_ioapic_eoi > 255);
			if (test_bit(vcpu->arch.pending_ioapic_eoi,
				     vcpu->arch.ioapic_handled_vectors)) {
				vcpu->run->exit_reason = KVM_EXIT_IOAPIC_EOI;
				vcpu->run->eoi.vector =
						vcpu->arch.pending_ioapic_eoi;
				r = 0;
				goto out;
			}
		}
		if (kvm_check_request(KVM_REQ_SCAN_IOAPIC, vcpu))
			vcpu_scan_ioapic(vcpu);
		if (kvm_check_request(KVM_REQ_LOAD_EOI_EXITMAP, vcpu))
			vcpu_load_eoi_exitmap(vcpu);
		if (kvm_check_request(KVM_REQ_APIC_PAGE_RELOAD, vcpu))
			kvm_vcpu_reload_apic_access_page(vcpu);
#ifdef CONFIG_KVM_HYPERV
		if (kvm_check_request(KVM_REQ_HV_CRASH, vcpu)) {
			vcpu->run->exit_reason = KVM_EXIT_SYSTEM_EVENT;
			vcpu->run->system_event.type = KVM_SYSTEM_EVENT_CRASH;
			vcpu->run->system_event.ndata = 0;
			r = 0;
			goto out;
		}
		if (kvm_check_request(KVM_REQ_HV_RESET, vcpu)) {
			vcpu->run->exit_reason = KVM_EXIT_SYSTEM_EVENT;
			vcpu->run->system_event.type = KVM_SYSTEM_EVENT_RESET;
			vcpu->run->system_event.ndata = 0;
			r = 0;
			goto out;
		}
		if (kvm_check_request(KVM_REQ_HV_EXIT, vcpu)) {
			struct kvm_vcpu_hv *hv_vcpu = to_hv_vcpu(vcpu);

			vcpu->run->exit_reason = KVM_EXIT_HYPERV;
			vcpu->run->hyperv = hv_vcpu->exit;
			r = 0;
			goto out;
		}

		/*
		 * KVM_REQ_HV_STIMER has to be processed after
		 * KVM_REQ_CLOCK_UPDATE, because Hyper-V SynIC timers
		 * depend on the guest clock being up-to-date
		 */
		if (kvm_check_request(KVM_REQ_HV_STIMER, vcpu))
			kvm_hv_process_stimers(vcpu);
#endif
		if (kvm_check_request(KVM_REQ_APICV_UPDATE, vcpu))
			kvm_vcpu_update_apicv(vcpu);
		if (kvm_check_request(KVM_REQ_APF_READY, vcpu))
			kvm_check_async_pf_completion(vcpu);
		if (kvm_check_request(KVM_REQ_MSR_FILTER_CHANGED, vcpu))
			kvm_x86_call(msr_filter_changed)(vcpu);

		if (kvm_check_request(KVM_REQ_UPDATE_CPU_DIRTY_LOGGING, vcpu))
			kvm_x86_call(update_cpu_dirty_logging)(vcpu);

		if (kvm_check_request(KVM_REQ_UPDATE_PROTECTED_GUEST_STATE, vcpu)) {
			kvm_vcpu_reset(vcpu, true);
			if (vcpu->arch.mp_state != KVM_MP_STATE_RUNNABLE) {
				r = 1;
				goto out;
			}
		}
	}

	if (kvm_check_request(KVM_REQ_EVENT, vcpu) || req_int_win ||
	    kvm_xen_has_interrupt(vcpu)) {
		++vcpu->stat.req_event;
		r = kvm_apic_accept_events(vcpu);
		if (r < 0) {
			r = 0;
			goto out;
		}
		if (vcpu->arch.mp_state == KVM_MP_STATE_INIT_RECEIVED) {
			r = 1;
			goto out;
		}

		r = kvm_check_and_inject_events(vcpu, &req_immediate_exit);
		if (r < 0) {
			r = 0;
			goto out;
		}
		if (req_int_win)
			kvm_x86_call(enable_irq_window)(vcpu);

		if (kvm_lapic_enabled(vcpu)) {
			update_cr8_intercept(vcpu);
			kvm_lapic_sync_to_vapic(vcpu);
		}
	}

	r = kvm_mmu_reload(vcpu);
	if (unlikely(r)) {
		goto cancel_injection;
	}

	preempt_disable();

	kvm_x86_call(prepare_switch_to_guest)(vcpu);

	/*
	 * Disable IRQs before setting IN_GUEST_MODE.  Posted interrupt
	 * IPI are then delayed after guest entry, which ensures that they
	 * result in virtual interrupt delivery.
	 */
	local_irq_disable();

	/* Store vcpu->apicv_active before vcpu->mode.  */
	smp_store_release(&vcpu->mode, IN_GUEST_MODE);

	kvm_vcpu_srcu_read_unlock(vcpu);

	/*
	 * 1) We should set ->mode before checking ->requests.  Please see
	 * the comment in kvm_vcpu_exiting_guest_mode().
	 *
	 * 2) For APICv, we should set ->mode before checking PID.ON. This
	 * pairs with the memory barrier implicit in pi_test_and_set_on
	 * (see vmx_deliver_posted_interrupt).
	 *
	 * 3) This also orders the write to mode from any reads to the page
	 * tables done while the VCPU is running.  Please see the comment
	 * in kvm_flush_remote_tlbs.
	 */
	smp_mb__after_srcu_read_unlock();

	/*
	 * Process pending posted interrupts to handle the case where the
	 * notification IRQ arrived in the host, or was never sent (because the
	 * target vCPU wasn't running).  Do this regardless of the vCPU's APICv
	 * status, KVM doesn't update assigned devices when APICv is inhibited,
	 * i.e. they can post interrupts even if APICv is temporarily disabled.
	 */
	if (kvm_lapic_enabled(vcpu))
		kvm_x86_call(sync_pir_to_irr)(vcpu);

	if (kvm_vcpu_exit_request(vcpu)) {
		vcpu->mode = OUTSIDE_GUEST_MODE;
		smp_wmb();
		local_irq_enable();
		preempt_enable();
		kvm_vcpu_srcu_read_lock(vcpu);
		r = 1;
		goto cancel_injection;
	}

	if (req_immediate_exit)
		kvm_make_request(KVM_REQ_EVENT, vcpu);

	fpregs_assert_state_consistent();
	if (test_thread_flag(TIF_NEED_FPU_LOAD))
		switch_fpu_return();

	if (vcpu->arch.guest_fpu.xfd_err)
		wrmsrl(MSR_IA32_XFD_ERR, vcpu->arch.guest_fpu.xfd_err);

	if (unlikely(vcpu->arch.switch_db_regs)) {
		set_debugreg(0, 7);
		set_debugreg(vcpu->arch.eff_db[0], 0);
		set_debugreg(vcpu->arch.eff_db[1], 1);
		set_debugreg(vcpu->arch.eff_db[2], 2);
		set_debugreg(vcpu->arch.eff_db[3], 3);
	} else if (unlikely(hw_breakpoint_active())) {
		set_debugreg(0, 7);
	}

	guest_timing_enter_irqoff();

	for (;;) {
		/*
		 * Assert that vCPU vs. VM APICv state is consistent.  An APICv
		 * update must kick and wait for all vCPUs before toggling the
		 * per-VM state, and responding vCPUs must wait for the update
		 * to complete before servicing KVM_REQ_APICV_UPDATE.
		 */
		WARN_ON_ONCE((kvm_vcpu_apicv_activated(vcpu) != kvm_vcpu_apicv_active(vcpu)) &&
			     (kvm_get_apic_mode(vcpu) != LAPIC_MODE_DISABLED));

		exit_fastpath = kvm_x86_call(vcpu_run)(vcpu,
						       req_immediate_exit);
		if (likely(exit_fastpath != EXIT_FASTPATH_REENTER_GUEST))
			break;

		if (kvm_lapic_enabled(vcpu))
			kvm_x86_call(sync_pir_to_irr)(vcpu);

		if (unlikely(kvm_vcpu_exit_request(vcpu))) {
			exit_fastpath = EXIT_FASTPATH_EXIT_HANDLED;
			break;
		}

		/* Note, VM-Exits that go down the "slow" path are accounted below. */
		++vcpu->stat.exits;
	}

	/*
	 * Do this here before restoring debug registers on the host.  And
	 * since we do this before handling the vmexit, a DR access vmexit
	 * can (a) read the correct value of the debug registers, (b) set
	 * KVM_DEBUGREG_WONT_EXIT again.
	 */
	if (unlikely(vcpu->arch.switch_db_regs & KVM_DEBUGREG_WONT_EXIT)) {
		WARN_ON(vcpu->guest_debug & KVM_GUESTDBG_USE_HW_BP);
		kvm_x86_call(sync_dirty_debug_regs)(vcpu);
		kvm_update_dr0123(vcpu);
		kvm_update_dr7(vcpu);
	}

	/*
	 * If the guest has used debug registers, at least dr7
	 * will be disabled while returning to the host.
	 * If we don't have active breakpoints in the host, we don't
	 * care about the messed up debug address registers. But if
	 * we have some of them active, restore the old state.
	 */
	if (hw_breakpoint_active())
		hw_breakpoint_restore();

	vcpu->arch.last_vmentry_cpu = vcpu->cpu;
	vcpu->arch.last_guest_tsc = kvm_read_l1_tsc(vcpu, rdtsc());

	vcpu->mode = OUTSIDE_GUEST_MODE;
	smp_wmb();

	/*
	 * Sync xfd before calling handle_exit_irqoff() which may
	 * rely on the fact that guest_fpu::xfd is up-to-date (e.g.
	 * in #NM irqoff handler).
	 */
	if (vcpu->arch.xfd_no_write_intercept)
		fpu_sync_guest_vmexit_xfd_state();

	kvm_x86_call(handle_exit_irqoff)(vcpu);

	if (vcpu->arch.guest_fpu.xfd_err)
		wrmsrl(MSR_IA32_XFD_ERR, 0);

	/*
	 * Consume any pending interrupts, including the possible source of
	 * VM-Exit on SVM and any ticks that occur between VM-Exit and now.
	 * An instruction is required after local_irq_enable() to fully unblock
	 * interrupts on processors that implement an interrupt shadow, the
	 * stat.exits increment will do nicely.
	 */
	kvm_before_interrupt(vcpu, KVM_HANDLING_IRQ);
	local_irq_enable();
	++vcpu->stat.exits;
	local_irq_disable();
	kvm_after_interrupt(vcpu);

	/*
	 * Wait until after servicing IRQs to account guest time so that any
	 * ticks that occurred while running the guest are properly accounted
	 * to the guest.  Waiting until IRQs are enabled degrades the accuracy
	 * of accounting via context tracking, but the loss of accuracy is
	 * acceptable for all known use cases.
	 */
	guest_timing_exit_irqoff();

	local_irq_enable();
	preempt_enable();

	kvm_vcpu_srcu_read_lock(vcpu);

	/*
	 * Call this to ensure WC buffers in guest are evicted after each VM
	 * Exit, so that the evicted WC writes can be snooped across all cpus
	 */
	smp_mb__after_srcu_read_lock();

	/*
	 * Profile KVM exit RIPs:
	 */
	if (unlikely(prof_on == KVM_PROFILING)) {
		unsigned long rip = kvm_rip_read(vcpu);
		profile_hit(KVM_PROFILING, (void *)rip);
	}

	if (unlikely(vcpu->arch.tsc_always_catchup))
		kvm_make_request(KVM_REQ_CLOCK_UPDATE, vcpu);

	if (vcpu->arch.apic_attention)
		kvm_lapic_sync_from_vapic(vcpu);

	r = kvm_x86_call(handle_exit)(vcpu, exit_fastpath);
	return r;

cancel_injection:
	if (req_immediate_exit)
		kvm_make_request(KVM_REQ_EVENT, vcpu);
	kvm_x86_call(cancel_injection)(vcpu);
	if (unlikely(vcpu->arch.apic_attention))
		kvm_lapic_sync_from_vapic(vcpu);
out:
	return r;
}

/* Called within kvm->srcu read side.  */
static inline int vcpu_block(struct kvm_vcpu *vcpu)
{
	bool hv_timer;

	if (!kvm_arch_vcpu_runnable(vcpu)) {
		/*
		 * Switch to the software timer before halt-polling/blocking as
		 * the guest's timer may be a break event for the vCPU, and the
		 * hypervisor timer runs only when the CPU is in guest mode.
		 * Switch before halt-polling so that KVM recognizes an expired
		 * timer before blocking.
		 */
		hv_timer = kvm_lapic_hv_timer_in_use(vcpu);
		if (hv_timer)
			kvm_lapic_switch_to_sw_timer(vcpu);

		kvm_vcpu_srcu_read_unlock(vcpu);
		if (vcpu->arch.mp_state == KVM_MP_STATE_HALTED)
			kvm_vcpu_halt(vcpu);
		else
			kvm_vcpu_block(vcpu);
		kvm_vcpu_srcu_read_lock(vcpu);

		if (hv_timer)
			kvm_lapic_switch_to_hv_timer(vcpu);

		/*
		 * If the vCPU is not runnable, a signal or another host event
		 * of some kind is pending; service it without changing the
		 * vCPU's activity state.
		 */
		if (!kvm_arch_vcpu_runnable(vcpu))
			return 1;
	}

	/*
	 * Evaluate nested events before exiting the halted state.  This allows
	 * the halt state to be recorded properly in the VMCS12's activity
	 * state field (AMD does not have a similar field and a VM-Exit always
	 * causes a spurious wakeup from HLT).
	 */
	if (is_guest_mode(vcpu)) {
		if (kvm_check_nested_events(vcpu) < 0)
			return 0;
	}

	if (kvm_apic_accept_events(vcpu) < 0)
		return 0;
	switch(vcpu->arch.mp_state) {
	case KVM_MP_STATE_HALTED:
	case KVM_MP_STATE_AP_RESET_HOLD:
		vcpu->arch.pv.pv_unhalted = false;
		vcpu->arch.mp_state =
			KVM_MP_STATE_RUNNABLE;
		fallthrough;
	case KVM_MP_STATE_RUNNABLE:
		vcpu->arch.apf.halted = false;
		break;
	case KVM_MP_STATE_INIT_RECEIVED:
		break;
	default:
		WARN_ON_ONCE(1);
		break;
	}
	return 1;
}

static inline bool kvm_vcpu_running(struct kvm_vcpu *vcpu)
{
	return (vcpu->arch.mp_state == KVM_MP_STATE_RUNNABLE &&
		!vcpu->arch.apf.halted);
}

/* Called within kvm->srcu read side.  */
static int vcpu_run(struct kvm_vcpu *vcpu)
{
	int r;

	vcpu->run->exit_reason = KVM_EXIT_UNKNOWN;

	for (;;) {
		/*
		 * If another guest vCPU requests a PV TLB flush in the middle
		 * of instruction emulation, the rest of the emulation could
		 * use a stale page translation. Assume that any code after
		 * this point can start executing an instruction.
		 */
		vcpu->arch.at_instruction_boundary = false;
		if (kvm_vcpu_running(vcpu)) {
			r = vcpu_enter_guest(vcpu);
		} else {
			r = vcpu_block(vcpu);
		}

		if (r <= 0)
			break;

		kvm_clear_request(KVM_REQ_UNBLOCK, vcpu);
		if (kvm_xen_has_pending_events(vcpu))
			kvm_xen_inject_pending_events(vcpu);

		if (kvm_cpu_has_pending_timer(vcpu))
			kvm_inject_pending_timer_irqs(vcpu);

		if (dm_request_for_irq_injection(vcpu) &&
			kvm_vcpu_ready_for_interrupt_injection(vcpu)) {
			r = 0;
			vcpu->run->exit_reason = KVM_EXIT_IRQ_WINDOW_OPEN;
			++vcpu->stat.request_irq_exits;
			break;
		}

		if (__xfer_to_guest_mode_work_pending()) {
			kvm_vcpu_srcu_read_unlock(vcpu);
			r = xfer_to_guest_mode_handle_work(vcpu);
			kvm_vcpu_srcu_read_lock(vcpu);
			if (r)
				return r;
		}
	}

	return r;
}

static inline int complete_emulated_io(struct kvm_vcpu *vcpu)
{
	return kvm_emulate_instruction(vcpu, EMULTYPE_NO_DECODE);
}

static int complete_emulated_pio(struct kvm_vcpu *vcpu)
{
	BUG_ON(!vcpu->arch.pio.count);

	return complete_emulated_io(vcpu);
}

/*
 * Implements the following, as a state machine:
 *
 * read:
 *   for each fragment
 *     for each mmio piece in the fragment
 *       write gpa, len
 *       exit
 *       copy data
 *   execute insn
 *
 * write:
 *   for each fragment
 *     for each mmio piece in the fragment
 *       write gpa, len
 *       copy data
 *       exit
 */
static int complete_emulated_mmio(struct kvm_vcpu *vcpu)
{
	struct kvm_run *run = vcpu->run;
	struct kvm_mmio_fragment *frag;
	unsigned len;

	BUG_ON(!vcpu->mmio_needed);

	/* Complete previous fragment */
	frag = &vcpu->mmio_fragments[vcpu->mmio_cur_fragment];
	len = min(8u, frag->len);
	if (!vcpu->mmio_is_write)
		memcpy(frag->data, run->mmio.data, len);

	if (frag->len <= 8) {
		/* Switch to the next fragment. */
		frag++;
		vcpu->mmio_cur_fragment++;
	} else {
		/* Go forward to the next mmio piece. */
		frag->data += len;
		frag->gpa += len;
		frag->len -= len;
	}

	if (vcpu->mmio_cur_fragment >= vcpu->mmio_nr_fragments) {
		vcpu->mmio_needed = 0;

		/* FIXME: return into emulator if single-stepping.  */
		if (vcpu->mmio_is_write)
			return 1;
		vcpu->mmio_read_completed = 1;
		return complete_emulated_io(vcpu);
	}

	run->exit_reason = KVM_EXIT_MMIO;
	run->mmio.phys_addr = frag->gpa;
	if (vcpu->mmio_is_write)
		memcpy(run->mmio.data, frag->data, min(8u, frag->len));
	run->mmio.len = min(8u, frag->len);
	run->mmio.is_write = vcpu->mmio_is_write;
	vcpu->arch.complete_userspace_io = complete_emulated_mmio;
	return 0;
}

/* Swap (qemu) user FPU context for the guest FPU context. */
static void kvm_load_guest_fpu(struct kvm_vcpu *vcpu)
{
	/* Exclude PKRU, it's restored separately immediately after VM-Exit. */
	fpu_swap_kvm_fpstate(&vcpu->arch.guest_fpu, true);
	trace_kvm_fpu(1);
}

/* When vcpu_run ends, restore user space FPU context. */
static void kvm_put_guest_fpu(struct kvm_vcpu *vcpu)
{
	fpu_swap_kvm_fpstate(&vcpu->arch.guest_fpu, false);
	++vcpu->stat.fpu_reload;
	trace_kvm_fpu(0);
}

int kvm_arch_vcpu_ioctl_run(struct kvm_vcpu *vcpu)
{
	struct kvm_queued_exception *ex = &vcpu->arch.exception;
	struct kvm_run *kvm_run = vcpu->run;
	int r;

	vcpu_load(vcpu);
	kvm_sigset_activate(vcpu);
	kvm_run->flags = 0;
	kvm_load_guest_fpu(vcpu);

	kvm_vcpu_srcu_read_lock(vcpu);
	if (unlikely(vcpu->arch.mp_state == KVM_MP_STATE_UNINITIALIZED)) {
		if (!vcpu->wants_to_run) {
			r = -EINTR;
			goto out;
		}

		/*
		 * Don't bother switching APIC timer emulation from the
		 * hypervisor timer to the software timer, the only way for the
		 * APIC timer to be active is if userspace stuffed vCPU state,
		 * i.e. put the vCPU into a nonsensical state.  Only an INIT
		 * will transition the vCPU out of UNINITIALIZED (without more
		 * state stuffing from userspace), which will reset the local
		 * APIC and thus cancel the timer or drop the IRQ (if the timer
		 * already expired).
		 */
		kvm_vcpu_srcu_read_unlock(vcpu);
		kvm_vcpu_block(vcpu);
		kvm_vcpu_srcu_read_lock(vcpu);

		if (kvm_apic_accept_events(vcpu) < 0) {
			r = 0;
			goto out;
		}
		r = -EAGAIN;
		if (signal_pending(current)) {
			r = -EINTR;
			kvm_run->exit_reason = KVM_EXIT_INTR;
			++vcpu->stat.signal_exits;
		}
		goto out;
	}

	if ((kvm_run->kvm_valid_regs & ~KVM_SYNC_X86_VALID_FIELDS) ||
	    (kvm_run->kvm_dirty_regs & ~KVM_SYNC_X86_VALID_FIELDS)) {
		r = -EINVAL;
		goto out;
	}

	if (kvm_run->kvm_dirty_regs) {
		r = sync_regs(vcpu);
		if (r != 0)
			goto out;
	}

	/* re-sync apic's tpr */
	if (!lapic_in_kernel(vcpu)) {
		if (kvm_set_cr8(vcpu, kvm_run->cr8) != 0) {
			r = -EINVAL;
			goto out;
		}
	}

	/*
	 * If userspace set a pending exception and L2 is active, convert it to
	 * a pending VM-Exit if L1 wants to intercept the exception.
	 */
	if (vcpu->arch.exception_from_userspace && is_guest_mode(vcpu) &&
	    kvm_x86_ops.nested_ops->is_exception_vmexit(vcpu, ex->vector,
							ex->error_code)) {
		kvm_queue_exception_vmexit(vcpu, ex->vector,
					   ex->has_error_code, ex->error_code,
					   ex->has_payload, ex->payload);
		ex->injected = false;
		ex->pending = false;
	}
	vcpu->arch.exception_from_userspace = false;

	if (unlikely(vcpu->arch.complete_userspace_io)) {
		int (*cui)(struct kvm_vcpu *) = vcpu->arch.complete_userspace_io;
		vcpu->arch.complete_userspace_io = NULL;
		r = cui(vcpu);
		if (r <= 0)
			goto out;
	} else {
		WARN_ON_ONCE(vcpu->arch.pio.count);
		WARN_ON_ONCE(vcpu->mmio_needed);
	}

	if (!vcpu->wants_to_run) {
		r = -EINTR;
		goto out;
	}

	r = kvm_x86_call(vcpu_pre_run)(vcpu);
	if (r <= 0)
		goto out;

	r = vcpu_run(vcpu);

out:
	kvm_put_guest_fpu(vcpu);
	if (kvm_run->kvm_valid_regs)
		store_regs(vcpu);
	post_kvm_run_save(vcpu);
	kvm_vcpu_srcu_read_unlock(vcpu);

	kvm_sigset_deactivate(vcpu);
	vcpu_put(vcpu);
	return r;
}

static void __get_regs(struct kvm_vcpu *vcpu, struct kvm_regs *regs)
{
	if (vcpu->arch.emulate_regs_need_sync_to_vcpu) {
		/*
		 * We are here if userspace calls get_regs() in the middle of
		 * instruction emulation. Registers state needs to be copied
		 * back from emulation context to vcpu. Userspace shouldn't do
		 * that usually, but some bad designed PV devices (vmware
		 * backdoor interface) need this to work
		 */
		emulator_writeback_register_cache(vcpu->arch.emulate_ctxt);
		vcpu->arch.emulate_regs_need_sync_to_vcpu = false;
	}
	regs->rax = kvm_rax_read(vcpu);
	regs->rbx = kvm_rbx_read(vcpu);
	regs->rcx = kvm_rcx_read(vcpu);
	regs->rdx = kvm_rdx_read(vcpu);
	regs->rsi = kvm_rsi_read(vcpu);
	regs->rdi = kvm_rdi_read(vcpu);
	regs->rsp = kvm_rsp_read(vcpu);
	regs->rbp = kvm_rbp_read(vcpu);
#ifdef CONFIG_X86_64
	regs->r8 = kvm_r8_read(vcpu);
	regs->r9 = kvm_r9_read(vcpu);
	regs->r10 = kvm_r10_read(vcpu);
	regs->r11 = kvm_r11_read(vcpu);
	regs->r12 = kvm_r12_read(vcpu);
	regs->r13 = kvm_r13_read(vcpu);
	regs->r14 = kvm_r14_read(vcpu);
	regs->r15 = kvm_r15_read(vcpu);
#endif

	regs->rip = kvm_rip_read(vcpu);
	regs->rflags = kvm_get_rflags(vcpu);
}

int kvm_arch_vcpu_ioctl_get_regs(struct kvm_vcpu *vcpu, struct kvm_regs *regs)
{
	if (vcpu->kvm->arch.has_protected_state &&
	    vcpu->arch.guest_state_protected)
		return -EINVAL;

	vcpu_load(vcpu);
	__get_regs(vcpu, regs);
	vcpu_put(vcpu);
	return 0;
}

static void __set_regs(struct kvm_vcpu *vcpu, struct kvm_regs *regs)
{
	vcpu->arch.emulate_regs_need_sync_from_vcpu = true;
	vcpu->arch.emulate_regs_need_sync_to_vcpu = false;

	kvm_rax_write(vcpu, regs->rax);
	kvm_rbx_write(vcpu, regs->rbx);
	kvm_rcx_write(vcpu, regs->rcx);
	kvm_rdx_write(vcpu, regs->rdx);
	kvm_rsi_write(vcpu, regs->rsi);
	kvm_rdi_write(vcpu, regs->rdi);
	kvm_rsp_write(vcpu, regs->rsp);
	kvm_rbp_write(vcpu, regs->rbp);
#ifdef CONFIG_X86_64
	kvm_r8_write(vcpu, regs->r8);
	kvm_r9_write(vcpu, regs->r9);
	kvm_r10_write(vcpu, regs->r10);
	kvm_r11_write(vcpu, regs->r11);
	kvm_r12_write(vcpu, regs->r12);
	kvm_r13_write(vcpu, regs->r13);
	kvm_r14_write(vcpu, regs->r14);
	kvm_r15_write(vcpu, regs->r15);
#endif

	kvm_rip_write(vcpu, regs->rip);
	kvm_set_rflags(vcpu, regs->rflags | X86_EFLAGS_FIXED);

	vcpu->arch.exception.pending = false;
	vcpu->arch.exception_vmexit.pending = false;

	kvm_make_request(KVM_REQ_EVENT, vcpu);
}

int kvm_arch_vcpu_ioctl_set_regs(struct kvm_vcpu *vcpu, struct kvm_regs *regs)
{
	if (vcpu->kvm->arch.has_protected_state &&
	    vcpu->arch.guest_state_protected)
		return -EINVAL;

	vcpu_load(vcpu);
	__set_regs(vcpu, regs);
	vcpu_put(vcpu);
	return 0;
}

static void __get_sregs_common(struct kvm_vcpu *vcpu, struct kvm_sregs *sregs)
{
	struct desc_ptr dt;

	if (vcpu->arch.guest_state_protected)
		goto skip_protected_regs;

	kvm_get_segment(vcpu, &sregs->cs, VCPU_SREG_CS);
	kvm_get_segment(vcpu, &sregs->ds, VCPU_SREG_DS);
	kvm_get_segment(vcpu, &sregs->es, VCPU_SREG_ES);
	kvm_get_segment(vcpu, &sregs->fs, VCPU_SREG_FS);
	kvm_get_segment(vcpu, &sregs->gs, VCPU_SREG_GS);
	kvm_get_segment(vcpu, &sregs->ss, VCPU_SREG_SS);

	kvm_get_segment(vcpu, &sregs->tr, VCPU_SREG_TR);
	kvm_get_segment(vcpu, &sregs->ldt, VCPU_SREG_LDTR);

	kvm_x86_call(get_idt)(vcpu, &dt);
	sregs->idt.limit = dt.size;
	sregs->idt.base = dt.address;
	kvm_x86_call(get_gdt)(vcpu, &dt);
	sregs->gdt.limit = dt.size;
	sregs->gdt.base = dt.address;

	sregs->cr2 = vcpu->arch.cr2;
	sregs->cr3 = kvm_read_cr3(vcpu);

skip_protected_regs:
	sregs->cr0 = kvm_read_cr0(vcpu);
	sregs->cr4 = kvm_read_cr4(vcpu);
	sregs->cr8 = kvm_get_cr8(vcpu);
	sregs->efer = vcpu->arch.efer;
	sregs->apic_base = kvm_get_apic_base(vcpu);
}

static void __get_sregs(struct kvm_vcpu *vcpu, struct kvm_sregs *sregs)
{
	__get_sregs_common(vcpu, sregs);

	if (vcpu->arch.guest_state_protected)
		return;

	if (vcpu->arch.interrupt.injected && !vcpu->arch.interrupt.soft)
		set_bit(vcpu->arch.interrupt.nr,
			(unsigned long *)sregs->interrupt_bitmap);
}

static void __get_sregs2(struct kvm_vcpu *vcpu, struct kvm_sregs2 *sregs2)
{
	int i;

	__get_sregs_common(vcpu, (struct kvm_sregs *)sregs2);

	if (vcpu->arch.guest_state_protected)
		return;

	if (is_pae_paging(vcpu)) {
		for (i = 0 ; i < 4 ; i++)
			sregs2->pdptrs[i] = kvm_pdptr_read(vcpu, i);
		sregs2->flags |= KVM_SREGS2_FLAGS_PDPTRS_VALID;
	}
}

int kvm_arch_vcpu_ioctl_get_sregs(struct kvm_vcpu *vcpu,
				  struct kvm_sregs *sregs)
{
	if (vcpu->kvm->arch.has_protected_state &&
	    vcpu->arch.guest_state_protected)
		return -EINVAL;

	vcpu_load(vcpu);
	__get_sregs(vcpu, sregs);
	vcpu_put(vcpu);
	return 0;
}

int kvm_arch_vcpu_ioctl_get_mpstate(struct kvm_vcpu *vcpu,
				    struct kvm_mp_state *mp_state)
{
	int r;

	vcpu_load(vcpu);
	if (kvm_mpx_supported())
		kvm_load_guest_fpu(vcpu);

	r = kvm_apic_accept_events(vcpu);
	if (r < 0)
		goto out;
	r = 0;

	if ((vcpu->arch.mp_state == KVM_MP_STATE_HALTED ||
	     vcpu->arch.mp_state == KVM_MP_STATE_AP_RESET_HOLD) &&
	    vcpu->arch.pv.pv_unhalted)
		mp_state->mp_state = KVM_MP_STATE_RUNNABLE;
	else
		mp_state->mp_state = vcpu->arch.mp_state;

out:
	if (kvm_mpx_supported())
		kvm_put_guest_fpu(vcpu);
	vcpu_put(vcpu);
	return r;
}

int kvm_arch_vcpu_ioctl_set_mpstate(struct kvm_vcpu *vcpu,
				    struct kvm_mp_state *mp_state)
{
	int ret = -EINVAL;

	vcpu_load(vcpu);

	switch (mp_state->mp_state) {
	case KVM_MP_STATE_UNINITIALIZED:
	case KVM_MP_STATE_HALTED:
	case KVM_MP_STATE_AP_RESET_HOLD:
	case KVM_MP_STATE_INIT_RECEIVED:
	case KVM_MP_STATE_SIPI_RECEIVED:
		if (!lapic_in_kernel(vcpu))
			goto out;
		break;

	case KVM_MP_STATE_RUNNABLE:
		break;

	default:
		goto out;
	}

	/*
	 * Pending INITs are reported using KVM_SET_VCPU_EVENTS, disallow
	 * forcing the guest into INIT/SIPI if those events are supposed to be
	 * blocked.  KVM prioritizes SMI over INIT, so reject INIT/SIPI state
	 * if an SMI is pending as well.
	 */
	if ((!kvm_apic_init_sipi_allowed(vcpu) || vcpu->arch.smi_pending) &&
	    (mp_state->mp_state == KVM_MP_STATE_SIPI_RECEIVED ||
	     mp_state->mp_state == KVM_MP_STATE_INIT_RECEIVED))
		goto out;

	if (mp_state->mp_state == KVM_MP_STATE_SIPI_RECEIVED) {
		vcpu->arch.mp_state = KVM_MP_STATE_INIT_RECEIVED;
		set_bit(KVM_APIC_SIPI, &vcpu->arch.apic->pending_events);
	} else
		vcpu->arch.mp_state = mp_state->mp_state;
	kvm_make_request(KVM_REQ_EVENT, vcpu);

	ret = 0;
out:
	vcpu_put(vcpu);
	return ret;
}

int kvm_task_switch(struct kvm_vcpu *vcpu, u16 tss_selector, int idt_index,
		    int reason, bool has_error_code, u32 error_code)
{
	struct x86_emulate_ctxt *ctxt = vcpu->arch.emulate_ctxt;
	int ret;

	init_emulate_ctxt(vcpu);

	ret = emulator_task_switch(ctxt, tss_selector, idt_index, reason,
				   has_error_code, error_code);
	if (ret) {
		vcpu->run->exit_reason = KVM_EXIT_INTERNAL_ERROR;
		vcpu->run->internal.suberror = KVM_INTERNAL_ERROR_EMULATION;
		vcpu->run->internal.ndata = 0;
		return 0;
	}

	kvm_rip_write(vcpu, ctxt->eip);
	kvm_set_rflags(vcpu, ctxt->eflags);
	return 1;
}
EXPORT_SYMBOL_GPL(kvm_task_switch);

static bool kvm_is_valid_sregs(struct kvm_vcpu *vcpu, struct kvm_sregs *sregs)
{
	if ((sregs->efer & EFER_LME) && (sregs->cr0 & X86_CR0_PG)) {
		/*
		 * When EFER.LME and CR0.PG are set, the processor is in
		 * 64-bit mode (though maybe in a 32-bit code segment).
		 * CR4.PAE and EFER.LMA must be set.
		 */
		if (!(sregs->cr4 & X86_CR4_PAE) || !(sregs->efer & EFER_LMA))
			return false;
		if (!kvm_vcpu_is_legal_cr3(vcpu, sregs->cr3))
			return false;
	} else {
		/*
		 * Not in 64-bit mode: EFER.LMA is clear and the code
		 * segment cannot be 64-bit.
		 */
		if (sregs->efer & EFER_LMA || sregs->cs.l)
			return false;
	}

	return kvm_is_valid_cr4(vcpu, sregs->cr4) &&
	       kvm_is_valid_cr0(vcpu, sregs->cr0);
}

static int __set_sregs_common(struct kvm_vcpu *vcpu, struct kvm_sregs *sregs,
		int *mmu_reset_needed, bool update_pdptrs)
{
	struct msr_data apic_base_msr;
	int idx;
	struct desc_ptr dt;

	if (!kvm_is_valid_sregs(vcpu, sregs))
		return -EINVAL;

	apic_base_msr.data = sregs->apic_base;
	apic_base_msr.host_initiated = true;
	if (kvm_set_apic_base(vcpu, &apic_base_msr))
		return -EINVAL;

	if (vcpu->arch.guest_state_protected)
		return 0;

	dt.size = sregs->idt.limit;
	dt.address = sregs->idt.base;
	kvm_x86_call(set_idt)(vcpu, &dt);
	dt.size = sregs->gdt.limit;
	dt.address = sregs->gdt.base;
	kvm_x86_call(set_gdt)(vcpu, &dt);

	vcpu->arch.cr2 = sregs->cr2;
	*mmu_reset_needed |= kvm_read_cr3(vcpu) != sregs->cr3;
	vcpu->arch.cr3 = sregs->cr3;
	kvm_register_mark_dirty(vcpu, VCPU_EXREG_CR3);
	kvm_x86_call(post_set_cr3)(vcpu, sregs->cr3);

	kvm_set_cr8(vcpu, sregs->cr8);

	*mmu_reset_needed |= vcpu->arch.efer != sregs->efer;
	kvm_x86_call(set_efer)(vcpu, sregs->efer);

	*mmu_reset_needed |= kvm_read_cr0(vcpu) != sregs->cr0;
	kvm_x86_call(set_cr0)(vcpu, sregs->cr0);

	*mmu_reset_needed |= kvm_read_cr4(vcpu) != sregs->cr4;
	kvm_x86_call(set_cr4)(vcpu, sregs->cr4);

	if (update_pdptrs) {
		idx = srcu_read_lock(&vcpu->kvm->srcu);
		if (is_pae_paging(vcpu)) {
			load_pdptrs(vcpu, kvm_read_cr3(vcpu));
			*mmu_reset_needed = 1;
		}
		srcu_read_unlock(&vcpu->kvm->srcu, idx);
	}

	kvm_set_segment(vcpu, &sregs->cs, VCPU_SREG_CS);
	kvm_set_segment(vcpu, &sregs->ds, VCPU_SREG_DS);
	kvm_set_segment(vcpu, &sregs->es, VCPU_SREG_ES);
	kvm_set_segment(vcpu, &sregs->fs, VCPU_SREG_FS);
	kvm_set_segment(vcpu, &sregs->gs, VCPU_SREG_GS);
	kvm_set_segment(vcpu, &sregs->ss, VCPU_SREG_SS);

	kvm_set_segment(vcpu, &sregs->tr, VCPU_SREG_TR);
	kvm_set_segment(vcpu, &sregs->ldt, VCPU_SREG_LDTR);

	update_cr8_intercept(vcpu);

	/* Older userspace won't unhalt the vcpu on reset. */
	if (kvm_vcpu_is_bsp(vcpu) && kvm_rip_read(vcpu) == 0xfff0 &&
	    sregs->cs.selector == 0xf000 && sregs->cs.base == 0xffff0000 &&
	    !is_protmode(vcpu))
		vcpu->arch.mp_state = KVM_MP_STATE_RUNNABLE;

	return 0;
}

static int __set_sregs(struct kvm_vcpu *vcpu, struct kvm_sregs *sregs)
{
	int pending_vec, max_bits;
	int mmu_reset_needed = 0;
	int ret = __set_sregs_common(vcpu, sregs, &mmu_reset_needed, true);

	if (ret)
		return ret;

	if (mmu_reset_needed) {
		kvm_mmu_reset_context(vcpu);
		kvm_make_request(KVM_REQ_TLB_FLUSH_GUEST, vcpu);
	}

	max_bits = KVM_NR_INTERRUPTS;
	pending_vec = find_first_bit(
		(const unsigned long *)sregs->interrupt_bitmap, max_bits);

	if (pending_vec < max_bits) {
		kvm_queue_interrupt(vcpu, pending_vec, false);
		pr_debug("Set back pending irq %d\n", pending_vec);
		kvm_make_request(KVM_REQ_EVENT, vcpu);
	}
	return 0;
}

static int __set_sregs2(struct kvm_vcpu *vcpu, struct kvm_sregs2 *sregs2)
{
	int mmu_reset_needed = 0;
	bool valid_pdptrs = sregs2->flags & KVM_SREGS2_FLAGS_PDPTRS_VALID;
	bool pae = (sregs2->cr0 & X86_CR0_PG) && (sregs2->cr4 & X86_CR4_PAE) &&
		!(sregs2->efer & EFER_LMA);
	int i, ret;

	if (sregs2->flags & ~KVM_SREGS2_FLAGS_PDPTRS_VALID)
		return -EINVAL;

	if (valid_pdptrs && (!pae || vcpu->arch.guest_state_protected))
		return -EINVAL;

	ret = __set_sregs_common(vcpu, (struct kvm_sregs *)sregs2,
				 &mmu_reset_needed, !valid_pdptrs);
	if (ret)
		return ret;

	if (valid_pdptrs) {
		for (i = 0; i < 4 ; i++)
			kvm_pdptr_write(vcpu, i, sregs2->pdptrs[i]);

		kvm_register_mark_dirty(vcpu, VCPU_EXREG_PDPTR);
		mmu_reset_needed = 1;
		vcpu->arch.pdptrs_from_userspace = true;
	}
	if (mmu_reset_needed) {
		kvm_mmu_reset_context(vcpu);
		kvm_make_request(KVM_REQ_TLB_FLUSH_GUEST, vcpu);
	}
	return 0;
}

int kvm_arch_vcpu_ioctl_set_sregs(struct kvm_vcpu *vcpu,
				  struct kvm_sregs *sregs)
{
	int ret;

	if (vcpu->kvm->arch.has_protected_state &&
	    vcpu->arch.guest_state_protected)
		return -EINVAL;

	vcpu_load(vcpu);
	ret = __set_sregs(vcpu, sregs);
	vcpu_put(vcpu);
	return ret;
}

static void kvm_arch_vcpu_guestdbg_update_apicv_inhibit(struct kvm *kvm)
{
	bool set = false;
	struct kvm_vcpu *vcpu;
	unsigned long i;

	if (!enable_apicv)
		return;

	down_write(&kvm->arch.apicv_update_lock);

	kvm_for_each_vcpu(i, vcpu, kvm) {
		if (vcpu->guest_debug & KVM_GUESTDBG_BLOCKIRQ) {
			set = true;
			break;
		}
	}
	__kvm_set_or_clear_apicv_inhibit(kvm, APICV_INHIBIT_REASON_BLOCKIRQ, set);
	up_write(&kvm->arch.apicv_update_lock);
}

int kvm_arch_vcpu_ioctl_set_guest_debug(struct kvm_vcpu *vcpu,
					struct kvm_guest_debug *dbg)
{
	unsigned long rflags;
	int i, r;

	if (vcpu->arch.guest_state_protected)
		return -EINVAL;

	vcpu_load(vcpu);

	if (dbg->control & (KVM_GUESTDBG_INJECT_DB | KVM_GUESTDBG_INJECT_BP)) {
		r = -EBUSY;
		if (kvm_is_exception_pending(vcpu))
			goto out;
		if (dbg->control & KVM_GUESTDBG_INJECT_DB)
			kvm_queue_exception(vcpu, DB_VECTOR);
		else
			kvm_queue_exception(vcpu, BP_VECTOR);
	}

	/*
	 * Read rflags as long as potentially injected trace flags are still
	 * filtered out.
	 */
	rflags = kvm_get_rflags(vcpu);

	vcpu->guest_debug = dbg->control;
	if (!(vcpu->guest_debug & KVM_GUESTDBG_ENABLE))
		vcpu->guest_debug = 0;

	if (vcpu->guest_debug & KVM_GUESTDBG_USE_HW_BP) {
		for (i = 0; i < KVM_NR_DB_REGS; ++i)
			vcpu->arch.eff_db[i] = dbg->arch.debugreg[i];
		vcpu->arch.guest_debug_dr7 = dbg->arch.debugreg[7];
	} else {
		for (i = 0; i < KVM_NR_DB_REGS; i++)
			vcpu->arch.eff_db[i] = vcpu->arch.db[i];
	}
	kvm_update_dr7(vcpu);

	if (vcpu->guest_debug & KVM_GUESTDBG_SINGLESTEP)
		vcpu->arch.singlestep_rip = kvm_get_linear_rip(vcpu);

	/*
	 * Trigger an rflags update that will inject or remove the trace
	 * flags.
	 */
	kvm_set_rflags(vcpu, rflags);

	kvm_x86_call(update_exception_bitmap)(vcpu);

	kvm_arch_vcpu_guestdbg_update_apicv_inhibit(vcpu->kvm);

	r = 0;

out:
	vcpu_put(vcpu);
	return r;
}

/*
 * Translate a guest virtual address to a guest physical address.
 */
int kvm_arch_vcpu_ioctl_translate(struct kvm_vcpu *vcpu,
				    struct kvm_translation *tr)
{
	unsigned long vaddr = tr->linear_address;
	gpa_t gpa;
	int idx;

	vcpu_load(vcpu);

	idx = srcu_read_lock(&vcpu->kvm->srcu);
	gpa = kvm_mmu_gva_to_gpa_system(vcpu, vaddr, NULL);
	srcu_read_unlock(&vcpu->kvm->srcu, idx);
	tr->physical_address = gpa;
	tr->valid = gpa != INVALID_GPA;
	tr->writeable = 1;
	tr->usermode = 0;

	vcpu_put(vcpu);
	return 0;
}

int kvm_arch_vcpu_ioctl_get_fpu(struct kvm_vcpu *vcpu, struct kvm_fpu *fpu)
{
	struct fxregs_state *fxsave;

	if (fpstate_is_confidential(&vcpu->arch.guest_fpu))
		return vcpu->kvm->arch.has_protected_state ? -EINVAL : 0;

	vcpu_load(vcpu);

	fxsave = &vcpu->arch.guest_fpu.fpstate->regs.fxsave;
	memcpy(fpu->fpr, fxsave->st_space, 128);
	fpu->fcw = fxsave->cwd;
	fpu->fsw = fxsave->swd;
	fpu->ftwx = fxsave->twd;
	fpu->last_opcode = fxsave->fop;
	fpu->last_ip = fxsave->rip;
	fpu->last_dp = fxsave->rdp;
	memcpy(fpu->xmm, fxsave->xmm_space, sizeof(fxsave->xmm_space));

	vcpu_put(vcpu);
	return 0;
}

int kvm_arch_vcpu_ioctl_set_fpu(struct kvm_vcpu *vcpu, struct kvm_fpu *fpu)
{
	struct fxregs_state *fxsave;

	if (fpstate_is_confidential(&vcpu->arch.guest_fpu))
		return vcpu->kvm->arch.has_protected_state ? -EINVAL : 0;

	vcpu_load(vcpu);

	fxsave = &vcpu->arch.guest_fpu.fpstate->regs.fxsave;

	memcpy(fxsave->st_space, fpu->fpr, 128);
	fxsave->cwd = fpu->fcw;
	fxsave->swd = fpu->fsw;
	fxsave->twd = fpu->ftwx;
	fxsave->fop = fpu->last_opcode;
	fxsave->rip = fpu->last_ip;
	fxsave->rdp = fpu->last_dp;
	memcpy(fxsave->xmm_space, fpu->xmm, sizeof(fxsave->xmm_space));

	vcpu_put(vcpu);
	return 0;
}

static void store_regs(struct kvm_vcpu *vcpu)
{
	BUILD_BUG_ON(sizeof(struct kvm_sync_regs) > SYNC_REGS_SIZE_BYTES);

	if (vcpu->run->kvm_valid_regs & KVM_SYNC_X86_REGS)
		__get_regs(vcpu, &vcpu->run->s.regs.regs);

	if (vcpu->run->kvm_valid_regs & KVM_SYNC_X86_SREGS)
		__get_sregs(vcpu, &vcpu->run->s.regs.sregs);

	if (vcpu->run->kvm_valid_regs & KVM_SYNC_X86_EVENTS)
		kvm_vcpu_ioctl_x86_get_vcpu_events(
				vcpu, &vcpu->run->s.regs.events);
}

static int sync_regs(struct kvm_vcpu *vcpu)
{
	if (vcpu->run->kvm_dirty_regs & KVM_SYNC_X86_REGS) {
		__set_regs(vcpu, &vcpu->run->s.regs.regs);
		vcpu->run->kvm_dirty_regs &= ~KVM_SYNC_X86_REGS;
	}

	if (vcpu->run->kvm_dirty_regs & KVM_SYNC_X86_SREGS) {
		struct kvm_sregs sregs = vcpu->run->s.regs.sregs;

		if (__set_sregs(vcpu, &sregs))
			return -EINVAL;

		vcpu->run->kvm_dirty_regs &= ~KVM_SYNC_X86_SREGS;
	}

	if (vcpu->run->kvm_dirty_regs & KVM_SYNC_X86_EVENTS) {
		struct kvm_vcpu_events events = vcpu->run->s.regs.events;

		if (kvm_vcpu_ioctl_x86_set_vcpu_events(vcpu, &events))
			return -EINVAL;

		vcpu->run->kvm_dirty_regs &= ~KVM_SYNC_X86_EVENTS;
	}

	return 0;
}

int kvm_arch_vcpu_precreate(struct kvm *kvm, unsigned int id)
{
	if (kvm_check_tsc_unstable() && kvm->created_vcpus)
		pr_warn_once("SMP vm created on host with unstable TSC; "
			     "guest TSC will not be reliable\n");

	if (!kvm->arch.max_vcpu_ids)
		kvm->arch.max_vcpu_ids = KVM_MAX_VCPU_IDS;

	if (id >= kvm->arch.max_vcpu_ids)
		return -EINVAL;

	return kvm_x86_call(vcpu_precreate)(kvm);
}

int kvm_arch_vcpu_create(struct kvm_vcpu *vcpu)
{
	struct page *page;
	int r;

	vcpu->arch.last_vmentry_cpu = -1;
	vcpu->arch.regs_avail = ~0;
	vcpu->arch.regs_dirty = ~0;

	kvm_gpc_init(&vcpu->arch.pv_time, vcpu->kvm);

	if (!irqchip_in_kernel(vcpu->kvm) || kvm_vcpu_is_reset_bsp(vcpu))
		vcpu->arch.mp_state = KVM_MP_STATE_RUNNABLE;
	else
		vcpu->arch.mp_state = KVM_MP_STATE_UNINITIALIZED;

	r = kvm_mmu_create(vcpu);
	if (r < 0)
		return r;

	r = kvm_create_lapic(vcpu);
	if (r < 0)
		goto fail_mmu_destroy;

	r = -ENOMEM;

	page = alloc_page(GFP_KERNEL_ACCOUNT | __GFP_ZERO);
	if (!page)
		goto fail_free_lapic;
	vcpu->arch.pio_data = page_address(page);

	vcpu->arch.mce_banks = kcalloc(KVM_MAX_MCE_BANKS * 4, sizeof(u64),
				       GFP_KERNEL_ACCOUNT);
	vcpu->arch.mci_ctl2_banks = kcalloc(KVM_MAX_MCE_BANKS, sizeof(u64),
					    GFP_KERNEL_ACCOUNT);
	if (!vcpu->arch.mce_banks || !vcpu->arch.mci_ctl2_banks)
		goto fail_free_mce_banks;
	vcpu->arch.mcg_cap = KVM_MAX_MCE_BANKS;

	if (!zalloc_cpumask_var(&vcpu->arch.wbinvd_dirty_mask,
				GFP_KERNEL_ACCOUNT))
		goto fail_free_mce_banks;

	if (!alloc_emulate_ctxt(vcpu))
		goto free_wbinvd_dirty_mask;

	if (!fpu_alloc_guest_fpstate(&vcpu->arch.guest_fpu)) {
		pr_err("failed to allocate vcpu's fpu\n");
		goto free_emulate_ctxt;
	}

	vcpu->arch.maxphyaddr = cpuid_query_maxphyaddr(vcpu);
	vcpu->arch.reserved_gpa_bits = kvm_vcpu_reserved_gpa_bits_raw(vcpu);

	vcpu->arch.pat = MSR_IA32_CR_PAT_DEFAULT;

	kvm_async_pf_hash_reset(vcpu);

	vcpu->arch.perf_capabilities = kvm_caps.supported_perf_cap;
	kvm_pmu_init(vcpu);

	vcpu->arch.pending_external_vector = -1;
	vcpu->arch.preempted_in_kernel = false;

#if IS_ENABLED(CONFIG_HYPERV)
	vcpu->arch.hv_root_tdp = INVALID_PAGE;
#endif

	r = kvm_x86_call(vcpu_create)(vcpu);
	if (r)
		goto free_guest_fpu;

	vcpu->arch.arch_capabilities = kvm_get_arch_capabilities();
	vcpu->arch.msr_platform_info = MSR_PLATFORM_INFO_CPUID_FAULT;
	kvm_xen_init_vcpu(vcpu);
	vcpu_load(vcpu);
	kvm_set_tsc_khz(vcpu, vcpu->kvm->arch.default_tsc_khz);
	kvm_vcpu_reset(vcpu, false);
	kvm_init_mmu(vcpu);
	vcpu_put(vcpu);
	return 0;

free_guest_fpu:
	fpu_free_guest_fpstate(&vcpu->arch.guest_fpu);
free_emulate_ctxt:
	kmem_cache_free(x86_emulator_cache, vcpu->arch.emulate_ctxt);
free_wbinvd_dirty_mask:
	free_cpumask_var(vcpu->arch.wbinvd_dirty_mask);
fail_free_mce_banks:
	kfree(vcpu->arch.mce_banks);
	kfree(vcpu->arch.mci_ctl2_banks);
	free_page((unsigned long)vcpu->arch.pio_data);
fail_free_lapic:
	kvm_free_lapic(vcpu);
fail_mmu_destroy:
	kvm_mmu_destroy(vcpu);
	return r;
}

void kvm_arch_vcpu_postcreate(struct kvm_vcpu *vcpu)
{
	struct kvm *kvm = vcpu->kvm;

	if (mutex_lock_killable(&vcpu->mutex))
		return;
	vcpu_load(vcpu);
	kvm_synchronize_tsc(vcpu, NULL);
	vcpu_put(vcpu);

	/* poll control enabled by default */
	vcpu->arch.msr_kvm_poll_control = 1;

	mutex_unlock(&vcpu->mutex);

	if (kvmclock_periodic_sync && vcpu->vcpu_idx == 0)
		schedule_delayed_work(&kvm->arch.kvmclock_sync_work,
						KVMCLOCK_SYNC_PERIOD);
}

void kvm_arch_vcpu_destroy(struct kvm_vcpu *vcpu)
{
	int idx;

	kvmclock_reset(vcpu);

	kvm_x86_call(vcpu_free)(vcpu);

	kmem_cache_free(x86_emulator_cache, vcpu->arch.emulate_ctxt);
	free_cpumask_var(vcpu->arch.wbinvd_dirty_mask);
	fpu_free_guest_fpstate(&vcpu->arch.guest_fpu);

	kvm_xen_destroy_vcpu(vcpu);
	kvm_hv_vcpu_uninit(vcpu);
	kvm_pmu_destroy(vcpu);
	kfree(vcpu->arch.mce_banks);
	kfree(vcpu->arch.mci_ctl2_banks);
	kvm_free_lapic(vcpu);
	idx = srcu_read_lock(&vcpu->kvm->srcu);
	kvm_mmu_destroy(vcpu);
	srcu_read_unlock(&vcpu->kvm->srcu, idx);
	free_page((unsigned long)vcpu->arch.pio_data);
	kvfree(vcpu->arch.cpuid_entries);
}

void kvm_vcpu_reset(struct kvm_vcpu *vcpu, bool init_event)
{
	struct kvm_cpuid_entry2 *cpuid_0x1;
	unsigned long old_cr0 = kvm_read_cr0(vcpu);
	unsigned long new_cr0;

	/*
	 * Several of the "set" flows, e.g. ->set_cr0(), read other registers
	 * to handle side effects.  RESET emulation hits those flows and relies
	 * on emulated/virtualized registers, including those that are loaded
	 * into hardware, to be zeroed at vCPU creation.  Use CRs as a sentinel
	 * to detect improper or missing initialization.
	 */
	WARN_ON_ONCE(!init_event &&
		     (old_cr0 || kvm_read_cr3(vcpu) || kvm_read_cr4(vcpu)));

	/*
	 * SVM doesn't unconditionally VM-Exit on INIT and SHUTDOWN, thus it's
	 * possible to INIT the vCPU while L2 is active.  Force the vCPU back
	 * into L1 as EFER.SVME is cleared on INIT (along with all other EFER
	 * bits), i.e. virtualization is disabled.
	 */
	if (is_guest_mode(vcpu))
		kvm_leave_nested(vcpu);

	kvm_lapic_reset(vcpu, init_event);

	WARN_ON_ONCE(is_guest_mode(vcpu) || is_smm(vcpu));
	vcpu->arch.hflags = 0;

	vcpu->arch.smi_pending = 0;
	vcpu->arch.smi_count = 0;
	atomic_set(&vcpu->arch.nmi_queued, 0);
	vcpu->arch.nmi_pending = 0;
	vcpu->arch.nmi_injected = false;
	kvm_clear_interrupt_queue(vcpu);
	kvm_clear_exception_queue(vcpu);

	memset(vcpu->arch.db, 0, sizeof(vcpu->arch.db));
	kvm_update_dr0123(vcpu);
	vcpu->arch.dr6 = DR6_ACTIVE_LOW;
	vcpu->arch.dr7 = DR7_FIXED_1;
	kvm_update_dr7(vcpu);

	vcpu->arch.cr2 = 0;

	kvm_make_request(KVM_REQ_EVENT, vcpu);
	vcpu->arch.apf.msr_en_val = 0;
	vcpu->arch.apf.msr_int_val = 0;
	vcpu->arch.st.msr_val = 0;

	kvmclock_reset(vcpu);

	kvm_clear_async_pf_completion_queue(vcpu);
	kvm_async_pf_hash_reset(vcpu);
	vcpu->arch.apf.halted = false;

	if (vcpu->arch.guest_fpu.fpstate && kvm_mpx_supported()) {
		struct fpstate *fpstate = vcpu->arch.guest_fpu.fpstate;

		/*
		 * All paths that lead to INIT are required to load the guest's
		 * FPU state (because most paths are buried in KVM_RUN).
		 */
		if (init_event)
			kvm_put_guest_fpu(vcpu);

		fpstate_clear_xstate_component(fpstate, XFEATURE_BNDREGS);
		fpstate_clear_xstate_component(fpstate, XFEATURE_BNDCSR);

		if (init_event)
			kvm_load_guest_fpu(vcpu);
	}

	if (!init_event) {
		vcpu->arch.smbase = 0x30000;

		vcpu->arch.msr_misc_features_enables = 0;
		vcpu->arch.ia32_misc_enable_msr = MSR_IA32_MISC_ENABLE_PEBS_UNAVAIL |
						  MSR_IA32_MISC_ENABLE_BTS_UNAVAIL;

		__kvm_set_xcr(vcpu, 0, XFEATURE_MASK_FP);
		__kvm_set_msr(vcpu, MSR_IA32_XSS, 0, true);
	}

	/* All GPRs except RDX (handled below) are zeroed on RESET/INIT. */
	memset(vcpu->arch.regs, 0, sizeof(vcpu->arch.regs));
	kvm_register_mark_dirty(vcpu, VCPU_REGS_RSP);

	/*
	 * Fall back to KVM's default Family/Model/Stepping of 0x600 (P6/Athlon)
	 * if no CPUID match is found.  Note, it's impossible to get a match at
	 * RESET since KVM emulates RESET before exposing the vCPU to userspace,
	 * i.e. it's impossible for kvm_find_cpuid_entry() to find a valid entry
	 * on RESET.  But, go through the motions in case that's ever remedied.
	 */
	cpuid_0x1 = kvm_find_cpuid_entry(vcpu, 1);
	kvm_rdx_write(vcpu, cpuid_0x1 ? cpuid_0x1->eax : 0x600);

	kvm_x86_call(vcpu_reset)(vcpu, init_event);

	kvm_set_rflags(vcpu, X86_EFLAGS_FIXED);
	kvm_rip_write(vcpu, 0xfff0);

	vcpu->arch.cr3 = 0;
	kvm_register_mark_dirty(vcpu, VCPU_EXREG_CR3);

	/*
	 * CR0.CD/NW are set on RESET, preserved on INIT.  Note, some versions
	 * of Intel's SDM list CD/NW as being set on INIT, but they contradict
	 * (or qualify) that with a footnote stating that CD/NW are preserved.
	 */
	new_cr0 = X86_CR0_ET;
	if (init_event)
		new_cr0 |= (old_cr0 & (X86_CR0_NW | X86_CR0_CD));
	else
		new_cr0 |= X86_CR0_NW | X86_CR0_CD;

	kvm_x86_call(set_cr0)(vcpu, new_cr0);
	kvm_x86_call(set_cr4)(vcpu, 0);
	kvm_x86_call(set_efer)(vcpu, 0);
	kvm_x86_call(update_exception_bitmap)(vcpu);

	/*
	 * On the standard CR0/CR4/EFER modification paths, there are several
	 * complex conditions determining whether the MMU has to be reset and/or
	 * which PCIDs have to be flushed.  However, CR0.WP and the paging-related
	 * bits in CR4 and EFER are irrelevant if CR0.PG was '0'; and a reset+flush
	 * is needed anyway if CR0.PG was '1' (which can only happen for INIT, as
	 * CR0 will be '0' prior to RESET).  So we only need to check CR0.PG here.
	 */
	if (old_cr0 & X86_CR0_PG) {
		kvm_make_request(KVM_REQ_TLB_FLUSH_GUEST, vcpu);
		kvm_mmu_reset_context(vcpu);
	}

	/*
	 * Intel's SDM states that all TLB entries are flushed on INIT.  AMD's
	 * APM states the TLBs are untouched by INIT, but it also states that
	 * the TLBs are flushed on "External initialization of the processor."
	 * Flush the guest TLB regardless of vendor, there is no meaningful
	 * benefit in relying on the guest to flush the TLB immediately after
	 * INIT.  A spurious TLB flush is benign and likely negligible from a
	 * performance perspective.
	 */
	if (init_event)
		kvm_make_request(KVM_REQ_TLB_FLUSH_GUEST, vcpu);
}
EXPORT_SYMBOL_GPL(kvm_vcpu_reset);

void kvm_vcpu_deliver_sipi_vector(struct kvm_vcpu *vcpu, u8 vector)
{
	struct kvm_segment cs;

	kvm_get_segment(vcpu, &cs, VCPU_SREG_CS);
	cs.selector = vector << 8;
	cs.base = vector << 12;
	kvm_set_segment(vcpu, &cs, VCPU_SREG_CS);
	kvm_rip_write(vcpu, 0);
}
EXPORT_SYMBOL_GPL(kvm_vcpu_deliver_sipi_vector);

int kvm_arch_hardware_enable(void)
{
	struct kvm *kvm;
	struct kvm_vcpu *vcpu;
	unsigned long i;
	int ret;
	u64 local_tsc;
	u64 max_tsc = 0;
	bool stable, backwards_tsc = false;

	kvm_user_return_msr_cpu_online();

	ret = kvm_x86_check_processor_compatibility();
	if (ret)
		return ret;

	ret = kvm_x86_call(hardware_enable)();
	if (ret != 0)
		return ret;

	local_tsc = rdtsc();
	stable = !kvm_check_tsc_unstable();
	list_for_each_entry(kvm, &vm_list, vm_list) {
		kvm_for_each_vcpu(i, vcpu, kvm) {
			if (!stable && vcpu->cpu == smp_processor_id())
				kvm_make_request(KVM_REQ_CLOCK_UPDATE, vcpu);
			if (stable && vcpu->arch.last_host_tsc > local_tsc) {
				backwards_tsc = true;
				if (vcpu->arch.last_host_tsc > max_tsc)
					max_tsc = vcpu->arch.last_host_tsc;
			}
		}
	}

	/*
	 * Sometimes, even reliable TSCs go backwards.  This happens on
	 * platforms that reset TSC during suspend or hibernate actions, but
	 * maintain synchronization.  We must compensate.  Fortunately, we can
	 * detect that condition here, which happens early in CPU bringup,
	 * before any KVM threads can be running.  Unfortunately, we can't
	 * bring the TSCs fully up to date with real time, as we aren't yet far
	 * enough into CPU bringup that we know how much real time has actually
	 * elapsed; our helper function, ktime_get_boottime_ns() will be using boot
	 * variables that haven't been updated yet.
	 *
	 * So we simply find the maximum observed TSC above, then record the
	 * adjustment to TSC in each VCPU.  When the VCPU later gets loaded,
	 * the adjustment will be applied.  Note that we accumulate
	 * adjustments, in case multiple suspend cycles happen before some VCPU
	 * gets a chance to run again.  In the event that no KVM threads get a
	 * chance to run, we will miss the entire elapsed period, as we'll have
	 * reset last_host_tsc, so VCPUs will not have the TSC adjusted and may
	 * loose cycle time.  This isn't too big a deal, since the loss will be
	 * uniform across all VCPUs (not to mention the scenario is extremely
	 * unlikely). It is possible that a second hibernate recovery happens
	 * much faster than a first, causing the observed TSC here to be
	 * smaller; this would require additional padding adjustment, which is
	 * why we set last_host_tsc to the local tsc observed here.
	 *
	 * N.B. - this code below runs only on platforms with reliable TSC,
	 * as that is the only way backwards_tsc is set above.  Also note
	 * that this runs for ALL vcpus, which is not a bug; all VCPUs should
	 * have the same delta_cyc adjustment applied if backwards_tsc
	 * is detected.  Note further, this adjustment is only done once,
	 * as we reset last_host_tsc on all VCPUs to stop this from being
	 * called multiple times (one for each physical CPU bringup).
	 *
	 * Platforms with unreliable TSCs don't have to deal with this, they
	 * will be compensated by the logic in vcpu_load, which sets the TSC to
	 * catchup mode.  This will catchup all VCPUs to real time, but cannot
	 * guarantee that they stay in perfect synchronization.
	 */
	if (backwards_tsc) {
		u64 delta_cyc = max_tsc - local_tsc;
		list_for_each_entry(kvm, &vm_list, vm_list) {
			kvm->arch.backwards_tsc_observed = true;
			kvm_for_each_vcpu(i, vcpu, kvm) {
				vcpu->arch.tsc_offset_adjustment += delta_cyc;
				vcpu->arch.last_host_tsc = local_tsc;
				kvm_make_request(KVM_REQ_MASTERCLOCK_UPDATE, vcpu);
			}

			/*
			 * We have to disable TSC offset matching.. if you were
			 * booting a VM while issuing an S4 host suspend....
			 * you may have some problem.  Solving this issue is
			 * left as an exercise to the reader.
			 */
			kvm->arch.last_tsc_nsec = 0;
			kvm->arch.last_tsc_write = 0;
		}

	}
	return 0;
}

void kvm_arch_hardware_disable(void)
{
	kvm_x86_call(hardware_disable)();
	drop_user_return_notifiers();
}

bool kvm_vcpu_is_reset_bsp(struct kvm_vcpu *vcpu)
{
	return vcpu->kvm->arch.bsp_vcpu_id == vcpu->vcpu_id;
}

bool kvm_vcpu_is_bsp(struct kvm_vcpu *vcpu)
{
	return (vcpu->arch.apic_base & MSR_IA32_APICBASE_BSP) != 0;
}

<<<<<<< HEAD
=======
void kvm_arch_sched_in(struct kvm_vcpu *vcpu, int cpu)
{
	struct kvm_pmu *pmu = vcpu_to_pmu(vcpu);

	vcpu->arch.l1tf_flush_l1d = true;
	if (pmu->version && unlikely(pmu->event_count)) {
		pmu->need_cleanup = true;
		kvm_make_request(KVM_REQ_PMU, vcpu);
	}
	kvm_x86_call(sched_in)(vcpu, cpu);
}

>>>>>>> 4dbd1f66
void kvm_arch_free_vm(struct kvm *kvm)
{
#if IS_ENABLED(CONFIG_HYPERV)
	kfree(kvm->arch.hv_pa_pg);
#endif
	__kvm_arch_free_vm(kvm);
}


int kvm_arch_init_vm(struct kvm *kvm, unsigned long type)
{
	int ret;
	unsigned long flags;

	if (!kvm_is_vm_type_supported(type))
		return -EINVAL;

	kvm->arch.vm_type = type;
	kvm->arch.has_private_mem =
		(type == KVM_X86_SW_PROTECTED_VM);

	ret = kvm_page_track_init(kvm);
	if (ret)
		goto out;

	kvm_mmu_init_vm(kvm);

	ret = kvm_x86_call(vm_init)(kvm);
	if (ret)
		goto out_uninit_mmu;

	INIT_HLIST_HEAD(&kvm->arch.mask_notifier_list);
	atomic_set(&kvm->arch.noncoherent_dma_count, 0);

	/* Reserve bit 0 of irq_sources_bitmap for userspace irq source */
	set_bit(KVM_USERSPACE_IRQ_SOURCE_ID, &kvm->arch.irq_sources_bitmap);
	/* Reserve bit 1 of irq_sources_bitmap for irqfd-resampler */
	set_bit(KVM_IRQFD_RESAMPLE_IRQ_SOURCE_ID,
		&kvm->arch.irq_sources_bitmap);

	raw_spin_lock_init(&kvm->arch.tsc_write_lock);
	mutex_init(&kvm->arch.apic_map_lock);
	seqcount_raw_spinlock_init(&kvm->arch.pvclock_sc, &kvm->arch.tsc_write_lock);
	kvm->arch.kvmclock_offset = -get_kvmclock_base_ns();

	raw_spin_lock_irqsave(&kvm->arch.tsc_write_lock, flags);
	pvclock_update_vm_gtod_copy(kvm);
	raw_spin_unlock_irqrestore(&kvm->arch.tsc_write_lock, flags);

	kvm->arch.default_tsc_khz = max_tsc_khz ? : tsc_khz;
	kvm->arch.apic_bus_cycle_ns = APIC_BUS_CYCLE_NS_DEFAULT;
	kvm->arch.guest_can_read_msr_platform_info = true;
	kvm->arch.enable_pmu = enable_pmu;

#if IS_ENABLED(CONFIG_HYPERV)
	spin_lock_init(&kvm->arch.hv_root_tdp_lock);
	kvm->arch.hv_root_tdp = INVALID_PAGE;
#endif

	INIT_DELAYED_WORK(&kvm->arch.kvmclock_update_work, kvmclock_update_fn);
	INIT_DELAYED_WORK(&kvm->arch.kvmclock_sync_work, kvmclock_sync_fn);

	kvm_apicv_init(kvm);
	kvm_hv_init_vm(kvm);
	kvm_xen_init_vm(kvm);

	return 0;

out_uninit_mmu:
	kvm_mmu_uninit_vm(kvm);
	kvm_page_track_cleanup(kvm);
out:
	return ret;
}

int kvm_arch_post_init_vm(struct kvm *kvm)
{
	return kvm_mmu_post_init_vm(kvm);
}

static void kvm_unload_vcpu_mmu(struct kvm_vcpu *vcpu)
{
	vcpu_load(vcpu);
	kvm_mmu_unload(vcpu);
	vcpu_put(vcpu);
}

static void kvm_unload_vcpu_mmus(struct kvm *kvm)
{
	unsigned long i;
	struct kvm_vcpu *vcpu;

	kvm_for_each_vcpu(i, vcpu, kvm) {
		kvm_clear_async_pf_completion_queue(vcpu);
		kvm_unload_vcpu_mmu(vcpu);
	}
}

void kvm_arch_sync_events(struct kvm *kvm)
{
	cancel_delayed_work_sync(&kvm->arch.kvmclock_sync_work);
	cancel_delayed_work_sync(&kvm->arch.kvmclock_update_work);
	kvm_free_pit(kvm);
}

/**
 * __x86_set_memory_region: Setup KVM internal memory slot
 *
 * @kvm: the kvm pointer to the VM.
 * @id: the slot ID to setup.
 * @gpa: the GPA to install the slot (unused when @size == 0).
 * @size: the size of the slot. Set to zero to uninstall a slot.
 *
 * This function helps to setup a KVM internal memory slot.  Specify
 * @size > 0 to install a new slot, while @size == 0 to uninstall a
 * slot.  The return code can be one of the following:
 *
 *   HVA:           on success (uninstall will return a bogus HVA)
 *   -errno:        on error
 *
 * The caller should always use IS_ERR() to check the return value
 * before use.  Note, the KVM internal memory slots are guaranteed to
 * remain valid and unchanged until the VM is destroyed, i.e., the
 * GPA->HVA translation will not change.  However, the HVA is a user
 * address, i.e. its accessibility is not guaranteed, and must be
 * accessed via __copy_{to,from}_user().
 */
void __user * __x86_set_memory_region(struct kvm *kvm, int id, gpa_t gpa,
				      u32 size)
{
	int i, r;
	unsigned long hva, old_npages;
	struct kvm_memslots *slots = kvm_memslots(kvm);
	struct kvm_memory_slot *slot;

	/* Called with kvm->slots_lock held.  */
	if (WARN_ON(id >= KVM_MEM_SLOTS_NUM))
		return ERR_PTR_USR(-EINVAL);

	slot = id_to_memslot(slots, id);
	if (size) {
		if (slot && slot->npages)
			return ERR_PTR_USR(-EEXIST);

		/*
		 * MAP_SHARED to prevent internal slot pages from being moved
		 * by fork()/COW.
		 */
		hva = vm_mmap(NULL, 0, size, PROT_READ | PROT_WRITE,
			      MAP_SHARED | MAP_ANONYMOUS, 0);
		if (IS_ERR_VALUE(hva))
			return (void __user *)hva;
	} else {
		if (!slot || !slot->npages)
			return NULL;

		old_npages = slot->npages;
		hva = slot->userspace_addr;
	}

	for (i = 0; i < kvm_arch_nr_memslot_as_ids(kvm); i++) {
		struct kvm_userspace_memory_region2 m;

		m.slot = id | (i << 16);
		m.flags = 0;
		m.guest_phys_addr = gpa;
		m.userspace_addr = hva;
		m.memory_size = size;
		r = __kvm_set_memory_region(kvm, &m);
		if (r < 0)
			return ERR_PTR_USR(r);
	}

	if (!size)
		vm_munmap(hva, old_npages * PAGE_SIZE);

	return (void __user *)hva;
}
EXPORT_SYMBOL_GPL(__x86_set_memory_region);

void kvm_arch_pre_destroy_vm(struct kvm *kvm)
{
	kvm_mmu_pre_destroy_vm(kvm);
}

void kvm_arch_destroy_vm(struct kvm *kvm)
{
	if (current->mm == kvm->mm) {
		/*
		 * Free memory regions allocated on behalf of userspace,
		 * unless the memory map has changed due to process exit
		 * or fd copying.
		 */
		mutex_lock(&kvm->slots_lock);
		__x86_set_memory_region(kvm, APIC_ACCESS_PAGE_PRIVATE_MEMSLOT,
					0, 0);
		__x86_set_memory_region(kvm, IDENTITY_PAGETABLE_PRIVATE_MEMSLOT,
					0, 0);
		__x86_set_memory_region(kvm, TSS_PRIVATE_MEMSLOT, 0, 0);
		mutex_unlock(&kvm->slots_lock);
	}
	kvm_unload_vcpu_mmus(kvm);
	kvm_x86_call(vm_destroy)(kvm);
	kvm_free_msr_filter(srcu_dereference_check(kvm->arch.msr_filter, &kvm->srcu, 1));
	kvm_pic_destroy(kvm);
	kvm_ioapic_destroy(kvm);
	kvm_destroy_vcpus(kvm);
	kvfree(rcu_dereference_check(kvm->arch.apic_map, 1));
	kfree(srcu_dereference_check(kvm->arch.pmu_event_filter, &kvm->srcu, 1));
	kvm_mmu_uninit_vm(kvm);
	kvm_page_track_cleanup(kvm);
	kvm_xen_destroy_vm(kvm);
	kvm_hv_destroy_vm(kvm);
}

static void memslot_rmap_free(struct kvm_memory_slot *slot)
{
	int i;

	for (i = 0; i < KVM_NR_PAGE_SIZES; ++i) {
		vfree(slot->arch.rmap[i]);
		slot->arch.rmap[i] = NULL;
	}
}

void kvm_arch_free_memslot(struct kvm *kvm, struct kvm_memory_slot *slot)
{
	int i;

	memslot_rmap_free(slot);

	for (i = 1; i < KVM_NR_PAGE_SIZES; ++i) {
		vfree(slot->arch.lpage_info[i - 1]);
		slot->arch.lpage_info[i - 1] = NULL;
	}

	kvm_page_track_free_memslot(slot);
}

int memslot_rmap_alloc(struct kvm_memory_slot *slot, unsigned long npages)
{
	const int sz = sizeof(*slot->arch.rmap[0]);
	int i;

	for (i = 0; i < KVM_NR_PAGE_SIZES; ++i) {
		int level = i + 1;
		int lpages = __kvm_mmu_slot_lpages(slot, npages, level);

		if (slot->arch.rmap[i])
			continue;

		slot->arch.rmap[i] = __vcalloc(lpages, sz, GFP_KERNEL_ACCOUNT);
		if (!slot->arch.rmap[i]) {
			memslot_rmap_free(slot);
			return -ENOMEM;
		}
	}

	return 0;
}

static int kvm_alloc_memslot_metadata(struct kvm *kvm,
				      struct kvm_memory_slot *slot)
{
	unsigned long npages = slot->npages;
	int i, r;

	/*
	 * Clear out the previous array pointers for the KVM_MR_MOVE case.  The
	 * old arrays will be freed by __kvm_set_memory_region() if installing
	 * the new memslot is successful.
	 */
	memset(&slot->arch, 0, sizeof(slot->arch));

	if (kvm_memslots_have_rmaps(kvm)) {
		r = memslot_rmap_alloc(slot, npages);
		if (r)
			return r;
	}

	for (i = 1; i < KVM_NR_PAGE_SIZES; ++i) {
		struct kvm_lpage_info *linfo;
		unsigned long ugfn;
		int lpages;
		int level = i + 1;

		lpages = __kvm_mmu_slot_lpages(slot, npages, level);

		linfo = __vcalloc(lpages, sizeof(*linfo), GFP_KERNEL_ACCOUNT);
		if (!linfo)
			goto out_free;

		slot->arch.lpage_info[i - 1] = linfo;

		if (slot->base_gfn & (KVM_PAGES_PER_HPAGE(level) - 1))
			linfo[0].disallow_lpage = 1;
		if ((slot->base_gfn + npages) & (KVM_PAGES_PER_HPAGE(level) - 1))
			linfo[lpages - 1].disallow_lpage = 1;
		ugfn = slot->userspace_addr >> PAGE_SHIFT;
		/*
		 * If the gfn and userspace address are not aligned wrt each
		 * other, disable large page support for this slot.
		 */
		if ((slot->base_gfn ^ ugfn) & (KVM_PAGES_PER_HPAGE(level) - 1)) {
			unsigned long j;

			for (j = 0; j < lpages; ++j)
				linfo[j].disallow_lpage = 1;
		}
	}

#ifdef CONFIG_KVM_GENERIC_MEMORY_ATTRIBUTES
	kvm_mmu_init_memslot_memory_attributes(kvm, slot);
#endif

	if (kvm_page_track_create_memslot(kvm, slot, npages))
		goto out_free;

	return 0;

out_free:
	memslot_rmap_free(slot);

	for (i = 1; i < KVM_NR_PAGE_SIZES; ++i) {
		vfree(slot->arch.lpage_info[i - 1]);
		slot->arch.lpage_info[i - 1] = NULL;
	}
	return -ENOMEM;
}

void kvm_arch_memslots_updated(struct kvm *kvm, u64 gen)
{
	struct kvm_vcpu *vcpu;
	unsigned long i;

	/*
	 * memslots->generation has been incremented.
	 * mmio generation may have reached its maximum value.
	 */
	kvm_mmu_invalidate_mmio_sptes(kvm, gen);

	/* Force re-initialization of steal_time cache */
	kvm_for_each_vcpu(i, vcpu, kvm)
		kvm_vcpu_kick(vcpu);
}

int kvm_arch_prepare_memory_region(struct kvm *kvm,
				   const struct kvm_memory_slot *old,
				   struct kvm_memory_slot *new,
				   enum kvm_mr_change change)
{
	/*
	 * KVM doesn't support moving memslots when there are external page
	 * trackers attached to the VM, i.e. if KVMGT is in use.
	 */
	if (change == KVM_MR_MOVE && kvm_page_track_has_external_user(kvm))
		return -EINVAL;

	if (change == KVM_MR_CREATE || change == KVM_MR_MOVE) {
		if ((new->base_gfn + new->npages - 1) > kvm_mmu_max_gfn())
			return -EINVAL;

		return kvm_alloc_memslot_metadata(kvm, new);
	}

	if (change == KVM_MR_FLAGS_ONLY)
		memcpy(&new->arch, &old->arch, sizeof(old->arch));
	else if (WARN_ON_ONCE(change != KVM_MR_DELETE))
		return -EIO;

	return 0;
}


static void kvm_mmu_update_cpu_dirty_logging(struct kvm *kvm, bool enable)
{
	int nr_slots;

	if (!kvm_x86_ops.cpu_dirty_log_size)
		return;

	nr_slots = atomic_read(&kvm->nr_memslots_dirty_logging);
	if ((enable && nr_slots == 1) || !nr_slots)
		kvm_make_all_cpus_request(kvm, KVM_REQ_UPDATE_CPU_DIRTY_LOGGING);
}

static void kvm_mmu_slot_apply_flags(struct kvm *kvm,
				     struct kvm_memory_slot *old,
				     const struct kvm_memory_slot *new,
				     enum kvm_mr_change change)
{
	u32 old_flags = old ? old->flags : 0;
	u32 new_flags = new ? new->flags : 0;
	bool log_dirty_pages = new_flags & KVM_MEM_LOG_DIRTY_PAGES;

	/*
	 * Update CPU dirty logging if dirty logging is being toggled.  This
	 * applies to all operations.
	 */
	if ((old_flags ^ new_flags) & KVM_MEM_LOG_DIRTY_PAGES)
		kvm_mmu_update_cpu_dirty_logging(kvm, log_dirty_pages);

	/*
	 * Nothing more to do for RO slots (which can't be dirtied and can't be
	 * made writable) or CREATE/MOVE/DELETE of a slot.
	 *
	 * For a memslot with dirty logging disabled:
	 * CREATE:      No dirty mappings will already exist.
	 * MOVE/DELETE: The old mappings will already have been cleaned up by
	 *		kvm_arch_flush_shadow_memslot()
	 *
	 * For a memslot with dirty logging enabled:
	 * CREATE:      No shadow pages exist, thus nothing to write-protect
	 *		and no dirty bits to clear.
	 * MOVE/DELETE: The old mappings will already have been cleaned up by
	 *		kvm_arch_flush_shadow_memslot().
	 */
	if ((change != KVM_MR_FLAGS_ONLY) || (new_flags & KVM_MEM_READONLY))
		return;

	/*
	 * READONLY and non-flags changes were filtered out above, and the only
	 * other flag is LOG_DIRTY_PAGES, i.e. something is wrong if dirty
	 * logging isn't being toggled on or off.
	 */
	if (WARN_ON_ONCE(!((old_flags ^ new_flags) & KVM_MEM_LOG_DIRTY_PAGES)))
		return;

	if (!log_dirty_pages) {
		/*
		 * Dirty logging tracks sptes in 4k granularity, meaning that
		 * large sptes have to be split.  If live migration succeeds,
		 * the guest in the source machine will be destroyed and large
		 * sptes will be created in the destination.  However, if the
		 * guest continues to run in the source machine (for example if
		 * live migration fails), small sptes will remain around and
		 * cause bad performance.
		 *
		 * Scan sptes if dirty logging has been stopped, dropping those
		 * which can be collapsed into a single large-page spte.  Later
		 * page faults will create the large-page sptes.
		 */
		kvm_mmu_zap_collapsible_sptes(kvm, new);
	} else {
		/*
		 * Initially-all-set does not require write protecting any page,
		 * because they're all assumed to be dirty.
		 */
		if (kvm_dirty_log_manual_protect_and_init_set(kvm))
			return;

		if (READ_ONCE(eager_page_split))
			kvm_mmu_slot_try_split_huge_pages(kvm, new, PG_LEVEL_4K);

		if (kvm_x86_ops.cpu_dirty_log_size) {
			kvm_mmu_slot_leaf_clear_dirty(kvm, new);
			kvm_mmu_slot_remove_write_access(kvm, new, PG_LEVEL_2M);
		} else {
			kvm_mmu_slot_remove_write_access(kvm, new, PG_LEVEL_4K);
		}

		/*
		 * Unconditionally flush the TLBs after enabling dirty logging.
		 * A flush is almost always going to be necessary (see below),
		 * and unconditionally flushing allows the helpers to omit
		 * the subtly complex checks when removing write access.
		 *
		 * Do the flush outside of mmu_lock to reduce the amount of
		 * time mmu_lock is held.  Flushing after dropping mmu_lock is
		 * safe as KVM only needs to guarantee the slot is fully
		 * write-protected before returning to userspace, i.e. before
		 * userspace can consume the dirty status.
		 *
		 * Flushing outside of mmu_lock requires KVM to be careful when
		 * making decisions based on writable status of an SPTE, e.g. a
		 * !writable SPTE doesn't guarantee a CPU can't perform writes.
		 *
		 * Specifically, KVM also write-protects guest page tables to
		 * monitor changes when using shadow paging, and must guarantee
		 * no CPUs can write to those page before mmu_lock is dropped.
		 * Because CPUs may have stale TLB entries at this point, a
		 * !writable SPTE doesn't guarantee CPUs can't perform writes.
		 *
		 * KVM also allows making SPTES writable outside of mmu_lock,
		 * e.g. to allow dirty logging without taking mmu_lock.
		 *
		 * To handle these scenarios, KVM uses a separate software-only
		 * bit (MMU-writable) to track if a SPTE is !writable due to
		 * a guest page table being write-protected (KVM clears the
		 * MMU-writable flag when write-protecting for shadow paging).
		 *
		 * The use of MMU-writable is also the primary motivation for
		 * the unconditional flush.  Because KVM must guarantee that a
		 * CPU doesn't contain stale, writable TLB entries for a
		 * !MMU-writable SPTE, KVM must flush if it encounters any
		 * MMU-writable SPTE regardless of whether the actual hardware
		 * writable bit was set.  I.e. KVM is almost guaranteed to need
		 * to flush, while unconditionally flushing allows the "remove
		 * write access" helpers to ignore MMU-writable entirely.
		 *
		 * See is_writable_pte() for more details (the case involving
		 * access-tracked SPTEs is particularly relevant).
		 */
		kvm_flush_remote_tlbs_memslot(kvm, new);
	}
}

void kvm_arch_commit_memory_region(struct kvm *kvm,
				struct kvm_memory_slot *old,
				const struct kvm_memory_slot *new,
				enum kvm_mr_change change)
{
	if (change == KVM_MR_DELETE)
		kvm_page_track_delete_slot(kvm, old);

	if (!kvm->arch.n_requested_mmu_pages &&
	    (change == KVM_MR_CREATE || change == KVM_MR_DELETE)) {
		unsigned long nr_mmu_pages;

		nr_mmu_pages = kvm->nr_memslot_pages / KVM_MEMSLOT_PAGES_TO_MMU_PAGES_RATIO;
		nr_mmu_pages = max(nr_mmu_pages, KVM_MIN_ALLOC_MMU_PAGES);
		kvm_mmu_change_mmu_pages(kvm, nr_mmu_pages);
	}

	kvm_mmu_slot_apply_flags(kvm, old, new, change);

	/* Free the arrays associated with the old memslot. */
	if (change == KVM_MR_MOVE)
		kvm_arch_free_memslot(kvm, old);
}

static inline bool kvm_guest_apic_has_interrupt(struct kvm_vcpu *vcpu)
{
	return (is_guest_mode(vcpu) &&
		kvm_x86_call(guest_apic_has_interrupt)(vcpu));
}

static inline bool kvm_vcpu_has_events(struct kvm_vcpu *vcpu)
{
	if (!list_empty_careful(&vcpu->async_pf.done))
		return true;

	if (kvm_apic_has_pending_init_or_sipi(vcpu) &&
	    kvm_apic_init_sipi_allowed(vcpu))
		return true;

	if (vcpu->arch.pv.pv_unhalted)
		return true;

	if (kvm_is_exception_pending(vcpu))
		return true;

	if (kvm_test_request(KVM_REQ_NMI, vcpu) ||
	    (vcpu->arch.nmi_pending &&
	     kvm_x86_call(nmi_allowed)(vcpu, false)))
		return true;

#ifdef CONFIG_KVM_SMM
	if (kvm_test_request(KVM_REQ_SMI, vcpu) ||
	    (vcpu->arch.smi_pending &&
	     kvm_x86_call(smi_allowed)(vcpu, false)))
		return true;
#endif

	if (kvm_test_request(KVM_REQ_PMI, vcpu))
		return true;

	if (kvm_test_request(KVM_REQ_UPDATE_PROTECTED_GUEST_STATE, vcpu))
		return true;

	if (kvm_arch_interrupt_allowed(vcpu) &&
	    (kvm_cpu_has_interrupt(vcpu) ||
	    kvm_guest_apic_has_interrupt(vcpu)))
		return true;

	if (kvm_hv_has_stimer_pending(vcpu))
		return true;

	if (is_guest_mode(vcpu) &&
	    kvm_x86_ops.nested_ops->has_events &&
	    kvm_x86_ops.nested_ops->has_events(vcpu))
		return true;

	if (kvm_xen_has_pending_events(vcpu))
		return true;

	return false;
}

int kvm_arch_vcpu_runnable(struct kvm_vcpu *vcpu)
{
	return kvm_vcpu_running(vcpu) || kvm_vcpu_has_events(vcpu);
}

bool kvm_arch_dy_has_pending_interrupt(struct kvm_vcpu *vcpu)
{
	return kvm_vcpu_apicv_active(vcpu) &&
	       kvm_x86_call(dy_apicv_has_pending_interrupt)(vcpu);
}

bool kvm_arch_vcpu_preempted_in_kernel(struct kvm_vcpu *vcpu)
{
	return vcpu->arch.preempted_in_kernel;
}

bool kvm_arch_dy_runnable(struct kvm_vcpu *vcpu)
{
	if (READ_ONCE(vcpu->arch.pv.pv_unhalted))
		return true;

	if (kvm_test_request(KVM_REQ_NMI, vcpu) ||
#ifdef CONFIG_KVM_SMM
		kvm_test_request(KVM_REQ_SMI, vcpu) ||
#endif
		 kvm_test_request(KVM_REQ_EVENT, vcpu))
		return true;

	return kvm_arch_dy_has_pending_interrupt(vcpu);
}

bool kvm_arch_vcpu_in_kernel(struct kvm_vcpu *vcpu)
{
	if (vcpu->arch.guest_state_protected)
		return true;

	return kvm_x86_call(get_cpl)(vcpu) == 0;
}

unsigned long kvm_arch_vcpu_get_ip(struct kvm_vcpu *vcpu)
{
	return kvm_rip_read(vcpu);
}

int kvm_arch_vcpu_should_kick(struct kvm_vcpu *vcpu)
{
	return kvm_vcpu_exiting_guest_mode(vcpu) == IN_GUEST_MODE;
}

int kvm_arch_interrupt_allowed(struct kvm_vcpu *vcpu)
{
	return kvm_x86_call(interrupt_allowed)(vcpu, false);
}

unsigned long kvm_get_linear_rip(struct kvm_vcpu *vcpu)
{
	/* Can't read the RIP when guest state is protected, just return 0 */
	if (vcpu->arch.guest_state_protected)
		return 0;

	if (is_64_bit_mode(vcpu))
		return kvm_rip_read(vcpu);
	return (u32)(get_segment_base(vcpu, VCPU_SREG_CS) +
		     kvm_rip_read(vcpu));
}
EXPORT_SYMBOL_GPL(kvm_get_linear_rip);

bool kvm_is_linear_rip(struct kvm_vcpu *vcpu, unsigned long linear_rip)
{
	return kvm_get_linear_rip(vcpu) == linear_rip;
}
EXPORT_SYMBOL_GPL(kvm_is_linear_rip);

unsigned long kvm_get_rflags(struct kvm_vcpu *vcpu)
{
	unsigned long rflags;

	rflags = kvm_x86_call(get_rflags)(vcpu);
	if (vcpu->guest_debug & KVM_GUESTDBG_SINGLESTEP)
		rflags &= ~X86_EFLAGS_TF;
	return rflags;
}
EXPORT_SYMBOL_GPL(kvm_get_rflags);

static void __kvm_set_rflags(struct kvm_vcpu *vcpu, unsigned long rflags)
{
	if (vcpu->guest_debug & KVM_GUESTDBG_SINGLESTEP &&
	    kvm_is_linear_rip(vcpu, vcpu->arch.singlestep_rip))
		rflags |= X86_EFLAGS_TF;
	kvm_x86_call(set_rflags)(vcpu, rflags);
}

void kvm_set_rflags(struct kvm_vcpu *vcpu, unsigned long rflags)
{
	__kvm_set_rflags(vcpu, rflags);
	kvm_make_request(KVM_REQ_EVENT, vcpu);
}
EXPORT_SYMBOL_GPL(kvm_set_rflags);

static inline u32 kvm_async_pf_hash_fn(gfn_t gfn)
{
	BUILD_BUG_ON(!is_power_of_2(ASYNC_PF_PER_VCPU));

	return hash_32(gfn & 0xffffffff, order_base_2(ASYNC_PF_PER_VCPU));
}

static inline u32 kvm_async_pf_next_probe(u32 key)
{
	return (key + 1) & (ASYNC_PF_PER_VCPU - 1);
}

static void kvm_add_async_pf_gfn(struct kvm_vcpu *vcpu, gfn_t gfn)
{
	u32 key = kvm_async_pf_hash_fn(gfn);

	while (vcpu->arch.apf.gfns[key] != ~0)
		key = kvm_async_pf_next_probe(key);

	vcpu->arch.apf.gfns[key] = gfn;
}

static u32 kvm_async_pf_gfn_slot(struct kvm_vcpu *vcpu, gfn_t gfn)
{
	int i;
	u32 key = kvm_async_pf_hash_fn(gfn);

	for (i = 0; i < ASYNC_PF_PER_VCPU &&
		     (vcpu->arch.apf.gfns[key] != gfn &&
		      vcpu->arch.apf.gfns[key] != ~0); i++)
		key = kvm_async_pf_next_probe(key);

	return key;
}

bool kvm_find_async_pf_gfn(struct kvm_vcpu *vcpu, gfn_t gfn)
{
	return vcpu->arch.apf.gfns[kvm_async_pf_gfn_slot(vcpu, gfn)] == gfn;
}

static void kvm_del_async_pf_gfn(struct kvm_vcpu *vcpu, gfn_t gfn)
{
	u32 i, j, k;

	i = j = kvm_async_pf_gfn_slot(vcpu, gfn);

	if (WARN_ON_ONCE(vcpu->arch.apf.gfns[i] != gfn))
		return;

	while (true) {
		vcpu->arch.apf.gfns[i] = ~0;
		do {
			j = kvm_async_pf_next_probe(j);
			if (vcpu->arch.apf.gfns[j] == ~0)
				return;
			k = kvm_async_pf_hash_fn(vcpu->arch.apf.gfns[j]);
			/*
			 * k lies cyclically in ]i,j]
			 * |    i.k.j |
			 * |....j i.k.| or  |.k..j i...|
			 */
		} while ((i <= j) ? (i < k && k <= j) : (i < k || k <= j));
		vcpu->arch.apf.gfns[i] = vcpu->arch.apf.gfns[j];
		i = j;
	}
}

static inline int apf_put_user_notpresent(struct kvm_vcpu *vcpu)
{
	u32 reason = KVM_PV_REASON_PAGE_NOT_PRESENT;

	return kvm_write_guest_cached(vcpu->kvm, &vcpu->arch.apf.data, &reason,
				      sizeof(reason));
}

static inline int apf_put_user_ready(struct kvm_vcpu *vcpu, u32 token)
{
	unsigned int offset = offsetof(struct kvm_vcpu_pv_apf_data, token);

	return kvm_write_guest_offset_cached(vcpu->kvm, &vcpu->arch.apf.data,
					     &token, offset, sizeof(token));
}

static inline bool apf_pageready_slot_free(struct kvm_vcpu *vcpu)
{
	unsigned int offset = offsetof(struct kvm_vcpu_pv_apf_data, token);
	u32 val;

	if (kvm_read_guest_offset_cached(vcpu->kvm, &vcpu->arch.apf.data,
					 &val, offset, sizeof(val)))
		return false;

	return !val;
}

static bool kvm_can_deliver_async_pf(struct kvm_vcpu *vcpu)
{

	if (!kvm_pv_async_pf_enabled(vcpu))
		return false;

	if (vcpu->arch.apf.send_user_only &&
	    kvm_x86_call(get_cpl)(vcpu) == 0)
		return false;

	if (is_guest_mode(vcpu)) {
		/*
		 * L1 needs to opt into the special #PF vmexits that are
		 * used to deliver async page faults.
		 */
		return vcpu->arch.apf.delivery_as_pf_vmexit;
	} else {
		/*
		 * Play it safe in case the guest temporarily disables paging.
		 * The real mode IDT in particular is unlikely to have a #PF
		 * exception setup.
		 */
		return is_paging(vcpu);
	}
}

bool kvm_can_do_async_pf(struct kvm_vcpu *vcpu)
{
	if (unlikely(!lapic_in_kernel(vcpu) ||
		     kvm_event_needs_reinjection(vcpu) ||
		     kvm_is_exception_pending(vcpu)))
		return false;

	if (kvm_hlt_in_guest(vcpu->kvm) && !kvm_can_deliver_async_pf(vcpu))
		return false;

	/*
	 * If interrupts are off we cannot even use an artificial
	 * halt state.
	 */
	return kvm_arch_interrupt_allowed(vcpu);
}

bool kvm_arch_async_page_not_present(struct kvm_vcpu *vcpu,
				     struct kvm_async_pf *work)
{
	struct x86_exception fault;

	trace_kvm_async_pf_not_present(work->arch.token, work->cr2_or_gpa);
	kvm_add_async_pf_gfn(vcpu, work->arch.gfn);

	if (kvm_can_deliver_async_pf(vcpu) &&
	    !apf_put_user_notpresent(vcpu)) {
		fault.vector = PF_VECTOR;
		fault.error_code_valid = true;
		fault.error_code = 0;
		fault.nested_page_fault = false;
		fault.address = work->arch.token;
		fault.async_page_fault = true;
		kvm_inject_page_fault(vcpu, &fault);
		return true;
	} else {
		/*
		 * It is not possible to deliver a paravirtualized asynchronous
		 * page fault, but putting the guest in an artificial halt state
		 * can be beneficial nevertheless: if an interrupt arrives, we
		 * can deliver it timely and perhaps the guest will schedule
		 * another process.  When the instruction that triggered a page
		 * fault is retried, hopefully the page will be ready in the host.
		 */
		kvm_make_request(KVM_REQ_APF_HALT, vcpu);
		return false;
	}
}

void kvm_arch_async_page_present(struct kvm_vcpu *vcpu,
				 struct kvm_async_pf *work)
{
	struct kvm_lapic_irq irq = {
		.delivery_mode = APIC_DM_FIXED,
		.vector = vcpu->arch.apf.vec
	};

	if (work->wakeup_all)
		work->arch.token = ~0; /* broadcast wakeup */
	else
		kvm_del_async_pf_gfn(vcpu, work->arch.gfn);
	trace_kvm_async_pf_ready(work->arch.token, work->cr2_or_gpa);

	if ((work->wakeup_all || work->notpresent_injected) &&
	    kvm_pv_async_pf_enabled(vcpu) &&
	    !apf_put_user_ready(vcpu, work->arch.token)) {
		vcpu->arch.apf.pageready_pending = true;
		kvm_apic_set_irq(vcpu, &irq, NULL);
	}

	vcpu->arch.apf.halted = false;
	vcpu->arch.mp_state = KVM_MP_STATE_RUNNABLE;
}

void kvm_arch_async_page_present_queued(struct kvm_vcpu *vcpu)
{
	kvm_make_request(KVM_REQ_APF_READY, vcpu);
	if (!vcpu->arch.apf.pageready_pending)
		kvm_vcpu_kick(vcpu);
}

bool kvm_arch_can_dequeue_async_page_present(struct kvm_vcpu *vcpu)
{
	if (!kvm_pv_async_pf_enabled(vcpu))
		return true;
	else
		return kvm_lapic_enabled(vcpu) && apf_pageready_slot_free(vcpu);
}

void kvm_arch_start_assignment(struct kvm *kvm)
{
	if (atomic_inc_return(&kvm->arch.assigned_device_count) == 1)
		kvm_x86_call(pi_start_assignment)(kvm);
}
EXPORT_SYMBOL_GPL(kvm_arch_start_assignment);

void kvm_arch_end_assignment(struct kvm *kvm)
{
	atomic_dec(&kvm->arch.assigned_device_count);
}
EXPORT_SYMBOL_GPL(kvm_arch_end_assignment);

bool noinstr kvm_arch_has_assigned_device(struct kvm *kvm)
{
	return raw_atomic_read(&kvm->arch.assigned_device_count);
}
EXPORT_SYMBOL_GPL(kvm_arch_has_assigned_device);

static void kvm_noncoherent_dma_assignment_start_or_stop(struct kvm *kvm)
{
	/*
	 * Non-coherent DMA assignment and de-assignment may affect whether or
	 * not KVM honors guest PAT, and thus may cause changes in EPT SPTEs
	 * due to toggling the "ignore PAT" bit.  Zap all SPTEs when the first
	 * (or last) non-coherent device is (un)registered to so that new SPTEs
	 * with the correct "ignore guest PAT" setting are created.
	 */
	if (kvm_mmu_may_ignore_guest_pat())
		kvm_zap_gfn_range(kvm, gpa_to_gfn(0), gpa_to_gfn(~0ULL));
}

void kvm_arch_register_noncoherent_dma(struct kvm *kvm)
{
	if (atomic_inc_return(&kvm->arch.noncoherent_dma_count) == 1)
		kvm_noncoherent_dma_assignment_start_or_stop(kvm);
}
EXPORT_SYMBOL_GPL(kvm_arch_register_noncoherent_dma);

void kvm_arch_unregister_noncoherent_dma(struct kvm *kvm)
{
	if (!atomic_dec_return(&kvm->arch.noncoherent_dma_count))
		kvm_noncoherent_dma_assignment_start_or_stop(kvm);
}
EXPORT_SYMBOL_GPL(kvm_arch_unregister_noncoherent_dma);

bool kvm_arch_has_noncoherent_dma(struct kvm *kvm)
{
	return atomic_read(&kvm->arch.noncoherent_dma_count);
}
EXPORT_SYMBOL_GPL(kvm_arch_has_noncoherent_dma);

bool kvm_arch_has_irq_bypass(void)
{
	return enable_apicv && irq_remapping_cap(IRQ_POSTING_CAP);
}

int kvm_arch_irq_bypass_add_producer(struct irq_bypass_consumer *cons,
				      struct irq_bypass_producer *prod)
{
	struct kvm_kernel_irqfd *irqfd =
		container_of(cons, struct kvm_kernel_irqfd, consumer);
	int ret;

	irqfd->producer = prod;
	kvm_arch_start_assignment(irqfd->kvm);
	ret = kvm_x86_call(pi_update_irte)(irqfd->kvm,
					   prod->irq, irqfd->gsi, 1);
	if (ret)
		kvm_arch_end_assignment(irqfd->kvm);

	return ret;
}

void kvm_arch_irq_bypass_del_producer(struct irq_bypass_consumer *cons,
				      struct irq_bypass_producer *prod)
{
	int ret;
	struct kvm_kernel_irqfd *irqfd =
		container_of(cons, struct kvm_kernel_irqfd, consumer);

	WARN_ON(irqfd->producer != prod);
	irqfd->producer = NULL;

	/*
	 * When producer of consumer is unregistered, we change back to
	 * remapped mode, so we can re-use the current implementation
	 * when the irq is masked/disabled or the consumer side (KVM
	 * int this case doesn't want to receive the interrupts.
	*/
	ret = kvm_x86_call(pi_update_irte)(irqfd->kvm,
					   prod->irq, irqfd->gsi, 0);
	if (ret)
		printk(KERN_INFO "irq bypass consumer (token %p) unregistration"
		       " fails: %d\n", irqfd->consumer.token, ret);

	kvm_arch_end_assignment(irqfd->kvm);
}

int kvm_arch_update_irqfd_routing(struct kvm *kvm, unsigned int host_irq,
				   uint32_t guest_irq, bool set)
{
	return kvm_x86_call(pi_update_irte)(kvm, host_irq, guest_irq, set);
}

bool kvm_arch_irqfd_route_changed(struct kvm_kernel_irq_routing_entry *old,
				  struct kvm_kernel_irq_routing_entry *new)
{
	if (new->type != KVM_IRQ_ROUTING_MSI)
		return true;

	return !!memcmp(&old->msi, &new->msi, sizeof(new->msi));
}

bool kvm_vector_hashing_enabled(void)
{
	return vector_hashing;
}

bool kvm_arch_no_poll(struct kvm_vcpu *vcpu)
{
	return (vcpu->arch.msr_kvm_poll_control & 1) == 0;
}
EXPORT_SYMBOL_GPL(kvm_arch_no_poll);

#ifdef CONFIG_HAVE_KVM_GMEM_PREPARE
bool kvm_arch_gmem_prepare_needed(struct kvm *kvm)
{
	return kvm->arch.vm_type == KVM_X86_SNP_VM;
}

int kvm_arch_gmem_prepare(struct kvm *kvm, gfn_t gfn, kvm_pfn_t pfn, int max_order)
{
	return kvm_x86_call(gmem_prepare)(kvm, pfn, gfn, max_order);
}
#endif

#ifdef CONFIG_HAVE_KVM_GMEM_INVALIDATE
void kvm_arch_gmem_invalidate(kvm_pfn_t start, kvm_pfn_t end)
{
	kvm_x86_call(gmem_invalidate)(start, end);
}
#endif

int kvm_spec_ctrl_test_value(u64 value)
{
	/*
	 * test that setting IA32_SPEC_CTRL to given value
	 * is allowed by the host processor
	 */

	u64 saved_value;
	unsigned long flags;
	int ret = 0;

	local_irq_save(flags);

	if (rdmsrl_safe(MSR_IA32_SPEC_CTRL, &saved_value))
		ret = 1;
	else if (wrmsrl_safe(MSR_IA32_SPEC_CTRL, value))
		ret = 1;
	else
		wrmsrl(MSR_IA32_SPEC_CTRL, saved_value);

	local_irq_restore(flags);

	return ret;
}
EXPORT_SYMBOL_GPL(kvm_spec_ctrl_test_value);

void kvm_fixup_and_inject_pf_error(struct kvm_vcpu *vcpu, gva_t gva, u16 error_code)
{
	struct kvm_mmu *mmu = vcpu->arch.walk_mmu;
	struct x86_exception fault;
	u64 access = error_code &
		(PFERR_WRITE_MASK | PFERR_FETCH_MASK | PFERR_USER_MASK);

	if (!(error_code & PFERR_PRESENT_MASK) ||
	    mmu->gva_to_gpa(vcpu, mmu, gva, access, &fault) != INVALID_GPA) {
		/*
		 * If vcpu->arch.walk_mmu->gva_to_gpa succeeded, the page
		 * tables probably do not match the TLB.  Just proceed
		 * with the error code that the processor gave.
		 */
		fault.vector = PF_VECTOR;
		fault.error_code_valid = true;
		fault.error_code = error_code;
		fault.nested_page_fault = false;
		fault.address = gva;
		fault.async_page_fault = false;
	}
	vcpu->arch.walk_mmu->inject_page_fault(vcpu, &fault);
}
EXPORT_SYMBOL_GPL(kvm_fixup_and_inject_pf_error);

/*
 * Handles kvm_read/write_guest_virt*() result and either injects #PF or returns
 * KVM_EXIT_INTERNAL_ERROR for cases not currently handled by KVM. Return value
 * indicates whether exit to userspace is needed.
 */
int kvm_handle_memory_failure(struct kvm_vcpu *vcpu, int r,
			      struct x86_exception *e)
{
	if (r == X86EMUL_PROPAGATE_FAULT) {
		if (KVM_BUG_ON(!e, vcpu->kvm))
			return -EIO;

		kvm_inject_emulated_page_fault(vcpu, e);
		return 1;
	}

	/*
	 * In case kvm_read/write_guest_virt*() failed with X86EMUL_IO_NEEDED
	 * while handling a VMX instruction KVM could've handled the request
	 * correctly by exiting to userspace and performing I/O but there
	 * doesn't seem to be a real use-case behind such requests, just return
	 * KVM_EXIT_INTERNAL_ERROR for now.
	 */
	kvm_prepare_emulation_failure_exit(vcpu);

	return 0;
}
EXPORT_SYMBOL_GPL(kvm_handle_memory_failure);

int kvm_handle_invpcid(struct kvm_vcpu *vcpu, unsigned long type, gva_t gva)
{
	bool pcid_enabled;
	struct x86_exception e;
	struct {
		u64 pcid;
		u64 gla;
	} operand;
	int r;

	r = kvm_read_guest_virt(vcpu, gva, &operand, sizeof(operand), &e);
	if (r != X86EMUL_CONTINUE)
		return kvm_handle_memory_failure(vcpu, r, &e);

	if (operand.pcid >> 12 != 0) {
		kvm_inject_gp(vcpu, 0);
		return 1;
	}

	pcid_enabled = kvm_is_cr4_bit_set(vcpu, X86_CR4_PCIDE);

	switch (type) {
	case INVPCID_TYPE_INDIV_ADDR:
		/*
		 * LAM doesn't apply to addresses that are inputs to TLB
		 * invalidation.
		 */
		if ((!pcid_enabled && (operand.pcid != 0)) ||
		    is_noncanonical_address(operand.gla, vcpu)) {
			kvm_inject_gp(vcpu, 0);
			return 1;
		}
		kvm_mmu_invpcid_gva(vcpu, operand.gla, operand.pcid);
		return kvm_skip_emulated_instruction(vcpu);

	case INVPCID_TYPE_SINGLE_CTXT:
		if (!pcid_enabled && (operand.pcid != 0)) {
			kvm_inject_gp(vcpu, 0);
			return 1;
		}

		kvm_invalidate_pcid(vcpu, operand.pcid);
		return kvm_skip_emulated_instruction(vcpu);

	case INVPCID_TYPE_ALL_NON_GLOBAL:
		/*
		 * Currently, KVM doesn't mark global entries in the shadow
		 * page tables, so a non-global flush just degenerates to a
		 * global flush. If needed, we could optimize this later by
		 * keeping track of global entries in shadow page tables.
		 */

		fallthrough;
	case INVPCID_TYPE_ALL_INCL_GLOBAL:
		kvm_make_request(KVM_REQ_TLB_FLUSH_GUEST, vcpu);
		return kvm_skip_emulated_instruction(vcpu);

	default:
		kvm_inject_gp(vcpu, 0);
		return 1;
	}
}
EXPORT_SYMBOL_GPL(kvm_handle_invpcid);

static int complete_sev_es_emulated_mmio(struct kvm_vcpu *vcpu)
{
	struct kvm_run *run = vcpu->run;
	struct kvm_mmio_fragment *frag;
	unsigned int len;

	BUG_ON(!vcpu->mmio_needed);

	/* Complete previous fragment */
	frag = &vcpu->mmio_fragments[vcpu->mmio_cur_fragment];
	len = min(8u, frag->len);
	if (!vcpu->mmio_is_write)
		memcpy(frag->data, run->mmio.data, len);

	if (frag->len <= 8) {
		/* Switch to the next fragment. */
		frag++;
		vcpu->mmio_cur_fragment++;
	} else {
		/* Go forward to the next mmio piece. */
		frag->data += len;
		frag->gpa += len;
		frag->len -= len;
	}

	if (vcpu->mmio_cur_fragment >= vcpu->mmio_nr_fragments) {
		vcpu->mmio_needed = 0;

		// VMG change, at this point, we're always done
		// RIP has already been advanced
		return 1;
	}

	// More MMIO is needed
	run->mmio.phys_addr = frag->gpa;
	run->mmio.len = min(8u, frag->len);
	run->mmio.is_write = vcpu->mmio_is_write;
	if (run->mmio.is_write)
		memcpy(run->mmio.data, frag->data, min(8u, frag->len));
	run->exit_reason = KVM_EXIT_MMIO;

	vcpu->arch.complete_userspace_io = complete_sev_es_emulated_mmio;

	return 0;
}

int kvm_sev_es_mmio_write(struct kvm_vcpu *vcpu, gpa_t gpa, unsigned int bytes,
			  void *data)
{
	int handled;
	struct kvm_mmio_fragment *frag;

	if (!data)
		return -EINVAL;

	handled = write_emultor.read_write_mmio(vcpu, gpa, bytes, data);
	if (handled == bytes)
		return 1;

	bytes -= handled;
	gpa += handled;
	data += handled;

	/*TODO: Check if need to increment number of frags */
	frag = vcpu->mmio_fragments;
	vcpu->mmio_nr_fragments = 1;
	frag->len = bytes;
	frag->gpa = gpa;
	frag->data = data;

	vcpu->mmio_needed = 1;
	vcpu->mmio_cur_fragment = 0;

	vcpu->run->mmio.phys_addr = gpa;
	vcpu->run->mmio.len = min(8u, frag->len);
	vcpu->run->mmio.is_write = 1;
	memcpy(vcpu->run->mmio.data, frag->data, min(8u, frag->len));
	vcpu->run->exit_reason = KVM_EXIT_MMIO;

	vcpu->arch.complete_userspace_io = complete_sev_es_emulated_mmio;

	return 0;
}
EXPORT_SYMBOL_GPL(kvm_sev_es_mmio_write);

int kvm_sev_es_mmio_read(struct kvm_vcpu *vcpu, gpa_t gpa, unsigned int bytes,
			 void *data)
{
	int handled;
	struct kvm_mmio_fragment *frag;

	if (!data)
		return -EINVAL;

	handled = read_emultor.read_write_mmio(vcpu, gpa, bytes, data);
	if (handled == bytes)
		return 1;

	bytes -= handled;
	gpa += handled;
	data += handled;

	/*TODO: Check if need to increment number of frags */
	frag = vcpu->mmio_fragments;
	vcpu->mmio_nr_fragments = 1;
	frag->len = bytes;
	frag->gpa = gpa;
	frag->data = data;

	vcpu->mmio_needed = 1;
	vcpu->mmio_cur_fragment = 0;

	vcpu->run->mmio.phys_addr = gpa;
	vcpu->run->mmio.len = min(8u, frag->len);
	vcpu->run->mmio.is_write = 0;
	vcpu->run->exit_reason = KVM_EXIT_MMIO;

	vcpu->arch.complete_userspace_io = complete_sev_es_emulated_mmio;

	return 0;
}
EXPORT_SYMBOL_GPL(kvm_sev_es_mmio_read);

static void advance_sev_es_emulated_pio(struct kvm_vcpu *vcpu, unsigned count, int size)
{
	vcpu->arch.sev_pio_count -= count;
	vcpu->arch.sev_pio_data += count * size;
}

static int kvm_sev_es_outs(struct kvm_vcpu *vcpu, unsigned int size,
			   unsigned int port);

static int complete_sev_es_emulated_outs(struct kvm_vcpu *vcpu)
{
	int size = vcpu->arch.pio.size;
	int port = vcpu->arch.pio.port;

	vcpu->arch.pio.count = 0;
	if (vcpu->arch.sev_pio_count)
		return kvm_sev_es_outs(vcpu, size, port);
	return 1;
}

static int kvm_sev_es_outs(struct kvm_vcpu *vcpu, unsigned int size,
			   unsigned int port)
{
	for (;;) {
		unsigned int count =
			min_t(unsigned int, PAGE_SIZE / size, vcpu->arch.sev_pio_count);
		int ret = emulator_pio_out(vcpu, size, port, vcpu->arch.sev_pio_data, count);

		/* memcpy done already by emulator_pio_out.  */
		advance_sev_es_emulated_pio(vcpu, count, size);
		if (!ret)
			break;

		/* Emulation done by the kernel.  */
		if (!vcpu->arch.sev_pio_count)
			return 1;
	}

	vcpu->arch.complete_userspace_io = complete_sev_es_emulated_outs;
	return 0;
}

static int kvm_sev_es_ins(struct kvm_vcpu *vcpu, unsigned int size,
			  unsigned int port);

static int complete_sev_es_emulated_ins(struct kvm_vcpu *vcpu)
{
	unsigned count = vcpu->arch.pio.count;
	int size = vcpu->arch.pio.size;
	int port = vcpu->arch.pio.port;

	complete_emulator_pio_in(vcpu, vcpu->arch.sev_pio_data);
	advance_sev_es_emulated_pio(vcpu, count, size);
	if (vcpu->arch.sev_pio_count)
		return kvm_sev_es_ins(vcpu, size, port);
	return 1;
}

static int kvm_sev_es_ins(struct kvm_vcpu *vcpu, unsigned int size,
			  unsigned int port)
{
	for (;;) {
		unsigned int count =
			min_t(unsigned int, PAGE_SIZE / size, vcpu->arch.sev_pio_count);
		if (!emulator_pio_in(vcpu, size, port, vcpu->arch.sev_pio_data, count))
			break;

		/* Emulation done by the kernel.  */
		advance_sev_es_emulated_pio(vcpu, count, size);
		if (!vcpu->arch.sev_pio_count)
			return 1;
	}

	vcpu->arch.complete_userspace_io = complete_sev_es_emulated_ins;
	return 0;
}

int kvm_sev_es_string_io(struct kvm_vcpu *vcpu, unsigned int size,
			 unsigned int port, void *data,  unsigned int count,
			 int in)
{
	vcpu->arch.sev_pio_data = data;
	vcpu->arch.sev_pio_count = count;
	return in ? kvm_sev_es_ins(vcpu, size, port)
		  : kvm_sev_es_outs(vcpu, size, port);
}
EXPORT_SYMBOL_GPL(kvm_sev_es_string_io);

EXPORT_TRACEPOINT_SYMBOL_GPL(kvm_entry);
EXPORT_TRACEPOINT_SYMBOL_GPL(kvm_exit);
EXPORT_TRACEPOINT_SYMBOL_GPL(kvm_fast_mmio);
EXPORT_TRACEPOINT_SYMBOL_GPL(kvm_inj_virq);
EXPORT_TRACEPOINT_SYMBOL_GPL(kvm_page_fault);
EXPORT_TRACEPOINT_SYMBOL_GPL(kvm_msr);
EXPORT_TRACEPOINT_SYMBOL_GPL(kvm_cr);
EXPORT_TRACEPOINT_SYMBOL_GPL(kvm_nested_vmenter);
EXPORT_TRACEPOINT_SYMBOL_GPL(kvm_nested_vmexit);
EXPORT_TRACEPOINT_SYMBOL_GPL(kvm_nested_vmexit_inject);
EXPORT_TRACEPOINT_SYMBOL_GPL(kvm_nested_intr_vmexit);
EXPORT_TRACEPOINT_SYMBOL_GPL(kvm_nested_vmenter_failed);
EXPORT_TRACEPOINT_SYMBOL_GPL(kvm_invlpga);
EXPORT_TRACEPOINT_SYMBOL_GPL(kvm_skinit);
EXPORT_TRACEPOINT_SYMBOL_GPL(kvm_nested_intercepts);
EXPORT_TRACEPOINT_SYMBOL_GPL(kvm_write_tsc_offset);
EXPORT_TRACEPOINT_SYMBOL_GPL(kvm_ple_window_update);
EXPORT_TRACEPOINT_SYMBOL_GPL(kvm_pml_full);
EXPORT_TRACEPOINT_SYMBOL_GPL(kvm_pi_irte_update);
EXPORT_TRACEPOINT_SYMBOL_GPL(kvm_avic_unaccelerated_access);
EXPORT_TRACEPOINT_SYMBOL_GPL(kvm_avic_incomplete_ipi);
EXPORT_TRACEPOINT_SYMBOL_GPL(kvm_avic_ga_log);
EXPORT_TRACEPOINT_SYMBOL_GPL(kvm_avic_kick_vcpu_slowpath);
EXPORT_TRACEPOINT_SYMBOL_GPL(kvm_avic_doorbell);
EXPORT_TRACEPOINT_SYMBOL_GPL(kvm_apicv_accept_irq);
EXPORT_TRACEPOINT_SYMBOL_GPL(kvm_vmgexit_enter);
EXPORT_TRACEPOINT_SYMBOL_GPL(kvm_vmgexit_exit);
EXPORT_TRACEPOINT_SYMBOL_GPL(kvm_vmgexit_msr_protocol_enter);
EXPORT_TRACEPOINT_SYMBOL_GPL(kvm_vmgexit_msr_protocol_exit);
EXPORT_TRACEPOINT_SYMBOL_GPL(kvm_rmp_fault);

static int __init kvm_x86_init(void)
{
	kvm_mmu_x86_module_init();
	mitigate_smt_rsb &= boot_cpu_has_bug(X86_BUG_SMT_RSB) && cpu_smt_possible();
	return 0;
}
module_init(kvm_x86_init);

static void __exit kvm_x86_exit(void)
{
	WARN_ON_ONCE(static_branch_unlikely(&kvm_has_noapic_vcpu));
}
module_exit(kvm_x86_exit);<|MERGE_RESOLUTION|>--- conflicted
+++ resolved
@@ -9040,16 +9040,10 @@
 	 * Intel compatible CPUs inhibit code #DBs when MOV/POP SS blocking is
 	 * active, but AMD compatible CPUs do not.
 	 */
-<<<<<<< HEAD
 	if (!guest_cpuid_is_intel_compatible(vcpu))
 		return false;
 
-	return static_call(kvm_x86_get_interrupt_shadow)(vcpu) & KVM_X86_SHADOW_INT_MOV_SS;
-=======
-	shadow = kvm_x86_call(get_interrupt_shadow)(vcpu);
-	return (shadow & KVM_X86_SHADOW_INT_MOV_SS) &&
-	       guest_cpuid_is_intel(vcpu);
->>>>>>> 4dbd1f66
+	return kvm_x86_call(get_interrupt_shadow)(vcpu) & KVM_X86_SHADOW_INT_MOV_SS;
 }
 
 static bool kvm_vcpu_check_code_breakpoint(struct kvm_vcpu *vcpu,
@@ -12619,21 +12613,6 @@
 	return (vcpu->arch.apic_base & MSR_IA32_APICBASE_BSP) != 0;
 }
 
-<<<<<<< HEAD
-=======
-void kvm_arch_sched_in(struct kvm_vcpu *vcpu, int cpu)
-{
-	struct kvm_pmu *pmu = vcpu_to_pmu(vcpu);
-
-	vcpu->arch.l1tf_flush_l1d = true;
-	if (pmu->version && unlikely(pmu->event_count)) {
-		pmu->need_cleanup = true;
-		kvm_make_request(KVM_REQ_PMU, vcpu);
-	}
-	kvm_x86_call(sched_in)(vcpu, cpu);
-}
-
->>>>>>> 4dbd1f66
 void kvm_arch_free_vm(struct kvm *kvm)
 {
 #if IS_ENABLED(CONFIG_HYPERV)
