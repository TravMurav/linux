--- conflicted
+++ resolved
@@ -72,36 +72,6 @@
  *  into a single vector (CALL_FUNCTION_VECTOR) to save vector space.
  *  TLB, reschedule and local APIC vectors are performance-critical.
  */
-<<<<<<< HEAD
-#ifdef CONFIG_X86_32
-
-# define SPURIOUS_APIC_VECTOR		0xff
-# define ERROR_APIC_VECTOR		0xfe
-# define RESCHEDULE_VECTOR		0xfd
-# define CALL_FUNCTION_VECTOR		0xfc
-# define CALL_FUNCTION_SINGLE_VECTOR	0xfb
-# define THERMAL_APIC_VECTOR		0xfa
-/* 0xf8 - 0xf9 : free */
-# define INVALIDATE_TLB_VECTOR_END	0xf7
-# define INVALIDATE_TLB_VECTOR_START	0xf0	/* f0-f7 used for TLB flush */
-
-# define NUM_INVALIDATE_TLB_VECTORS	8
-
-#else
-
-# define SPURIOUS_APIC_VECTOR		0xff
-# define ERROR_APIC_VECTOR		0xfe
-# define RESCHEDULE_VECTOR		0xfd
-# define CALL_FUNCTION_VECTOR		0xfc
-# define CALL_FUNCTION_SINGLE_VECTOR	0xfb
-# define THERMAL_APIC_VECTOR		0xfa
-# define THRESHOLD_APIC_VECTOR		0xf9
-# define UV_BAU_MESSAGE			0xf8
-# define INVALIDATE_TLB_VECTOR_END	0xf7
-# define INVALIDATE_TLB_VECTOR_START	0xf0	/* f0-f7 used for TLB flush */
-
-#define NUM_INVALIDATE_TLB_VECTORS	8
-=======
 
 #define SPURIOUS_APIC_VECTOR		0xff
 /*
@@ -116,7 +86,6 @@
 #define CALL_FUNCTION_VECTOR		0xfc
 #define CALL_FUNCTION_SINGLE_VECTOR	0xfb
 #define THERMAL_APIC_VECTOR		0xfa
->>>>>>> 7032e869
 
 #ifdef CONFIG_X86_32
 /* 0xf8 - 0xf9 : free */
@@ -161,31 +130,11 @@
 #define	FIRST_VM86_IRQ			   3
 #define LAST_VM86_IRQ			  15
 
-<<<<<<< HEAD
-#if defined(CONFIG_X86_IO_APIC) && !defined(CONFIG_X86_VOYAGER)
-
-#include <asm/apicnum.h>	/* need MAX_IO_APICS */
-
-#ifndef CONFIG_SPARSE_IRQ
-# if NR_CPUS < MAX_IO_APICS
-#  define NR_IRQS (NR_VECTORS + (32 * NR_CPUS))
-# else
-#  define NR_IRQS (NR_VECTORS + (32 * MAX_IO_APICS))
-# endif
-#else
-
-# define NR_IRQS					\
-	((8 * NR_CPUS) > (32 * MAX_IO_APICS) ?		\
-		(NR_VECTORS + (8 * NR_CPUS)) :		\
-		(NR_VECTORS + (32 * MAX_IO_APICS)))	\
-
-=======
 #ifndef __ASSEMBLY__
 static inline int invalid_vm86_irq(int irq)
 {
 	return irq < 3 || irq > 15;
 }
->>>>>>> 7032e869
 #endif
 
 /*
