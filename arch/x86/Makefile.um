# SPDX-License-Identifier: GPL-2.0
core-y += arch/x86/crypto/

#
# Disable SSE and other FP/SIMD instructions to match normal x86
<<<<<<< HEAD
#
KBUILD_CFLAGS += -mno-sse -mno-mmx -mno-sse2 -mno-3dnow -mno-avx
KBUILD_RUSTFLAGS += -Ctarget-feature=-sse,-sse2,-sse3,-ssse3,-sse4.1,-sse4.2,-avx,-avx2
=======
# This is required to work around issues in older LLVM versions, but breaks
# GCC versions < 11. See:
# https://gcc.gnu.org/bugzilla/show_bug.cgi?id=99652
#
ifeq ($(CONFIG_CC_IS_CLANG),y)
KBUILD_CFLAGS += -mno-sse -mno-mmx -mno-sse2 -mno-3dnow -mno-avx
KBUILD_RUSTFLAGS += -Ctarget-feature=-sse,-sse2,-sse3,-ssse3,-sse4.1,-sse4.2,-avx,-avx2
endif
>>>>>>> 8455cbb2

ifeq ($(CONFIG_X86_32),y)
START := 0x8048000

KBUILD_LDFLAGS		+= -m elf_i386
ELF_ARCH		:= i386
ELF_FORMAT 		:= elf32-i386
CHECKFLAGS	+= -D__i386__

KBUILD_CFLAGS		+= $(call cc-option,-m32)
KBUILD_AFLAGS		+= $(call cc-option,-m32)
LINK-y			+= $(call cc-option,-m32)

LDS_EXTRA		:= -Ui386
export LDS_EXTRA

# First of all, tune CFLAGS for the specific CPU. This actually sets cflags-y.
include $(srctree)/arch/x86/Makefile_32.cpu

# prevent gcc from keeping the stack 16 byte aligned. Taken from i386.
cflags-y += $(call cc-option,-mpreferred-stack-boundary=2)

# Prevent sprintf in nfsd from being converted to strcpy and resulting in
# an unresolved reference.
cflags-y += -ffreestanding

KBUILD_CFLAGS += $(cflags-y)

else

START := 0x60000000

KBUILD_CFLAGS += -fno-builtin -m64 

CHECKFLAGS  += -m64 -D__x86_64__
KBUILD_AFLAGS += -m64
KBUILD_LDFLAGS += -m elf_x86_64
KBUILD_CPPFLAGS += -m64

ELF_ARCH := i386:x86-64
ELF_FORMAT := elf64-x86-64

# Not on all 64-bit distros /lib is a symlink to /lib64. PLD is an example.

LINK-$(CONFIG_LD_SCRIPT_DYN_RPATH) += -Wl,-rpath,/lib64
LINK-y += -m64

endif<|MERGE_RESOLUTION|>--- conflicted
+++ resolved
@@ -3,11 +3,6 @@
 
 #
 # Disable SSE and other FP/SIMD instructions to match normal x86
-<<<<<<< HEAD
-#
-KBUILD_CFLAGS += -mno-sse -mno-mmx -mno-sse2 -mno-3dnow -mno-avx
-KBUILD_RUSTFLAGS += -Ctarget-feature=-sse,-sse2,-sse3,-ssse3,-sse4.1,-sse4.2,-avx,-avx2
-=======
 # This is required to work around issues in older LLVM versions, but breaks
 # GCC versions < 11. See:
 # https://gcc.gnu.org/bugzilla/show_bug.cgi?id=99652
@@ -16,7 +11,6 @@
 KBUILD_CFLAGS += -mno-sse -mno-mmx -mno-sse2 -mno-3dnow -mno-avx
 KBUILD_RUSTFLAGS += -Ctarget-feature=-sse,-sse2,-sse3,-ssse3,-sse4.1,-sse4.2,-avx,-avx2
 endif
->>>>>>> 8455cbb2
 
 ifeq ($(CONFIG_X86_32),y)
 START := 0x8048000
