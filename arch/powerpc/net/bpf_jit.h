--- conflicted
+++ resolved
@@ -118,18 +118,6 @@
 
 #define SEEN_FUNC	0x20000000 /* might call external helpers */
 #define SEEN_TAILCALL	0x40000000 /* uses tail calls */
-<<<<<<< HEAD
-
-#define SEEN_VREG_MASK	0x1ff80000 /* Volatile registers r3-r12 */
-#define SEEN_NVREG_MASK	0x0003ffff /* Non volatile registers r14-r31 */
-
-#ifdef CONFIG_PPC64
-extern const int b2p[MAX_BPF_JIT_REG + 2];
-#else
-extern const int b2p[MAX_BPF_JIT_REG + 1];
-#endif
-=======
->>>>>>> 95cd2cdc
 
 struct codegen_context {
 	/*
@@ -144,12 +132,6 @@
 	unsigned int seen;
 	unsigned int idx;
 	unsigned int stack_size;
-<<<<<<< HEAD
-	int b2p[ARRAY_SIZE(b2p)];
-	unsigned int exentry_idx;
-};
-
-=======
 	int b2p[MAX_BPF_JIT_REG + 2];
 	unsigned int exentry_idx;
 	unsigned int alt_exit_addr;
@@ -157,7 +139,6 @@
 
 #define bpf_to_ppc(r)	(ctx->b2p[r])
 
->>>>>>> 95cd2cdc
 #ifdef CONFIG_PPC32
 #define BPF_FIXUP_LEN	3 /* Three instructions => 12 bytes */
 #else
@@ -197,9 +178,6 @@
 int bpf_add_extable_entry(struct bpf_prog *fp, u32 *image, int pass, struct codegen_context *ctx,
 			  int insn_idx, int jmp_off, int dst_reg);
 
-int bpf_add_extable_entry(struct bpf_prog *fp, u32 *image, int pass, struct codegen_context *ctx,
-			  int insn_idx, int jmp_off, int dst_reg);
-
 #endif
 
 #endif