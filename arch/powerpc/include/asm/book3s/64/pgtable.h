/* SPDX-License-Identifier: GPL-2.0 */
#ifndef _ASM_POWERPC_BOOK3S_64_PGTABLE_H_
#define _ASM_POWERPC_BOOK3S_64_PGTABLE_H_

#include <asm-generic/pgtable-nop4d.h>

#ifndef __ASSEMBLY__
#include <linux/mmdebug.h>
#include <linux/bug.h>
#include <linux/sizes.h>
#endif

/*
 * Common bits between hash and Radix page table
 */

#define _PAGE_EXEC		0x00001 /* execute permission */
#define _PAGE_WRITE		0x00002 /* write access allowed */
#define _PAGE_READ		0x00004	/* read access allowed */
#define _PAGE_PRIVILEGED	0x00008 /* kernel access only */
#define _PAGE_SAO		0x00010 /* Strong access order */
#define _PAGE_NON_IDEMPOTENT	0x00020 /* non idempotent memory */
#define _PAGE_TOLERANT		0x00030 /* tolerant memory, cache inhibited */
#define _PAGE_DIRTY		0x00080 /* C: page changed */
#define _PAGE_ACCESSED		0x00100 /* R: page referenced */
/*
 * Software bits
 */
#define _RPAGE_SW0		0x2000000000000000UL
#define _RPAGE_SW1		0x00800
#define _RPAGE_SW2		0x00400
#define _RPAGE_SW3		0x00200
#define _RPAGE_RSV1		0x00040UL

#define _RPAGE_PKEY_BIT4	0x1000000000000000UL
#define _RPAGE_PKEY_BIT3	0x0800000000000000UL
#define _RPAGE_PKEY_BIT2	0x0400000000000000UL
#define _RPAGE_PKEY_BIT1	0x0200000000000000UL
#define _RPAGE_PKEY_BIT0	0x0100000000000000UL

#define _PAGE_PTE		0x4000000000000000UL	/* distinguishes PTEs from pointers */
#define _PAGE_PRESENT		0x8000000000000000UL	/* pte contains a translation */
/*
 * We need to mark a pmd pte invalid while splitting. We can do that by clearing
 * the _PAGE_PRESENT bit. But then that will be taken as a swap pte. In order to
 * differentiate between two use a SW field when invalidating.
 *
 * We do that temporary invalidate for regular pte entry in ptep_set_access_flags
 *
 * This is used only when _PAGE_PRESENT is cleared.
 */
#define _PAGE_INVALID		_RPAGE_SW0

/*
 * Top and bottom bits of RPN which can be used by hash
 * translation mode, because we expect them to be zero
 * otherwise.
 */
#define _RPAGE_RPN0		0x01000
#define _RPAGE_RPN1		0x02000
#define _RPAGE_RPN43		0x0080000000000000UL
#define _RPAGE_RPN42		0x0040000000000000UL
#define _RPAGE_RPN41		0x0020000000000000UL

/* Max physical address bit as per radix table */
#define _RPAGE_PA_MAX		56

/*
 * Max physical address bit we will use for now.
 *
 * This is mostly a hardware limitation and for now Power9 has
 * a 51 bit limit.
 *
 * This is different from the number of physical bit required to address
 * the last byte of memory. That is defined by MAX_PHYSMEM_BITS.
 * MAX_PHYSMEM_BITS is a linux limitation imposed by the maximum
 * number of sections we can support (SECTIONS_SHIFT).
 *
 * This is different from Radix page table limitation above and
 * should always be less than that. The limit is done such that
 * we can overload the bits between _RPAGE_PA_MAX and _PAGE_PA_MAX
 * for hash linux page table specific bits.
 *
 * In order to be compatible with future hardware generations we keep
 * some offsets and limit this for now to 53
 */
#define _PAGE_PA_MAX		53

#define _PAGE_SOFT_DIRTY	_RPAGE_SW3 /* software: software dirty tracking */
#define _PAGE_SPECIAL		_RPAGE_SW2 /* software: special page */
#define _PAGE_DEVMAP		_RPAGE_SW1 /* software: ZONE_DEVICE page */

/*
 * Drivers request for cache inhibited pte mapping using _PAGE_NO_CACHE
 * Instead of fixing all of them, add an alternate define which
 * maps CI pte mapping.
 */
#define _PAGE_NO_CACHE		_PAGE_TOLERANT
/*
 * We support _RPAGE_PA_MAX bit real address in pte. On the linux side
 * we are limited by _PAGE_PA_MAX. Clear everything above _PAGE_PA_MAX
 * and every thing below PAGE_SHIFT;
 */
#define PTE_RPN_MASK	(((1UL << _PAGE_PA_MAX) - 1) & (PAGE_MASK))
#define PTE_RPN_SHIFT	PAGE_SHIFT
/*
 * set of bits not changed in pmd_modify. Even though we have hash specific bits
 * in here, on radix we expect them to be zero.
 */
#define _HPAGE_CHG_MASK (PTE_RPN_MASK | _PAGE_HPTEFLAGS | _PAGE_DIRTY | \
			 _PAGE_ACCESSED | H_PAGE_THP_HUGE | _PAGE_PTE | \
			 _PAGE_SOFT_DIRTY | _PAGE_DEVMAP)
/*
 * user access blocked by key
 */
#define _PAGE_KERNEL_RW		(_PAGE_PRIVILEGED | _PAGE_RW | _PAGE_DIRTY)
#define _PAGE_KERNEL_RO		 (_PAGE_PRIVILEGED | _PAGE_READ)
#define _PAGE_KERNEL_ROX	 (_PAGE_PRIVILEGED | _PAGE_READ | _PAGE_EXEC)
#define _PAGE_KERNEL_RWX	(_PAGE_PRIVILEGED | _PAGE_DIRTY | _PAGE_RW | _PAGE_EXEC)
/*
 * _PAGE_CHG_MASK masks of bits that are to be preserved across
 * pgprot changes
 */
#define _PAGE_CHG_MASK	(PTE_RPN_MASK | _PAGE_HPTEFLAGS | _PAGE_DIRTY | \
			 _PAGE_ACCESSED | _PAGE_SPECIAL | _PAGE_PTE |	\
			 _PAGE_SOFT_DIRTY | _PAGE_DEVMAP)

/*
 * We define 2 sets of base prot bits, one for basic pages (ie,
 * cacheable kernel and user pages) and one for non cacheable
 * pages. We always set _PAGE_COHERENT when SMP is enabled or
 * the processor might need it for DMA coherency.
 */
#define _PAGE_BASE_NC	(_PAGE_PRESENT | _PAGE_ACCESSED)
#define _PAGE_BASE	(_PAGE_BASE_NC)

#include <asm/pgtable-masks.h>

/* Permission masks used for kernel mappings */
#define PAGE_KERNEL	__pgprot(_PAGE_BASE | _PAGE_KERNEL_RW)
#define PAGE_KERNEL_NC	__pgprot(_PAGE_BASE_NC | _PAGE_KERNEL_RW | _PAGE_TOLERANT)
#define PAGE_KERNEL_NCG	__pgprot(_PAGE_BASE_NC | _PAGE_KERNEL_RW | _PAGE_NON_IDEMPOTENT)
#define PAGE_KERNEL_X	__pgprot(_PAGE_BASE | _PAGE_KERNEL_RWX)
#define PAGE_KERNEL_RO	__pgprot(_PAGE_BASE | _PAGE_KERNEL_RO)
#define PAGE_KERNEL_ROX	__pgprot(_PAGE_BASE | _PAGE_KERNEL_ROX)

#ifndef __ASSEMBLY__
/*
 * page table defines
 */
extern unsigned long __pte_index_size;
extern unsigned long __pmd_index_size;
extern unsigned long __pud_index_size;
extern unsigned long __pgd_index_size;
extern unsigned long __pud_cache_index;
#define PTE_INDEX_SIZE  __pte_index_size
#define PMD_INDEX_SIZE  __pmd_index_size
#define PUD_INDEX_SIZE  __pud_index_size
#define PGD_INDEX_SIZE  __pgd_index_size
/* pmd table use page table fragments */
#define PMD_CACHE_INDEX  0
#define PUD_CACHE_INDEX __pud_cache_index
/*
 * Because of use of pte fragments and THP, size of page table
 * are not always derived out of index size above.
 */
extern unsigned long __pte_table_size;
extern unsigned long __pmd_table_size;
extern unsigned long __pud_table_size;
extern unsigned long __pgd_table_size;
#define PTE_TABLE_SIZE	__pte_table_size
#define PMD_TABLE_SIZE	__pmd_table_size
#define PUD_TABLE_SIZE	__pud_table_size
#define PGD_TABLE_SIZE	__pgd_table_size

extern unsigned long __pmd_val_bits;
extern unsigned long __pud_val_bits;
extern unsigned long __pgd_val_bits;
#define PMD_VAL_BITS	__pmd_val_bits
#define PUD_VAL_BITS	__pud_val_bits
#define PGD_VAL_BITS	__pgd_val_bits

extern unsigned long __pte_frag_nr;
#define PTE_FRAG_NR __pte_frag_nr
extern unsigned long __pte_frag_size_shift;
#define PTE_FRAG_SIZE_SHIFT __pte_frag_size_shift
#define PTE_FRAG_SIZE (1UL << PTE_FRAG_SIZE_SHIFT)

extern unsigned long __pmd_frag_nr;
#define PMD_FRAG_NR __pmd_frag_nr
extern unsigned long __pmd_frag_size_shift;
#define PMD_FRAG_SIZE_SHIFT __pmd_frag_size_shift
#define PMD_FRAG_SIZE (1UL << PMD_FRAG_SIZE_SHIFT)

#define PTRS_PER_PTE	(1 << PTE_INDEX_SIZE)
#define PTRS_PER_PMD	(1 << PMD_INDEX_SIZE)
#define PTRS_PER_PUD	(1 << PUD_INDEX_SIZE)
#define PTRS_PER_PGD	(1 << PGD_INDEX_SIZE)

#define MAX_PTRS_PER_PTE ((H_PTRS_PER_PTE > R_PTRS_PER_PTE) ? H_PTRS_PER_PTE : R_PTRS_PER_PTE)
#define MAX_PTRS_PER_PMD ((H_PTRS_PER_PMD > R_PTRS_PER_PMD) ? H_PTRS_PER_PMD : R_PTRS_PER_PMD)
#define MAX_PTRS_PER_PUD ((H_PTRS_PER_PUD > R_PTRS_PER_PUD) ? H_PTRS_PER_PUD : R_PTRS_PER_PUD)
#define MAX_PTRS_PER_PGD	(1 << (H_PGD_INDEX_SIZE > RADIX_PGD_INDEX_SIZE ? \
				       H_PGD_INDEX_SIZE : RADIX_PGD_INDEX_SIZE))

/* PMD_SHIFT determines what a second-level page table entry can map */
#define PMD_SHIFT	(PAGE_SHIFT + PTE_INDEX_SIZE)
#define PMD_SIZE	(1UL << PMD_SHIFT)
#define PMD_MASK	(~(PMD_SIZE-1))

/* PUD_SHIFT determines what a third-level page table entry can map */
#define PUD_SHIFT	(PMD_SHIFT + PMD_INDEX_SIZE)
#define PUD_SIZE	(1UL << PUD_SHIFT)
#define PUD_MASK	(~(PUD_SIZE-1))

/* PGDIR_SHIFT determines what a fourth-level page table entry can map */
#define PGDIR_SHIFT	(PUD_SHIFT + PUD_INDEX_SIZE)
#define PGDIR_SIZE	(1UL << PGDIR_SHIFT)
#define PGDIR_MASK	(~(PGDIR_SIZE-1))

/* Bits to mask out from a PMD to get to the PTE page */
#define PMD_MASKED_BITS		0xc0000000000000ffUL
/* Bits to mask out from a PUD to get to the PMD page */
#define PUD_MASKED_BITS		0xc0000000000000ffUL
/* Bits to mask out from a PGD to get to the PUD page */
#define P4D_MASKED_BITS		0xc0000000000000ffUL

/*
 * Used as an indicator for rcu callback functions
 */
enum pgtable_index {
	PTE_INDEX = 0,
	PMD_INDEX,
	PUD_INDEX,
	PGD_INDEX,
	/*
	 * Below are used with 4k page size and hugetlb
	 */
	HTLB_16M_INDEX,
	HTLB_16G_INDEX,
};

extern unsigned long __vmalloc_start;
extern unsigned long __vmalloc_end;
#define VMALLOC_START	__vmalloc_start
#define VMALLOC_END	__vmalloc_end

static inline unsigned int ioremap_max_order(void)
{
	if (radix_enabled())
		return PUD_SHIFT;
	return 7 + PAGE_SHIFT; /* default from linux/vmalloc.h */
}
#define IOREMAP_MAX_ORDER ioremap_max_order()

extern unsigned long __kernel_virt_start;
extern unsigned long __kernel_io_start;
extern unsigned long __kernel_io_end;
#define KERN_VIRT_START __kernel_virt_start
#define KERN_IO_START  __kernel_io_start
#define KERN_IO_END __kernel_io_end

extern struct page *vmemmap;
extern unsigned long pci_io_base;

#define pmd_leaf pmd_leaf
static inline bool pmd_leaf(pmd_t pmd)
{
	return !!(pmd_raw(pmd) & cpu_to_be64(_PAGE_PTE));
}

#define pud_leaf pud_leaf
static inline bool pud_leaf(pud_t pud)
{
	return !!(pud_raw(pud) & cpu_to_be64(_PAGE_PTE));
}
#endif /* __ASSEMBLY__ */

#include <asm/book3s/64/hash.h>
#include <asm/book3s/64/radix.h>

#if H_MAX_PHYSMEM_BITS > R_MAX_PHYSMEM_BITS
#define  MAX_PHYSMEM_BITS	H_MAX_PHYSMEM_BITS
#else
#define  MAX_PHYSMEM_BITS	R_MAX_PHYSMEM_BITS
#endif


#ifdef CONFIG_PPC_64K_PAGES
#include <asm/book3s/64/pgtable-64k.h>
#else
#include <asm/book3s/64/pgtable-4k.h>
#endif

#include <asm/barrier.h>
/*
 * IO space itself carved into the PIO region (ISA and PHB IO space) and
 * the ioremap space
 *
 *  ISA_IO_BASE = KERN_IO_START, 64K reserved area
 *  PHB_IO_BASE = ISA_IO_BASE + 64K to ISA_IO_BASE + 2G, PHB IO spaces
 * IOREMAP_BASE = ISA_IO_BASE + 2G to VMALLOC_START + PGTABLE_RANGE
 */
#define FULL_IO_SIZE	0x80000000ul
#define  ISA_IO_BASE	(KERN_IO_START)
#define  ISA_IO_END	(KERN_IO_START + 0x10000ul)
#define  PHB_IO_BASE	(ISA_IO_END)
#define  PHB_IO_END	(KERN_IO_START + FULL_IO_SIZE)
#define IOREMAP_BASE	(PHB_IO_END)
#define IOREMAP_START	(ioremap_bot)
#define IOREMAP_END	(KERN_IO_END - FIXADDR_SIZE)
#define FIXADDR_SIZE	SZ_32M
#define FIXADDR_TOP	(IOREMAP_END + FIXADDR_SIZE)

#ifndef __ASSEMBLY__

/*
 * This is the default implementation of various PTE accessors, it's
 * used in all cases except Book3S with 64K pages where we have a
 * concept of sub-pages
 */
#ifndef __real_pte

#define __real_pte(e, p, o)		((real_pte_t){(e)})
#define __rpte_to_pte(r)	((r).pte)
#define __rpte_to_hidx(r,index)	(pte_val(__rpte_to_pte(r)) >> H_PAGE_F_GIX_SHIFT)

#define pte_iterate_hashed_subpages(rpte, psize, va, index, shift)       \
	do {							         \
		index = 0;					         \
		shift = mmu_psize_defs[psize].shift;		         \

#define pte_iterate_hashed_end() } while(0)

/*
 * We expect this to be called only for user addresses or kernel virtual
 * addresses other than the linear mapping.
 */
#define pte_pagesize_index(mm, addr, pte)	MMU_PAGE_4K

#endif /* __real_pte */

static inline unsigned long pte_update(struct mm_struct *mm, unsigned long addr,
				       pte_t *ptep, unsigned long clr,
				       unsigned long set, int huge)
{
	if (radix_enabled())
		return radix__pte_update(mm, addr, ptep, clr, set, huge);
	return hash__pte_update(mm, addr, ptep, clr, set, huge);
}
/*
 * For hash even if we have _PAGE_ACCESSED = 0, we do a pte_update.
 * We currently remove entries from the hashtable regardless of whether
 * the entry was young or dirty.
 *
 * We should be more intelligent about this but for the moment we override
 * these functions and force a tlb flush unconditionally
 * For radix: H_PAGE_HASHPTE should be zero. Hence we can use the same
 * function for both hash and radix.
 */
static inline int __ptep_test_and_clear_young(struct mm_struct *mm,
					      unsigned long addr, pte_t *ptep)
{
	unsigned long old;

	if ((pte_raw(*ptep) & cpu_to_be64(_PAGE_ACCESSED | H_PAGE_HASHPTE)) == 0)
		return 0;
	old = pte_update(mm, addr, ptep, _PAGE_ACCESSED, 0, 0);
	return (old & _PAGE_ACCESSED) != 0;
}

#define __HAVE_ARCH_PTEP_TEST_AND_CLEAR_YOUNG
#define ptep_test_and_clear_young(__vma, __addr, __ptep)	\
({								\
	__ptep_test_and_clear_young((__vma)->vm_mm, __addr, __ptep); \
})

/*
 * On Book3S CPUs, clearing the accessed bit without a TLB flush
 * doesn't cause data corruption. [ It could cause incorrect
 * page aging and the (mistaken) reclaim of hot pages, but the
 * chance of that should be relatively low. ]
 *
 * So as a performance optimization don't flush the TLB when
 * clearing the accessed bit, it will eventually be flushed by
 * a context switch or a VM operation anyway. [ In the rare
 * event of it not getting flushed for a long time the delay
 * shouldn't really matter because there's no real memory
 * pressure for swapout to react to. ]
 *
 * Note: this optimisation also exists in pte_needs_flush() and
 * huge_pmd_needs_flush().
 */
#define __HAVE_ARCH_PTEP_CLEAR_YOUNG_FLUSH
#define ptep_clear_flush_young ptep_test_and_clear_young

#define __HAVE_ARCH_PMDP_CLEAR_YOUNG_FLUSH
#define pmdp_clear_flush_young pmdp_test_and_clear_young

static inline int pte_write(pte_t pte)
{
	return !!(pte_raw(pte) & cpu_to_be64(_PAGE_WRITE));
}

static inline int pte_read(pte_t pte)
{
	return !!(pte_raw(pte) & cpu_to_be64(_PAGE_READ));
}

#define __HAVE_ARCH_PTEP_SET_WRPROTECT
static inline void ptep_set_wrprotect(struct mm_struct *mm, unsigned long addr,
				      pte_t *ptep)
{
	if (pte_write(*ptep))
		pte_update(mm, addr, ptep, _PAGE_WRITE, 0, 0);
}

#define __HAVE_ARCH_HUGE_PTEP_SET_WRPROTECT
static inline void huge_ptep_set_wrprotect(struct mm_struct *mm,
					   unsigned long addr, pte_t *ptep)
{
	if (pte_write(*ptep))
		pte_update(mm, addr, ptep, _PAGE_WRITE, 0, 1);
}

#define __HAVE_ARCH_PTEP_GET_AND_CLEAR
static inline pte_t ptep_get_and_clear(struct mm_struct *mm,
				       unsigned long addr, pte_t *ptep)
{
	unsigned long old = pte_update(mm, addr, ptep, ~0UL, 0, 0);
	return __pte(old);
}

#define __HAVE_ARCH_PTEP_GET_AND_CLEAR_FULL
static inline pte_t ptep_get_and_clear_full(struct mm_struct *mm,
					    unsigned long addr,
					    pte_t *ptep, int full)
{
	if (full && radix_enabled()) {
		/*
		 * We know that this is a full mm pte clear and
		 * hence can be sure there is no parallel set_pte.
		 */
		return radix__ptep_get_and_clear_full(mm, addr, ptep, full);
	}
	return ptep_get_and_clear(mm, addr, ptep);
}


static inline void pte_clear(struct mm_struct *mm, unsigned long addr,
			     pte_t * ptep)
{
	pte_update(mm, addr, ptep, ~0UL, 0, 0);
}

static inline int pte_dirty(pte_t pte)
{
	return !!(pte_raw(pte) & cpu_to_be64(_PAGE_DIRTY));
}

static inline int pte_young(pte_t pte)
{
	return !!(pte_raw(pte) & cpu_to_be64(_PAGE_ACCESSED));
}

static inline int pte_special(pte_t pte)
{
	return !!(pte_raw(pte) & cpu_to_be64(_PAGE_SPECIAL));
}

static inline bool pte_exec(pte_t pte)
{
	return !!(pte_raw(pte) & cpu_to_be64(_PAGE_EXEC));
}


#ifdef CONFIG_HAVE_ARCH_SOFT_DIRTY
static inline bool pte_soft_dirty(pte_t pte)
{
	return !!(pte_raw(pte) & cpu_to_be64(_PAGE_SOFT_DIRTY));
}

static inline pte_t pte_mksoft_dirty(pte_t pte)
{
	return __pte_raw(pte_raw(pte) | cpu_to_be64(_PAGE_SOFT_DIRTY));
}

static inline pte_t pte_clear_soft_dirty(pte_t pte)
{
	return __pte_raw(pte_raw(pte) & cpu_to_be64(~_PAGE_SOFT_DIRTY));
}
#endif /* CONFIG_HAVE_ARCH_SOFT_DIRTY */

#ifdef CONFIG_NUMA_BALANCING
static inline int pte_protnone(pte_t pte)
{
	return (pte_raw(pte) & cpu_to_be64(_PAGE_PRESENT | _PAGE_PTE | _PAGE_RWX)) ==
		cpu_to_be64(_PAGE_PRESENT | _PAGE_PTE);
}
#endif /* CONFIG_NUMA_BALANCING */

static inline bool pte_hw_valid(pte_t pte)
{
	return (pte_raw(pte) & cpu_to_be64(_PAGE_PRESENT | _PAGE_PTE)) ==
		cpu_to_be64(_PAGE_PRESENT | _PAGE_PTE);
}

static inline int pte_present(pte_t pte)
{
	/*
	 * A pte is considerent present if _PAGE_PRESENT is set.
	 * We also need to consider the pte present which is marked
	 * invalid during ptep_set_access_flags. Hence we look for _PAGE_INVALID
	 * if we find _PAGE_PRESENT cleared.
	 */

	if (pte_hw_valid(pte))
		return true;
	return (pte_raw(pte) & cpu_to_be64(_PAGE_INVALID | _PAGE_PTE)) ==
		cpu_to_be64(_PAGE_INVALID | _PAGE_PTE);
}

#ifdef CONFIG_PPC_MEM_KEYS
extern bool arch_pte_access_permitted(u64 pte, bool write, bool execute);
#else
static inline bool arch_pte_access_permitted(u64 pte, bool write, bool execute)
{
	return true;
}
#endif /* CONFIG_PPC_MEM_KEYS */

static inline bool pte_user(pte_t pte)
{
	return !(pte_raw(pte) & cpu_to_be64(_PAGE_PRIVILEGED));
}

#define pte_access_permitted pte_access_permitted
static inline bool pte_access_permitted(pte_t pte, bool write)
{
	/*
	 * _PAGE_READ is needed for any access and will be cleared for
	 * PROT_NONE. Execute-only mapping via PROT_EXEC also returns false.
	 */
	if (!pte_present(pte) || !pte_user(pte) || !pte_read(pte))
		return false;

	if (write && !pte_write(pte))
		return false;

	return arch_pte_access_permitted(pte_val(pte), write, 0);
}

/*
 * Conversion functions: convert a page and protection to a page entry,
 * and a page entry and page directory to the page they refer to.
 *
 * Even if PTEs can be unsigned long long, a PFN is always an unsigned
 * long for now.
 */
static inline pte_t pfn_pte(unsigned long pfn, pgprot_t pgprot)
{
	VM_BUG_ON(pfn >> (64 - PAGE_SHIFT));
	VM_BUG_ON((pfn << PAGE_SHIFT) & ~PTE_RPN_MASK);

	return __pte(((pte_basic_t)pfn << PAGE_SHIFT) | pgprot_val(pgprot) | _PAGE_PTE);
}

/* Generic modifiers for PTE bits */
static inline pte_t pte_wrprotect(pte_t pte)
{
	return __pte_raw(pte_raw(pte) & cpu_to_be64(~_PAGE_WRITE));
}

static inline pte_t pte_exprotect(pte_t pte)
{
	return __pte_raw(pte_raw(pte) & cpu_to_be64(~_PAGE_EXEC));
}

static inline pte_t pte_mkclean(pte_t pte)
{
	return __pte_raw(pte_raw(pte) & cpu_to_be64(~_PAGE_DIRTY));
}

static inline pte_t pte_mkold(pte_t pte)
{
	return __pte_raw(pte_raw(pte) & cpu_to_be64(~_PAGE_ACCESSED));
}

static inline pte_t pte_mkexec(pte_t pte)
{
	return __pte_raw(pte_raw(pte) | cpu_to_be64(_PAGE_EXEC));
}

static inline pte_t pte_mkwrite_novma(pte_t pte)
{
	/*
	 * write implies read, hence set both
	 */
	return __pte_raw(pte_raw(pte) | cpu_to_be64(_PAGE_RW));
}

static inline pte_t pte_mkdirty(pte_t pte)
{
	return __pte_raw(pte_raw(pte) | cpu_to_be64(_PAGE_DIRTY | _PAGE_SOFT_DIRTY));
}

static inline pte_t pte_mkyoung(pte_t pte)
{
	return __pte_raw(pte_raw(pte) | cpu_to_be64(_PAGE_ACCESSED));
}

static inline pte_t pte_mkspecial(pte_t pte)
{
	return __pte_raw(pte_raw(pte) | cpu_to_be64(_PAGE_SPECIAL));
}

static inline pte_t pte_mkhuge(pte_t pte)
{
	return pte;
}

static inline pte_t pte_mkdevmap(pte_t pte)
{
	return __pte_raw(pte_raw(pte) | cpu_to_be64(_PAGE_SPECIAL | _PAGE_DEVMAP));
}

/*
 * This is potentially called with a pmd as the argument, in which case it's not
 * safe to check _PAGE_DEVMAP unless we also confirm that _PAGE_PTE is set.
 * That's because the bit we use for _PAGE_DEVMAP is not reserved for software
 * use in page directory entries (ie. non-ptes).
 */
static inline int pte_devmap(pte_t pte)
{
	__be64 mask = cpu_to_be64(_PAGE_DEVMAP | _PAGE_PTE);

	return (pte_raw(pte) & mask) == mask;
}

static inline pte_t pte_modify(pte_t pte, pgprot_t newprot)
{
	/* FIXME!! check whether this need to be a conditional */
	return __pte_raw((pte_raw(pte) & cpu_to_be64(_PAGE_CHG_MASK)) |
			 cpu_to_be64(pgprot_val(newprot)));
}

/* Encode and de-code a swap entry */
#define MAX_SWAPFILES_CHECK() do { \
	BUILD_BUG_ON(MAX_SWAPFILES_SHIFT > SWP_TYPE_BITS); \
	/*							\
	 * Don't have overlapping bits with _PAGE_HPTEFLAGS	\
	 * We filter HPTEFLAGS on set_pte.			\
	 */							\
	BUILD_BUG_ON(_PAGE_HPTEFLAGS & SWP_TYPE_MASK); \
	BUILD_BUG_ON(_PAGE_HPTEFLAGS & _PAGE_SWP_SOFT_DIRTY);	\
	BUILD_BUG_ON(_PAGE_HPTEFLAGS & _PAGE_SWP_EXCLUSIVE);	\
	} while (0)

#define SWP_TYPE_BITS 5
#define SWP_TYPE_MASK		((1UL << SWP_TYPE_BITS) - 1)
#define __swp_type(x)		((x).val & SWP_TYPE_MASK)
#define __swp_offset(x)		(((x).val & PTE_RPN_MASK) >> PAGE_SHIFT)
#define __swp_entry(type, offset)	((swp_entry_t) { \
				(type) | (((offset) << PAGE_SHIFT) & PTE_RPN_MASK)})
/*
 * swp_entry_t must be independent of pte bits. We build a swp_entry_t from
 * swap type and offset we get from swap and convert that to pte to find a
 * matching pte in linux page table.
 * Clear bits not found in swap entries here.
 */
#define __pte_to_swp_entry(pte)	((swp_entry_t) { pte_val((pte)) & ~_PAGE_PTE })
#define __swp_entry_to_pte(x)	__pte((x).val | _PAGE_PTE)
#define __pmd_to_swp_entry(pmd)	(__pte_to_swp_entry(pmd_pte(pmd)))
#define __swp_entry_to_pmd(x)	(pte_pmd(__swp_entry_to_pte(x)))

#ifdef CONFIG_MEM_SOFT_DIRTY
#define _PAGE_SWP_SOFT_DIRTY	_PAGE_SOFT_DIRTY
#else
#define _PAGE_SWP_SOFT_DIRTY	0UL
#endif /* CONFIG_MEM_SOFT_DIRTY */

#define _PAGE_SWP_EXCLUSIVE	_PAGE_NON_IDEMPOTENT

#ifdef CONFIG_HAVE_ARCH_SOFT_DIRTY
static inline pte_t pte_swp_mksoft_dirty(pte_t pte)
{
	return __pte_raw(pte_raw(pte) | cpu_to_be64(_PAGE_SWP_SOFT_DIRTY));
}

static inline bool pte_swp_soft_dirty(pte_t pte)
{
	return !!(pte_raw(pte) & cpu_to_be64(_PAGE_SWP_SOFT_DIRTY));
}

static inline pte_t pte_swp_clear_soft_dirty(pte_t pte)
{
	return __pte_raw(pte_raw(pte) & cpu_to_be64(~_PAGE_SWP_SOFT_DIRTY));
}
#endif /* CONFIG_HAVE_ARCH_SOFT_DIRTY */

static inline pte_t pte_swp_mkexclusive(pte_t pte)
{
	return __pte_raw(pte_raw(pte) | cpu_to_be64(_PAGE_SWP_EXCLUSIVE));
}

static inline int pte_swp_exclusive(pte_t pte)
{
	return !!(pte_raw(pte) & cpu_to_be64(_PAGE_SWP_EXCLUSIVE));
}

static inline pte_t pte_swp_clear_exclusive(pte_t pte)
{
	return __pte_raw(pte_raw(pte) & cpu_to_be64(~_PAGE_SWP_EXCLUSIVE));
}

static inline bool check_pte_access(unsigned long access, unsigned long ptev)
{
	/*
	 * This check for _PAGE_RWX and _PAGE_PRESENT bits
	 */
	if (access & ~ptev)
		return false;
	/*
	 * This check for access to privilege space
	 */
	if ((access & _PAGE_PRIVILEGED) != (ptev & _PAGE_PRIVILEGED))
		return false;

	return true;
}
/*
 * Generic functions with hash/radix callbacks
 */

static inline void __ptep_set_access_flags(struct vm_area_struct *vma,
					   pte_t *ptep, pte_t entry,
					   unsigned long address,
					   int psize)
{
	if (radix_enabled())
		return radix__ptep_set_access_flags(vma, ptep, entry,
						    address, psize);
	return hash__ptep_set_access_flags(ptep, entry);
}

#define __HAVE_ARCH_PTE_SAME
static inline int pte_same(pte_t pte_a, pte_t pte_b)
{
	if (radix_enabled())
		return radix__pte_same(pte_a, pte_b);
	return hash__pte_same(pte_a, pte_b);
}

static inline int pte_none(pte_t pte)
{
	if (radix_enabled())
		return radix__pte_none(pte);
	return hash__pte_none(pte);
}

static inline void __set_pte_at(struct mm_struct *mm, unsigned long addr,
				pte_t *ptep, pte_t pte, int percpu)
{

	VM_WARN_ON(!(pte_raw(pte) & cpu_to_be64(_PAGE_PTE)));
	/*
	 * Keep the _PAGE_PTE added till we are sure we handle _PAGE_PTE
	 * in all the callers.
	 */
	pte = __pte_raw(pte_raw(pte) | cpu_to_be64(_PAGE_PTE));

	if (radix_enabled())
		return radix__set_pte_at(mm, addr, ptep, pte, percpu);
	return hash__set_pte_at(mm, addr, ptep, pte, percpu);
}

#define _PAGE_CACHE_CTL	(_PAGE_SAO | _PAGE_NON_IDEMPOTENT | _PAGE_TOLERANT)

#define pgprot_noncached pgprot_noncached
static inline pgprot_t pgprot_noncached(pgprot_t prot)
{
	return __pgprot((pgprot_val(prot) & ~_PAGE_CACHE_CTL) |
			_PAGE_NON_IDEMPOTENT);
}

#define pgprot_noncached_wc pgprot_noncached_wc
static inline pgprot_t pgprot_noncached_wc(pgprot_t prot)
{
	return __pgprot((pgprot_val(prot) & ~_PAGE_CACHE_CTL) |
			_PAGE_TOLERANT);
}

#define pgprot_cached pgprot_cached
static inline pgprot_t pgprot_cached(pgprot_t prot)
{
	return __pgprot((pgprot_val(prot) & ~_PAGE_CACHE_CTL));
}

#define pgprot_writecombine pgprot_writecombine
static inline pgprot_t pgprot_writecombine(pgprot_t prot)
{
	return pgprot_noncached_wc(prot);
}
/*
 * check a pte mapping have cache inhibited property
 */
static inline bool pte_ci(pte_t pte)
{
	__be64 pte_v = pte_raw(pte);

	if (((pte_v & cpu_to_be64(_PAGE_CACHE_CTL)) == cpu_to_be64(_PAGE_TOLERANT)) ||
	    ((pte_v & cpu_to_be64(_PAGE_CACHE_CTL)) == cpu_to_be64(_PAGE_NON_IDEMPOTENT)))
		return true;
	return false;
}

static inline void pmd_clear(pmd_t *pmdp)
{
	if (IS_ENABLED(CONFIG_DEBUG_VM) && !radix_enabled()) {
		/*
		 * Don't use this if we can possibly have a hash page table
		 * entry mapping this.
		 */
		WARN_ON((pmd_val(*pmdp) & (H_PAGE_HASHPTE | _PAGE_PTE)) == (H_PAGE_HASHPTE | _PAGE_PTE));
	}
	*pmdp = __pmd(0);
}

static inline int pmd_none(pmd_t pmd)
{
	return !pmd_raw(pmd);
}

static inline int pmd_present(pmd_t pmd)
{
	/*
	 * A pmd is considerent present if _PAGE_PRESENT is set.
	 * We also need to consider the pmd present which is marked
	 * invalid during a split. Hence we look for _PAGE_INVALID
	 * if we find _PAGE_PRESENT cleared.
	 */
	if (pmd_raw(pmd) & cpu_to_be64(_PAGE_PRESENT | _PAGE_INVALID))
		return true;

	return false;
}

static inline int pmd_is_serializing(pmd_t pmd)
{
	/*
	 * If the pmd is undergoing a split, the _PAGE_PRESENT bit is clear
	 * and _PAGE_INVALID is set (see pmd_present, pmdp_invalidate).
	 *
	 * This condition may also occur when flushing a pmd while flushing
	 * it (see ptep_modify_prot_start), so callers must ensure this
	 * case is fine as well.
	 */
	if ((pmd_raw(pmd) & cpu_to_be64(_PAGE_PRESENT | _PAGE_INVALID)) ==
						cpu_to_be64(_PAGE_INVALID))
		return true;

	return false;
}

static inline int pmd_bad(pmd_t pmd)
{
	if (radix_enabled())
		return radix__pmd_bad(pmd);
	return hash__pmd_bad(pmd);
}

static inline void pud_clear(pud_t *pudp)
{
	if (IS_ENABLED(CONFIG_DEBUG_VM) && !radix_enabled()) {
		/*
		 * Don't use this if we can possibly have a hash page table
		 * entry mapping this.
		 */
		WARN_ON((pud_val(*pudp) & (H_PAGE_HASHPTE | _PAGE_PTE)) == (H_PAGE_HASHPTE | _PAGE_PTE));
	}
	*pudp = __pud(0);
}

static inline int pud_none(pud_t pud)
{
	return !pud_raw(pud);
}

static inline int pud_present(pud_t pud)
{
	return !!(pud_raw(pud) & cpu_to_be64(_PAGE_PRESENT));
}

extern struct page *pud_page(pud_t pud);
extern struct page *pmd_page(pmd_t pmd);
static inline pte_t pud_pte(pud_t pud)
{
	return __pte_raw(pud_raw(pud));
}

static inline pud_t pte_pud(pte_t pte)
{
	return __pud_raw(pte_raw(pte));
}

static inline pte_t *pudp_ptep(pud_t *pud)
{
	return (pte_t *)pud;
}

#define pud_pfn(pud)		pte_pfn(pud_pte(pud))
#define pud_dirty(pud)		pte_dirty(pud_pte(pud))
#define pud_young(pud)		pte_young(pud_pte(pud))
#define pud_mkold(pud)		pte_pud(pte_mkold(pud_pte(pud)))
#define pud_wrprotect(pud)	pte_pud(pte_wrprotect(pud_pte(pud)))
#define pud_mkdirty(pud)	pte_pud(pte_mkdirty(pud_pte(pud)))
#define pud_mkclean(pud)	pte_pud(pte_mkclean(pud_pte(pud)))
#define pud_mkyoung(pud)	pte_pud(pte_mkyoung(pud_pte(pud)))
#define pud_mkwrite(pud)	pte_pud(pte_mkwrite_novma(pud_pte(pud)))
#define pud_write(pud)		pte_write(pud_pte(pud))

#ifdef CONFIG_HAVE_ARCH_SOFT_DIRTY
#define pud_soft_dirty(pmd)    pte_soft_dirty(pud_pte(pud))
#define pud_mksoft_dirty(pmd)  pte_pud(pte_mksoft_dirty(pud_pte(pud)))
#define pud_clear_soft_dirty(pmd) pte_pud(pte_clear_soft_dirty(pud_pte(pud)))
#endif /* CONFIG_HAVE_ARCH_SOFT_DIRTY */

static inline int pud_bad(pud_t pud)
{
	if (radix_enabled())
		return radix__pud_bad(pud);
	return hash__pud_bad(pud);
}

#define pud_access_permitted pud_access_permitted
static inline bool pud_access_permitted(pud_t pud, bool write)
{
	return pte_access_permitted(pud_pte(pud), write);
}

#define __p4d_raw(x)	((p4d_t) { __pgd_raw(x) })
static inline __be64 p4d_raw(p4d_t x)
{
	return pgd_raw(x.pgd);
}

#define p4d_write(p4d)		pte_write(p4d_pte(p4d))

static inline void p4d_clear(p4d_t *p4dp)
{
	*p4dp = __p4d(0);
}

static inline int p4d_none(p4d_t p4d)
{
	return !p4d_raw(p4d);
}

static inline int p4d_present(p4d_t p4d)
{
	return !!(p4d_raw(p4d) & cpu_to_be64(_PAGE_PRESENT));
}

static inline pte_t p4d_pte(p4d_t p4d)
{
	return __pte_raw(p4d_raw(p4d));
}

static inline p4d_t pte_p4d(pte_t pte)
{
	return __p4d_raw(pte_raw(pte));
}

static inline int p4d_bad(p4d_t p4d)
{
	if (radix_enabled())
		return radix__p4d_bad(p4d);
	return hash__p4d_bad(p4d);
}

#define p4d_access_permitted p4d_access_permitted
static inline bool p4d_access_permitted(p4d_t p4d, bool write)
{
	return pte_access_permitted(p4d_pte(p4d), write);
}

extern struct page *p4d_page(p4d_t p4d);

/* Pointers in the page table tree are physical addresses */
#define __pgtable_ptr_val(ptr)	__pa(ptr)

static inline pud_t *p4d_pgtable(p4d_t p4d)
{
	return (pud_t *)__va(p4d_val(p4d) & ~P4D_MASKED_BITS);
}

static inline pmd_t *pud_pgtable(pud_t pud)
{
	return (pmd_t *)__va(pud_val(pud) & ~PUD_MASKED_BITS);
}

#define pmd_ERROR(e) \
	pr_err("%s:%d: bad pmd %08lx.\n", __FILE__, __LINE__, pmd_val(e))
#define pud_ERROR(e) \
	pr_err("%s:%d: bad pud %08lx.\n", __FILE__, __LINE__, pud_val(e))
#define pgd_ERROR(e) \
	pr_err("%s:%d: bad pgd %08lx.\n", __FILE__, __LINE__, pgd_val(e))

static inline int map_kernel_page(unsigned long ea, unsigned long pa, pgprot_t prot)
{
	if (radix_enabled()) {
#if defined(CONFIG_PPC_RADIX_MMU) && defined(DEBUG_VM)
		unsigned long page_size = 1 << mmu_psize_defs[mmu_io_psize].shift;
		WARN((page_size != PAGE_SIZE), "I/O page size != PAGE_SIZE");
#endif
		return radix__map_kernel_page(ea, pa, prot, PAGE_SIZE);
	}
	return hash__map_kernel_page(ea, pa, prot);
}

void unmap_kernel_page(unsigned long va);

static inline int __meminit vmemmap_create_mapping(unsigned long start,
						   unsigned long page_size,
						   unsigned long phys)
{
	if (radix_enabled())
		return radix__vmemmap_create_mapping(start, page_size, phys);
	return hash__vmemmap_create_mapping(start, page_size, phys);
}

#ifdef CONFIG_MEMORY_HOTPLUG
static inline void vmemmap_remove_mapping(unsigned long start,
					  unsigned long page_size)
{
	if (radix_enabled())
		return radix__vmemmap_remove_mapping(start, page_size);
	return hash__vmemmap_remove_mapping(start, page_size);
}
#endif

static inline pte_t pmd_pte(pmd_t pmd)
{
	return __pte_raw(pmd_raw(pmd));
}

static inline pmd_t pte_pmd(pte_t pte)
{
	return __pmd_raw(pte_raw(pte));
}

static inline pte_t *pmdp_ptep(pmd_t *pmd)
{
	return (pte_t *)pmd;
}
#define pmd_pfn(pmd)		pte_pfn(pmd_pte(pmd))
#define pmd_dirty(pmd)		pte_dirty(pmd_pte(pmd))
#define pmd_young(pmd)		pte_young(pmd_pte(pmd))
#define pmd_mkold(pmd)		pte_pmd(pte_mkold(pmd_pte(pmd)))
#define pmd_wrprotect(pmd)	pte_pmd(pte_wrprotect(pmd_pte(pmd)))
#define pmd_mkdirty(pmd)	pte_pmd(pte_mkdirty(pmd_pte(pmd)))
#define pmd_mkclean(pmd)	pte_pmd(pte_mkclean(pmd_pte(pmd)))
#define pmd_mkyoung(pmd)	pte_pmd(pte_mkyoung(pmd_pte(pmd)))
#define pmd_mkwrite_novma(pmd)	pte_pmd(pte_mkwrite_novma(pmd_pte(pmd)))

#ifdef CONFIG_HAVE_ARCH_SOFT_DIRTY
#define pmd_soft_dirty(pmd)    pte_soft_dirty(pmd_pte(pmd))
#define pmd_mksoft_dirty(pmd)  pte_pmd(pte_mksoft_dirty(pmd_pte(pmd)))
#define pmd_clear_soft_dirty(pmd) pte_pmd(pte_clear_soft_dirty(pmd_pte(pmd)))

#ifdef CONFIG_ARCH_ENABLE_THP_MIGRATION
#define pmd_swp_mksoft_dirty(pmd)	pte_pmd(pte_swp_mksoft_dirty(pmd_pte(pmd)))
#define pmd_swp_soft_dirty(pmd)		pte_swp_soft_dirty(pmd_pte(pmd))
#define pmd_swp_clear_soft_dirty(pmd)	pte_pmd(pte_swp_clear_soft_dirty(pmd_pte(pmd)))
#endif
#endif /* CONFIG_HAVE_ARCH_SOFT_DIRTY */

#ifdef CONFIG_NUMA_BALANCING
static inline int pmd_protnone(pmd_t pmd)
{
	return pte_protnone(pmd_pte(pmd));
}
#endif /* CONFIG_NUMA_BALANCING */

#define pmd_write(pmd)		pte_write(pmd_pte(pmd))

#define pmd_access_permitted pmd_access_permitted
static inline bool pmd_access_permitted(pmd_t pmd, bool write)
{
	/*
	 * pmdp_invalidate sets this combination (which is not caught by
	 * !pte_present() check in pte_access_permitted), to prevent
	 * lock-free lookups, as part of the serialize_against_pte_lookup()
	 * synchronisation.
	 *
	 * This also catches the case where the PTE's hardware PRESENT bit is
	 * cleared while TLB is flushed, which is suboptimal but should not
	 * be frequent.
	 */
	if (pmd_is_serializing(pmd))
		return false;

	return pte_access_permitted(pmd_pte(pmd), write);
}

#ifdef CONFIG_TRANSPARENT_HUGEPAGE
extern pmd_t pfn_pmd(unsigned long pfn, pgprot_t pgprot);
extern pud_t pfn_pud(unsigned long pfn, pgprot_t pgprot);
extern pmd_t mk_pmd(struct page *page, pgprot_t pgprot);
extern pmd_t pmd_modify(pmd_t pmd, pgprot_t newprot);
extern void set_pmd_at(struct mm_struct *mm, unsigned long addr,
		       pmd_t *pmdp, pmd_t pmd);
extern void set_pud_at(struct mm_struct *mm, unsigned long addr,
		       pud_t *pudp, pud_t pud);

static inline void update_mmu_cache_pmd(struct vm_area_struct *vma,
					unsigned long addr, pmd_t *pmd)
{
}

static inline void update_mmu_cache_pud(struct vm_area_struct *vma,
					unsigned long addr, pud_t *pud)
{
}

extern int hash__has_transparent_hugepage(void);
static inline int has_transparent_hugepage(void)
{
	if (radix_enabled())
		return radix__has_transparent_hugepage();
	return hash__has_transparent_hugepage();
}
#define has_transparent_hugepage has_transparent_hugepage

static inline int has_transparent_pud_hugepage(void)
{
	if (radix_enabled())
		return radix__has_transparent_pud_hugepage();
	return 0;
}
#define has_transparent_pud_hugepage has_transparent_pud_hugepage

static inline unsigned long
pmd_hugepage_update(struct mm_struct *mm, unsigned long addr, pmd_t *pmdp,
		    unsigned long clr, unsigned long set)
{
	if (radix_enabled())
		return radix__pmd_hugepage_update(mm, addr, pmdp, clr, set);
	return hash__pmd_hugepage_update(mm, addr, pmdp, clr, set);
}

static inline unsigned long
pud_hugepage_update(struct mm_struct *mm, unsigned long addr, pud_t *pudp,
		    unsigned long clr, unsigned long set)
{
	if (radix_enabled())
		return radix__pud_hugepage_update(mm, addr, pudp, clr, set);
	BUG();
	return pud_val(*pudp);
}

/*
 * For radix we should always find H_PAGE_HASHPTE zero. Hence
 * the below will work for radix too
 */
static inline int __pmdp_test_and_clear_young(struct mm_struct *mm,
					      unsigned long addr, pmd_t *pmdp)
{
	unsigned long old;

	if ((pmd_raw(*pmdp) & cpu_to_be64(_PAGE_ACCESSED | H_PAGE_HASHPTE)) == 0)
		return 0;
	old = pmd_hugepage_update(mm, addr, pmdp, _PAGE_ACCESSED, 0);
	return ((old & _PAGE_ACCESSED) != 0);
}

static inline int __pudp_test_and_clear_young(struct mm_struct *mm,
					      unsigned long addr, pud_t *pudp)
{
	unsigned long old;

	if ((pud_raw(*pudp) & cpu_to_be64(_PAGE_ACCESSED | H_PAGE_HASHPTE)) == 0)
		return 0;
	old = pud_hugepage_update(mm, addr, pudp, _PAGE_ACCESSED, 0);
	return ((old & _PAGE_ACCESSED) != 0);
}

#define __HAVE_ARCH_PMDP_SET_WRPROTECT
static inline void pmdp_set_wrprotect(struct mm_struct *mm, unsigned long addr,
				      pmd_t *pmdp)
{
	if (pmd_write(*pmdp))
		pmd_hugepage_update(mm, addr, pmdp, _PAGE_WRITE, 0);
}

#define __HAVE_ARCH_PUDP_SET_WRPROTECT
static inline void pudp_set_wrprotect(struct mm_struct *mm, unsigned long addr,
				      pud_t *pudp)
{
	if (pud_write(*pudp))
		pud_hugepage_update(mm, addr, pudp, _PAGE_WRITE, 0);
}

/*
 * Only returns true for a THP. False for pmd migration entry.
 * We also need to return true when we come across a pte that
 * in between a thp split. While splitting THP, we mark the pmd
 * invalid (pmdp_invalidate()) before we set it with pte page
 * address. A pmd_trans_huge() check against a pmd entry during that time
 * should return true.
 * We should not call this on a hugetlb entry. We should check for HugeTLB
 * entry using vma->vm_flags
 * The page table walk rule is explained in Documentation/mm/transhuge.rst
 */
static inline int pmd_trans_huge(pmd_t pmd)
{
	if (!pmd_present(pmd))
		return false;

	if (radix_enabled())
		return radix__pmd_trans_huge(pmd);
	return hash__pmd_trans_huge(pmd);
}

static inline int pud_trans_huge(pud_t pud)
{
	if (!pud_present(pud))
		return false;

	if (radix_enabled())
		return radix__pud_trans_huge(pud);
	return 0;
}


#define __HAVE_ARCH_PMD_SAME
static inline int pmd_same(pmd_t pmd_a, pmd_t pmd_b)
{
	if (radix_enabled())
		return radix__pmd_same(pmd_a, pmd_b);
	return hash__pmd_same(pmd_a, pmd_b);
}

#define pud_same pud_same
static inline int pud_same(pud_t pud_a, pud_t pud_b)
{
	if (radix_enabled())
		return radix__pud_same(pud_a, pud_b);
	return hash__pud_same(pud_a, pud_b);
}


static inline pmd_t __pmd_mkhuge(pmd_t pmd)
{
	if (radix_enabled())
		return radix__pmd_mkhuge(pmd);
	return hash__pmd_mkhuge(pmd);
}

static inline pud_t __pud_mkhuge(pud_t pud)
{
	if (radix_enabled())
		return radix__pud_mkhuge(pud);
	BUG();
	return pud;
}

/*
 * pfn_pmd return a pmd_t that can be used as pmd pte entry.
 */
static inline pmd_t pmd_mkhuge(pmd_t pmd)
{
#ifdef CONFIG_DEBUG_VM
	if (radix_enabled())
		WARN_ON((pmd_raw(pmd) & cpu_to_be64(_PAGE_PTE)) == 0);
	else
		WARN_ON((pmd_raw(pmd) & cpu_to_be64(_PAGE_PTE | H_PAGE_THP_HUGE)) !=
			cpu_to_be64(_PAGE_PTE | H_PAGE_THP_HUGE));
#endif
	return pmd;
}

static inline pud_t pud_mkhuge(pud_t pud)
{
#ifdef CONFIG_DEBUG_VM
	if (radix_enabled())
		WARN_ON((pud_raw(pud) & cpu_to_be64(_PAGE_PTE)) == 0);
	else
		WARN_ON(1);
#endif
	return pud;
}


#define __HAVE_ARCH_PMDP_SET_ACCESS_FLAGS
extern int pmdp_set_access_flags(struct vm_area_struct *vma,
				 unsigned long address, pmd_t *pmdp,
				 pmd_t entry, int dirty);
#define __HAVE_ARCH_PUDP_SET_ACCESS_FLAGS
extern int pudp_set_access_flags(struct vm_area_struct *vma,
				 unsigned long address, pud_t *pudp,
				 pud_t entry, int dirty);

#define __HAVE_ARCH_PMDP_TEST_AND_CLEAR_YOUNG
extern int pmdp_test_and_clear_young(struct vm_area_struct *vma,
				     unsigned long address, pmd_t *pmdp);
#define __HAVE_ARCH_PUDP_TEST_AND_CLEAR_YOUNG
extern int pudp_test_and_clear_young(struct vm_area_struct *vma,
				     unsigned long address, pud_t *pudp);


#define __HAVE_ARCH_PMDP_HUGE_GET_AND_CLEAR
static inline pmd_t pmdp_huge_get_and_clear(struct mm_struct *mm,
					    unsigned long addr, pmd_t *pmdp)
{
	if (radix_enabled())
		return radix__pmdp_huge_get_and_clear(mm, addr, pmdp);
	return hash__pmdp_huge_get_and_clear(mm, addr, pmdp);
}

#define __HAVE_ARCH_PUDP_HUGE_GET_AND_CLEAR
static inline pud_t pudp_huge_get_and_clear(struct mm_struct *mm,
					    unsigned long addr, pud_t *pudp)
{
	if (radix_enabled())
		return radix__pudp_huge_get_and_clear(mm, addr, pudp);
	BUG();
	return *pudp;
}

static inline pmd_t pmdp_collapse_flush(struct vm_area_struct *vma,
					unsigned long address, pmd_t *pmdp)
{
	if (radix_enabled())
		return radix__pmdp_collapse_flush(vma, address, pmdp);
	return hash__pmdp_collapse_flush(vma, address, pmdp);
}
#define pmdp_collapse_flush pmdp_collapse_flush

#define __HAVE_ARCH_PMDP_HUGE_GET_AND_CLEAR_FULL
pmd_t pmdp_huge_get_and_clear_full(struct vm_area_struct *vma,
				   unsigned long addr,
				   pmd_t *pmdp, int full);

#define __HAVE_ARCH_PUDP_HUGE_GET_AND_CLEAR_FULL
pud_t pudp_huge_get_and_clear_full(struct vm_area_struct *vma,
				   unsigned long addr,
				   pud_t *pudp, int full);

#define __HAVE_ARCH_PGTABLE_DEPOSIT
static inline void pgtable_trans_huge_deposit(struct mm_struct *mm,
					      pmd_t *pmdp, pgtable_t pgtable)
{
	if (radix_enabled())
		return radix__pgtable_trans_huge_deposit(mm, pmdp, pgtable);
	return hash__pgtable_trans_huge_deposit(mm, pmdp, pgtable);
}

#define __HAVE_ARCH_PGTABLE_WITHDRAW
static inline pgtable_t pgtable_trans_huge_withdraw(struct mm_struct *mm,
						    pmd_t *pmdp)
{
	if (radix_enabled())
		return radix__pgtable_trans_huge_withdraw(mm, pmdp);
	return hash__pgtable_trans_huge_withdraw(mm, pmdp);
}

#define __HAVE_ARCH_PMDP_INVALIDATE
extern pmd_t pmdp_invalidate(struct vm_area_struct *vma, unsigned long address,
			     pmd_t *pmdp);

#define pmd_move_must_withdraw pmd_move_must_withdraw
struct spinlock;
extern int pmd_move_must_withdraw(struct spinlock *new_pmd_ptl,
				  struct spinlock *old_pmd_ptl,
				  struct vm_area_struct *vma);
/*
 * Hash translation mode use the deposited table to store hash pte
 * slot information.
 */
#define arch_needs_pgtable_deposit arch_needs_pgtable_deposit
static inline bool arch_needs_pgtable_deposit(void)
{
	if (radix_enabled())
		return false;
	return true;
}
extern void serialize_against_pte_lookup(struct mm_struct *mm);


static inline pmd_t pmd_mkdevmap(pmd_t pmd)
{
	if (radix_enabled())
		return radix__pmd_mkdevmap(pmd);
	return hash__pmd_mkdevmap(pmd);
}

static inline pud_t pud_mkdevmap(pud_t pud)
{
	if (radix_enabled())
		return radix__pud_mkdevmap(pud);
	BUG();
	return pud;
}

static inline int pmd_devmap(pmd_t pmd)
{
	return pte_devmap(pmd_pte(pmd));
}

static inline int pud_devmap(pud_t pud)
{
	return pte_devmap(pud_pte(pud));
}

static inline int pgd_devmap(pgd_t pgd)
{
	return 0;
}
#endif /* CONFIG_TRANSPARENT_HUGEPAGE */

#define __HAVE_ARCH_PTEP_MODIFY_PROT_TRANSACTION
pte_t ptep_modify_prot_start(struct vm_area_struct *, unsigned long, pte_t *);
void ptep_modify_prot_commit(struct vm_area_struct *, unsigned long,
			     pte_t *, pte_t, pte_t);

/*
 * Returns true for a R -> RW upgrade of pte
 */
static inline bool is_pte_rw_upgrade(unsigned long old_val, unsigned long new_val)
{
	if (!(old_val & _PAGE_READ))
		return false;

	if ((!(old_val & _PAGE_WRITE)) && (new_val & _PAGE_WRITE))
		return true;

	return false;
}

<<<<<<< HEAD
/*
 * Like pmd_huge(), but works regardless of config options
 */
#define pmd_leaf pmd_leaf
static inline bool pmd_leaf(pmd_t pmd)
{
	return !!(pmd_raw(pmd) & cpu_to_be64(_PAGE_PTE));
}

#define pud_leaf pud_leaf
static inline bool pud_leaf(pud_t pud)
{
	return !!(pud_raw(pud) & cpu_to_be64(_PAGE_PTE));
}

=======
>>>>>>> 0c383648
#endif /* __ASSEMBLY__ */
#endif /* _ASM_POWERPC_BOOK3S_64_PGTABLE_H_ */<|MERGE_RESOLUTION|>--- conflicted
+++ resolved
@@ -1438,23 +1438,5 @@
 	return false;
 }
 
-<<<<<<< HEAD
-/*
- * Like pmd_huge(), but works regardless of config options
- */
-#define pmd_leaf pmd_leaf
-static inline bool pmd_leaf(pmd_t pmd)
-{
-	return !!(pmd_raw(pmd) & cpu_to_be64(_PAGE_PTE));
-}
-
-#define pud_leaf pud_leaf
-static inline bool pud_leaf(pud_t pud)
-{
-	return !!(pud_raw(pud) & cpu_to_be64(_PAGE_PTE));
-}
-
-=======
->>>>>>> 0c383648
 #endif /* __ASSEMBLY__ */
 #endif /* _ASM_POWERPC_BOOK3S_64_PGTABLE_H_ */