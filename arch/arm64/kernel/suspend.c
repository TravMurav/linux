// SPDX-License-Identifier: GPL-2.0
#include <linux/ftrace.h>
#include <linux/percpu.h>
#include <linux/slab.h>
#include <linux/uaccess.h>
#include <linux/pgtable.h>
#include <asm/alternative.h>
#include <asm/cacheflush.h>
#include <asm/cpufeature.h>
#include <asm/daifflags.h>
#include <asm/debug-monitors.h>
#include <asm/exec.h>
#include <asm/mte.h>
#include <asm/memory.h>
#include <asm/mmu_context.h>
#include <asm/smp_plat.h>
#include <asm/suspend.h>

/*
 * This is allocated by cpu_suspend_init(), and used to store a pointer to
 * the 'struct sleep_stack_data' the contains a particular CPUs state.
 */
unsigned long *sleep_save_stash;

/*
 * This hook is provided so that cpu_suspend code can restore HW
 * breakpoints as early as possible in the resume path, before reenabling
 * debug exceptions. Code cannot be run from a CPU PM notifier since by the
 * time the notifier runs debug exceptions might have been enabled already,
 * with HW breakpoints registers content still in an unknown state.
 */
static int (*hw_breakpoint_restore)(unsigned int);
void __init cpu_suspend_set_dbg_restorer(int (*hw_bp_restore)(unsigned int))
{
	/* Prevent multiple restore hook initializations */
	if (WARN_ON(hw_breakpoint_restore))
		return;
	hw_breakpoint_restore = hw_bp_restore;
}

void notrace __cpu_suspend_exit(void)
{
	unsigned int cpu = smp_processor_id();

	/*
	 * We are resuming from reset with the idmap active in TTBR0_EL1.
	 * We must uninstall the idmap and restore the expected MMU
	 * state before we can possibly return to userspace.
	 */
	cpu_uninstall_idmap();

	/* Restore CnP bit in TTBR1_EL1 */
	if (system_supports_cnp())
		cpu_replace_ttbr1(lm_alias(swapper_pg_dir));

	/*
	 * PSTATE was not saved over suspend/resume, re-enable any detected
	 * features that might not have been set correctly.
	 */
	__uaccess_enable_hw_pan();
	uao_thread_switch(current);

	/*
	 * Restore HW breakpoint registers to sane values
	 * before debug exceptions are possibly reenabled
	 * by cpu_suspend()s local_daif_restore() call.
	 */
	if (hw_breakpoint_restore)
		hw_breakpoint_restore(cpu);

	/*
	 * On resume, firmware implementing dynamic mitigation will
	 * have turned the mitigation on. If the user has forcefully
	 * disabled it, make sure their wishes are obeyed.
	 */
<<<<<<< HEAD
	spectre_v4_enable_mitigation(NULL);
=======
	if (arm64_get_ssbd_state() == ARM64_SSBD_FORCE_DISABLE)
		arm64_set_ssbd_mitigation(false);

	/* Restore additional MTE-specific configuration */
	mte_suspend_exit();
>>>>>>> b5756146
}

/*
 * cpu_suspend
 *
 * arg: argument to pass to the finisher function
 * fn: finisher function pointer
 *
 */
int cpu_suspend(unsigned long arg, int (*fn)(unsigned long))
{
	int ret = 0;
	unsigned long flags;
	struct sleep_stack_data state;

	/*
	 * From this point debug exceptions are disabled to prevent
	 * updates to mdscr register (saved and restored along with
	 * general purpose registers) from kernel debuggers.
	 */
	flags = local_daif_save();

	/*
	 * Function graph tracer state gets incosistent when the kernel
	 * calls functions that never return (aka suspend finishers) hence
	 * disable graph tracing during their execution.
	 */
	pause_graph_tracing();

	if (__cpu_suspend_enter(&state)) {
		/* Call the suspend finisher */
		ret = fn(arg);

		/*
		 * Never gets here, unless the suspend finisher fails.
		 * Successful cpu_suspend() should return from cpu_resume(),
		 * returning through this code path is considered an error
		 * If the return value is set to 0 force ret = -EOPNOTSUPP
		 * to make sure a proper error condition is propagated
		 */
		if (!ret)
			ret = -EOPNOTSUPP;
	} else {
		__cpu_suspend_exit();
	}

	unpause_graph_tracing();

	/*
	 * Restore pstate flags. OS lock and mdscr have been already
	 * restored, so from this point onwards, debugging is fully
	 * renabled if it was enabled when core started shutdown.
	 */
	local_daif_restore(flags);

	return ret;
}

static int __init cpu_suspend_init(void)
{
	/* ctx_ptr is an array of physical addresses */
	sleep_save_stash = kcalloc(mpidr_hash_size(), sizeof(*sleep_save_stash),
				   GFP_KERNEL);

	if (WARN_ON(!sleep_save_stash))
		return -ENOMEM;

	return 0;
}
early_initcall(cpu_suspend_init);<|MERGE_RESOLUTION|>--- conflicted
+++ resolved
@@ -73,15 +73,10 @@
 	 * have turned the mitigation on. If the user has forcefully
 	 * disabled it, make sure their wishes are obeyed.
 	 */
-<<<<<<< HEAD
 	spectre_v4_enable_mitigation(NULL);
-=======
-	if (arm64_get_ssbd_state() == ARM64_SSBD_FORCE_DISABLE)
-		arm64_set_ssbd_mitigation(false);
 
 	/* Restore additional MTE-specific configuration */
 	mte_suspend_exit();
->>>>>>> b5756146
 }
 
 /*
