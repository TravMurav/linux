// SPDX-License-Identifier: GPL-2.0-only
/*
 * Contains CPU feature definitions
 *
 * Copyright (C) 2015 ARM Ltd.
 *
 * A note for the weary kernel hacker: the code here is confusing and hard to
 * follow! That's partly because it's solving a nasty problem, but also because
 * there's a little bit of over-abstraction that tends to obscure what's going
 * on behind a maze of helper functions and macros.
 *
 * The basic problem is that hardware folks have started gluing together CPUs
 * with distinct architectural features; in some cases even creating SoCs where
 * user-visible instructions are available only on a subset of the available
 * cores. We try to address this by snapshotting the feature registers of the
 * boot CPU and comparing these with the feature registers of each secondary
 * CPU when bringing them up. If there is a mismatch, then we update the
 * snapshot state to indicate the lowest-common denominator of the feature,
 * known as the "safe" value. This snapshot state can be queried to view the
 * "sanitised" value of a feature register.
 *
 * The sanitised register values are used to decide which capabilities we
 * have in the system. These may be in the form of traditional "hwcaps"
 * advertised to userspace or internal "cpucaps" which are used to configure
 * things like alternative patching and static keys. While a feature mismatch
 * may result in a TAINT_CPU_OUT_OF_SPEC kernel taint, a capability mismatch
 * may prevent a CPU from being onlined at all.
 *
 * Some implementation details worth remembering:
 *
 * - Mismatched features are *always* sanitised to a "safe" value, which
 *   usually indicates that the feature is not supported.
 *
 * - A mismatched feature marked with FTR_STRICT will cause a "SANITY CHECK"
 *   warning when onlining an offending CPU and the kernel will be tainted
 *   with TAINT_CPU_OUT_OF_SPEC.
 *
 * - Features marked as FTR_VISIBLE have their sanitised value visible to
 *   userspace. FTR_VISIBLE features in registers that are only visible
 *   to EL0 by trapping *must* have a corresponding HWCAP so that late
 *   onlining of CPUs cannot lead to features disappearing at runtime.
 *
 * - A "feature" is typically a 4-bit register field. A "capability" is the
 *   high-level description derived from the sanitised field value.
 *
 * - Read the Arm ARM (DDI 0487F.a) section D13.1.3 ("Principles of the ID
 *   scheme for fields in ID registers") to understand when feature fields
 *   may be signed or unsigned (FTR_SIGNED and FTR_UNSIGNED accordingly).
 *
 * - KVM exposes its own view of the feature registers to guest operating
 *   systems regardless of FTR_VISIBLE. This is typically driven from the
 *   sanitised register values to allow virtual CPUs to be migrated between
 *   arbitrary physical CPUs, but some features not present on the host are
 *   also advertised and emulated. Look at sys_reg_descs[] for the gory
 *   details.
 *
 * - If the arm64_ftr_bits[] for a register has a missing field, then this
 *   field is treated as STRICT RES0, including for read_sanitised_ftr_reg().
 *   This is stronger than FTR_HIDDEN and can be used to hide features from
 *   KVM guests.
 */

#define pr_fmt(fmt) "CPU features: " fmt

#include <linux/bsearch.h>
#include <linux/cpumask.h>
#include <linux/crash_dump.h>
#include <linux/kstrtox.h>
#include <linux/sort.h>
#include <linux/stop_machine.h>
#include <linux/sysfs.h>
#include <linux/types.h>
#include <linux/minmax.h>
#include <linux/mm.h>
#include <linux/cpu.h>
#include <linux/kasan.h>
#include <linux/percpu.h>

#include <asm/cpu.h>
#include <asm/cpufeature.h>
#include <asm/cpu_ops.h>
#include <asm/fpsimd.h>
#include <asm/hwcap.h>
#include <asm/insn.h>
#include <asm/kvm_host.h>
#include <asm/mmu_context.h>
#include <asm/mte.h>
#include <asm/processor.h>
#include <asm/smp.h>
#include <asm/sysreg.h>
#include <asm/traps.h>
#include <asm/vectors.h>
#include <asm/virt.h>

/* Kernel representation of AT_HWCAP and AT_HWCAP2 */
static DECLARE_BITMAP(elf_hwcap, MAX_CPU_FEATURES) __read_mostly;

#ifdef CONFIG_COMPAT
#define COMPAT_ELF_HWCAP_DEFAULT	\
				(COMPAT_HWCAP_HALF|COMPAT_HWCAP_THUMB|\
				 COMPAT_HWCAP_FAST_MULT|COMPAT_HWCAP_EDSP|\
				 COMPAT_HWCAP_TLS|COMPAT_HWCAP_IDIV|\
				 COMPAT_HWCAP_LPAE)
unsigned int compat_elf_hwcap __read_mostly = COMPAT_ELF_HWCAP_DEFAULT;
unsigned int compat_elf_hwcap2 __read_mostly;
#endif

DECLARE_BITMAP(system_cpucaps, ARM64_NCAPS);
EXPORT_SYMBOL(system_cpucaps);
static struct arm64_cpu_capabilities const __ro_after_init *cpucap_ptrs[ARM64_NCAPS];

DECLARE_BITMAP(boot_cpucaps, ARM64_NCAPS);

bool arm64_use_ng_mappings = false;
EXPORT_SYMBOL(arm64_use_ng_mappings);

DEFINE_PER_CPU_READ_MOSTLY(const char *, this_cpu_vector) = vectors;

/*
 * Permit PER_LINUX32 and execve() of 32-bit binaries even if not all CPUs
 * support it?
 */
static bool __read_mostly allow_mismatched_32bit_el0;

/*
 * Static branch enabled only if allow_mismatched_32bit_el0 is set and we have
 * seen at least one CPU capable of 32-bit EL0.
 */
DEFINE_STATIC_KEY_FALSE(arm64_mismatched_32bit_el0);

/*
 * Mask of CPUs supporting 32-bit EL0.
 * Only valid if arm64_mismatched_32bit_el0 is enabled.
 */
static cpumask_var_t cpu_32bit_el0_mask __cpumask_var_read_mostly;

void dump_cpu_features(void)
{
	/* file-wide pr_fmt adds "CPU features: " prefix */
	pr_emerg("0x%*pb\n", ARM64_NCAPS, &system_cpucaps);
}

#define ARM64_CPUID_FIELDS(reg, field, min_value)			\
		.sys_reg = SYS_##reg,							\
		.field_pos = reg##_##field##_SHIFT,						\
		.field_width = reg##_##field##_WIDTH,						\
		.sign = reg##_##field##_SIGNED,							\
		.min_field_value = reg##_##field##_##min_value,

#define __ARM64_FTR_BITS(SIGNED, VISIBLE, STRICT, TYPE, SHIFT, WIDTH, SAFE_VAL) \
	{						\
		.sign = SIGNED,				\
		.visible = VISIBLE,			\
		.strict = STRICT,			\
		.type = TYPE,				\
		.shift = SHIFT,				\
		.width = WIDTH,				\
		.safe_val = SAFE_VAL,			\
	}

/* Define a feature with unsigned values */
#define ARM64_FTR_BITS(VISIBLE, STRICT, TYPE, SHIFT, WIDTH, SAFE_VAL) \
	__ARM64_FTR_BITS(FTR_UNSIGNED, VISIBLE, STRICT, TYPE, SHIFT, WIDTH, SAFE_VAL)

/* Define a feature with a signed value */
#define S_ARM64_FTR_BITS(VISIBLE, STRICT, TYPE, SHIFT, WIDTH, SAFE_VAL) \
	__ARM64_FTR_BITS(FTR_SIGNED, VISIBLE, STRICT, TYPE, SHIFT, WIDTH, SAFE_VAL)

#define ARM64_FTR_END					\
	{						\
		.width = 0,				\
	}

static void cpu_enable_cnp(struct arm64_cpu_capabilities const *cap);

static bool __system_matches_cap(unsigned int n);

/*
 * NOTE: Any changes to the visibility of features should be kept in
 * sync with the documentation of the CPU feature register ABI.
 */
static const struct arm64_ftr_bits ftr_id_aa64isar0[] = {
	ARM64_FTR_BITS(FTR_VISIBLE, FTR_STRICT, FTR_LOWER_SAFE, ID_AA64ISAR0_EL1_RNDR_SHIFT, 4, 0),
	ARM64_FTR_BITS(FTR_HIDDEN, FTR_STRICT, FTR_LOWER_SAFE, ID_AA64ISAR0_EL1_TLB_SHIFT, 4, 0),
	ARM64_FTR_BITS(FTR_VISIBLE, FTR_STRICT, FTR_LOWER_SAFE, ID_AA64ISAR0_EL1_TS_SHIFT, 4, 0),
	ARM64_FTR_BITS(FTR_VISIBLE, FTR_STRICT, FTR_LOWER_SAFE, ID_AA64ISAR0_EL1_FHM_SHIFT, 4, 0),
	ARM64_FTR_BITS(FTR_VISIBLE, FTR_STRICT, FTR_LOWER_SAFE, ID_AA64ISAR0_EL1_DP_SHIFT, 4, 0),
	ARM64_FTR_BITS(FTR_VISIBLE, FTR_STRICT, FTR_LOWER_SAFE, ID_AA64ISAR0_EL1_SM4_SHIFT, 4, 0),
	ARM64_FTR_BITS(FTR_VISIBLE, FTR_STRICT, FTR_LOWER_SAFE, ID_AA64ISAR0_EL1_SM3_SHIFT, 4, 0),
	ARM64_FTR_BITS(FTR_VISIBLE, FTR_STRICT, FTR_LOWER_SAFE, ID_AA64ISAR0_EL1_SHA3_SHIFT, 4, 0),
	ARM64_FTR_BITS(FTR_VISIBLE, FTR_STRICT, FTR_LOWER_SAFE, ID_AA64ISAR0_EL1_RDM_SHIFT, 4, 0),
	ARM64_FTR_BITS(FTR_VISIBLE, FTR_STRICT, FTR_LOWER_SAFE, ID_AA64ISAR0_EL1_ATOMIC_SHIFT, 4, 0),
	ARM64_FTR_BITS(FTR_VISIBLE, FTR_STRICT, FTR_LOWER_SAFE, ID_AA64ISAR0_EL1_CRC32_SHIFT, 4, 0),
	ARM64_FTR_BITS(FTR_VISIBLE, FTR_STRICT, FTR_LOWER_SAFE, ID_AA64ISAR0_EL1_SHA2_SHIFT, 4, 0),
	ARM64_FTR_BITS(FTR_VISIBLE, FTR_STRICT, FTR_LOWER_SAFE, ID_AA64ISAR0_EL1_SHA1_SHIFT, 4, 0),
	ARM64_FTR_BITS(FTR_VISIBLE, FTR_STRICT, FTR_LOWER_SAFE, ID_AA64ISAR0_EL1_AES_SHIFT, 4, 0),
	ARM64_FTR_END,
};

static const struct arm64_ftr_bits ftr_id_aa64isar1[] = {
	ARM64_FTR_BITS(FTR_VISIBLE, FTR_STRICT, FTR_LOWER_SAFE, ID_AA64ISAR1_EL1_I8MM_SHIFT, 4, 0),
	ARM64_FTR_BITS(FTR_VISIBLE, FTR_STRICT, FTR_LOWER_SAFE, ID_AA64ISAR1_EL1_DGH_SHIFT, 4, 0),
	ARM64_FTR_BITS(FTR_VISIBLE, FTR_STRICT, FTR_LOWER_SAFE, ID_AA64ISAR1_EL1_BF16_SHIFT, 4, 0),
	ARM64_FTR_BITS(FTR_HIDDEN, FTR_STRICT, FTR_LOWER_SAFE, ID_AA64ISAR1_EL1_SPECRES_SHIFT, 4, 0),
	ARM64_FTR_BITS(FTR_VISIBLE, FTR_STRICT, FTR_LOWER_SAFE, ID_AA64ISAR1_EL1_SB_SHIFT, 4, 0),
	ARM64_FTR_BITS(FTR_VISIBLE, FTR_STRICT, FTR_LOWER_SAFE, ID_AA64ISAR1_EL1_FRINTTS_SHIFT, 4, 0),
	ARM64_FTR_BITS(FTR_VISIBLE_IF_IS_ENABLED(CONFIG_ARM64_PTR_AUTH),
		       FTR_STRICT, FTR_LOWER_SAFE, ID_AA64ISAR1_EL1_GPI_SHIFT, 4, 0),
	ARM64_FTR_BITS(FTR_VISIBLE_IF_IS_ENABLED(CONFIG_ARM64_PTR_AUTH),
		       FTR_STRICT, FTR_LOWER_SAFE, ID_AA64ISAR1_EL1_GPA_SHIFT, 4, 0),
	ARM64_FTR_BITS(FTR_VISIBLE, FTR_STRICT, FTR_LOWER_SAFE, ID_AA64ISAR1_EL1_LRCPC_SHIFT, 4, 0),
	ARM64_FTR_BITS(FTR_VISIBLE, FTR_STRICT, FTR_LOWER_SAFE, ID_AA64ISAR1_EL1_FCMA_SHIFT, 4, 0),
	ARM64_FTR_BITS(FTR_VISIBLE, FTR_STRICT, FTR_LOWER_SAFE, ID_AA64ISAR1_EL1_JSCVT_SHIFT, 4, 0),
	ARM64_FTR_BITS(FTR_VISIBLE_IF_IS_ENABLED(CONFIG_ARM64_PTR_AUTH),
		       FTR_STRICT, FTR_EXACT, ID_AA64ISAR1_EL1_API_SHIFT, 4, 0),
	ARM64_FTR_BITS(FTR_VISIBLE_IF_IS_ENABLED(CONFIG_ARM64_PTR_AUTH),
		       FTR_STRICT, FTR_EXACT, ID_AA64ISAR1_EL1_APA_SHIFT, 4, 0),
	ARM64_FTR_BITS(FTR_VISIBLE, FTR_STRICT, FTR_LOWER_SAFE, ID_AA64ISAR1_EL1_DPB_SHIFT, 4, 0),
	ARM64_FTR_END,
};

static const struct arm64_ftr_bits ftr_id_aa64isar2[] = {
	ARM64_FTR_BITS(FTR_VISIBLE, FTR_NONSTRICT, FTR_LOWER_SAFE, ID_AA64ISAR2_EL1_CSSC_SHIFT, 4, 0),
	ARM64_FTR_BITS(FTR_VISIBLE, FTR_NONSTRICT, FTR_LOWER_SAFE, ID_AA64ISAR2_EL1_RPRFM_SHIFT, 4, 0),
	ARM64_FTR_BITS(FTR_HIDDEN, FTR_STRICT, FTR_LOWER_SAFE, ID_AA64ISAR2_EL1_CLRBHB_SHIFT, 4, 0),
	ARM64_FTR_BITS(FTR_VISIBLE, FTR_STRICT, FTR_LOWER_SAFE, ID_AA64ISAR2_EL1_BC_SHIFT, 4, 0),
	ARM64_FTR_BITS(FTR_VISIBLE, FTR_STRICT, FTR_LOWER_SAFE, ID_AA64ISAR2_EL1_MOPS_SHIFT, 4, 0),
	ARM64_FTR_BITS(FTR_VISIBLE_IF_IS_ENABLED(CONFIG_ARM64_PTR_AUTH),
		       FTR_STRICT, FTR_EXACT, ID_AA64ISAR2_EL1_APA3_SHIFT, 4, 0),
	ARM64_FTR_BITS(FTR_VISIBLE_IF_IS_ENABLED(CONFIG_ARM64_PTR_AUTH),
		       FTR_STRICT, FTR_LOWER_SAFE, ID_AA64ISAR2_EL1_GPA3_SHIFT, 4, 0),
	ARM64_FTR_BITS(FTR_VISIBLE, FTR_NONSTRICT, FTR_LOWER_SAFE, ID_AA64ISAR2_EL1_RPRES_SHIFT, 4, 0),
	ARM64_FTR_BITS(FTR_VISIBLE, FTR_NONSTRICT, FTR_LOWER_SAFE, ID_AA64ISAR2_EL1_WFxT_SHIFT, 4, 0),
	ARM64_FTR_END,
};

static const struct arm64_ftr_bits ftr_id_aa64pfr0[] = {
	ARM64_FTR_BITS(FTR_HIDDEN, FTR_NONSTRICT, FTR_LOWER_SAFE, ID_AA64PFR0_EL1_CSV3_SHIFT, 4, 0),
	ARM64_FTR_BITS(FTR_HIDDEN, FTR_NONSTRICT, FTR_LOWER_SAFE, ID_AA64PFR0_EL1_CSV2_SHIFT, 4, 0),
	ARM64_FTR_BITS(FTR_VISIBLE, FTR_STRICT, FTR_LOWER_SAFE, ID_AA64PFR0_EL1_DIT_SHIFT, 4, 0),
	ARM64_FTR_BITS(FTR_HIDDEN, FTR_NONSTRICT, FTR_LOWER_SAFE, ID_AA64PFR0_EL1_AMU_SHIFT, 4, 0),
	ARM64_FTR_BITS(FTR_HIDDEN, FTR_STRICT, FTR_LOWER_SAFE, ID_AA64PFR0_EL1_MPAM_SHIFT, 4, 0),
	ARM64_FTR_BITS(FTR_HIDDEN, FTR_NONSTRICT, FTR_LOWER_SAFE, ID_AA64PFR0_EL1_SEL2_SHIFT, 4, 0),
	ARM64_FTR_BITS(FTR_VISIBLE_IF_IS_ENABLED(CONFIG_ARM64_SVE),
				   FTR_STRICT, FTR_LOWER_SAFE, ID_AA64PFR0_EL1_SVE_SHIFT, 4, 0),
	ARM64_FTR_BITS(FTR_HIDDEN, FTR_STRICT, FTR_LOWER_SAFE, ID_AA64PFR0_EL1_RAS_SHIFT, 4, 0),
	ARM64_FTR_BITS(FTR_HIDDEN, FTR_STRICT, FTR_LOWER_SAFE, ID_AA64PFR0_EL1_GIC_SHIFT, 4, 0),
	S_ARM64_FTR_BITS(FTR_VISIBLE, FTR_STRICT, FTR_LOWER_SAFE, ID_AA64PFR0_EL1_AdvSIMD_SHIFT, 4, ID_AA64PFR0_EL1_AdvSIMD_NI),
	S_ARM64_FTR_BITS(FTR_VISIBLE, FTR_STRICT, FTR_LOWER_SAFE, ID_AA64PFR0_EL1_FP_SHIFT, 4, ID_AA64PFR0_EL1_FP_NI),
	ARM64_FTR_BITS(FTR_HIDDEN, FTR_NONSTRICT, FTR_LOWER_SAFE, ID_AA64PFR0_EL1_EL3_SHIFT, 4, 0),
	ARM64_FTR_BITS(FTR_HIDDEN, FTR_NONSTRICT, FTR_LOWER_SAFE, ID_AA64PFR0_EL1_EL2_SHIFT, 4, 0),
	ARM64_FTR_BITS(FTR_HIDDEN, FTR_NONSTRICT, FTR_LOWER_SAFE, ID_AA64PFR0_EL1_EL1_SHIFT, 4, ID_AA64PFR0_EL1_ELx_64BIT_ONLY),
	ARM64_FTR_BITS(FTR_HIDDEN, FTR_NONSTRICT, FTR_LOWER_SAFE, ID_AA64PFR0_EL1_EL0_SHIFT, 4, ID_AA64PFR0_EL1_ELx_64BIT_ONLY),
	ARM64_FTR_END,
};

static const struct arm64_ftr_bits ftr_id_aa64pfr1[] = {
	ARM64_FTR_BITS(FTR_VISIBLE_IF_IS_ENABLED(CONFIG_ARM64_SME),
		       FTR_STRICT, FTR_LOWER_SAFE, ID_AA64PFR1_EL1_SME_SHIFT, 4, 0),
	ARM64_FTR_BITS(FTR_HIDDEN, FTR_STRICT, FTR_LOWER_SAFE, ID_AA64PFR1_EL1_MPAM_frac_SHIFT, 4, 0),
	ARM64_FTR_BITS(FTR_HIDDEN, FTR_STRICT, FTR_LOWER_SAFE, ID_AA64PFR1_EL1_RAS_frac_SHIFT, 4, 0),
	ARM64_FTR_BITS(FTR_VISIBLE_IF_IS_ENABLED(CONFIG_ARM64_MTE),
		       FTR_STRICT, FTR_LOWER_SAFE, ID_AA64PFR1_EL1_MTE_SHIFT, 4, ID_AA64PFR1_EL1_MTE_NI),
	ARM64_FTR_BITS(FTR_VISIBLE, FTR_NONSTRICT, FTR_LOWER_SAFE, ID_AA64PFR1_EL1_SSBS_SHIFT, 4, ID_AA64PFR1_EL1_SSBS_NI),
	ARM64_FTR_BITS(FTR_VISIBLE_IF_IS_ENABLED(CONFIG_ARM64_BTI),
				    FTR_STRICT, FTR_LOWER_SAFE, ID_AA64PFR1_EL1_BT_SHIFT, 4, 0),
	ARM64_FTR_END,
};

static const struct arm64_ftr_bits ftr_id_aa64zfr0[] = {
	ARM64_FTR_BITS(FTR_VISIBLE_IF_IS_ENABLED(CONFIG_ARM64_SVE),
		       FTR_STRICT, FTR_LOWER_SAFE, ID_AA64ZFR0_EL1_F64MM_SHIFT, 4, 0),
	ARM64_FTR_BITS(FTR_VISIBLE_IF_IS_ENABLED(CONFIG_ARM64_SVE),
		       FTR_STRICT, FTR_LOWER_SAFE, ID_AA64ZFR0_EL1_F32MM_SHIFT, 4, 0),
	ARM64_FTR_BITS(FTR_VISIBLE_IF_IS_ENABLED(CONFIG_ARM64_SVE),
		       FTR_STRICT, FTR_LOWER_SAFE, ID_AA64ZFR0_EL1_I8MM_SHIFT, 4, 0),
	ARM64_FTR_BITS(FTR_VISIBLE_IF_IS_ENABLED(CONFIG_ARM64_SVE),
		       FTR_STRICT, FTR_LOWER_SAFE, ID_AA64ZFR0_EL1_SM4_SHIFT, 4, 0),
	ARM64_FTR_BITS(FTR_VISIBLE_IF_IS_ENABLED(CONFIG_ARM64_SVE),
		       FTR_STRICT, FTR_LOWER_SAFE, ID_AA64ZFR0_EL1_SHA3_SHIFT, 4, 0),
	ARM64_FTR_BITS(FTR_VISIBLE_IF_IS_ENABLED(CONFIG_ARM64_SVE),
		       FTR_STRICT, FTR_LOWER_SAFE, ID_AA64ZFR0_EL1_B16B16_SHIFT, 4, 0),
	ARM64_FTR_BITS(FTR_VISIBLE_IF_IS_ENABLED(CONFIG_ARM64_SVE),
		       FTR_STRICT, FTR_LOWER_SAFE, ID_AA64ZFR0_EL1_BF16_SHIFT, 4, 0),
	ARM64_FTR_BITS(FTR_VISIBLE_IF_IS_ENABLED(CONFIG_ARM64_SVE),
		       FTR_STRICT, FTR_LOWER_SAFE, ID_AA64ZFR0_EL1_BitPerm_SHIFT, 4, 0),
	ARM64_FTR_BITS(FTR_VISIBLE_IF_IS_ENABLED(CONFIG_ARM64_SVE),
		       FTR_STRICT, FTR_LOWER_SAFE, ID_AA64ZFR0_EL1_AES_SHIFT, 4, 0),
	ARM64_FTR_BITS(FTR_VISIBLE_IF_IS_ENABLED(CONFIG_ARM64_SVE),
		       FTR_STRICT, FTR_LOWER_SAFE, ID_AA64ZFR0_EL1_SVEver_SHIFT, 4, 0),
	ARM64_FTR_END,
};

static const struct arm64_ftr_bits ftr_id_aa64smfr0[] = {
	ARM64_FTR_BITS(FTR_VISIBLE_IF_IS_ENABLED(CONFIG_ARM64_SME),
		       FTR_STRICT, FTR_EXACT, ID_AA64SMFR0_EL1_FA64_SHIFT, 1, 0),
	ARM64_FTR_BITS(FTR_VISIBLE_IF_IS_ENABLED(CONFIG_ARM64_SME),
		       FTR_STRICT, FTR_EXACT, ID_AA64SMFR0_EL1_SMEver_SHIFT, 4, 0),
	ARM64_FTR_BITS(FTR_VISIBLE_IF_IS_ENABLED(CONFIG_ARM64_SME),
		       FTR_STRICT, FTR_EXACT, ID_AA64SMFR0_EL1_I16I64_SHIFT, 4, 0),
	ARM64_FTR_BITS(FTR_VISIBLE_IF_IS_ENABLED(CONFIG_ARM64_SME),
		       FTR_STRICT, FTR_EXACT, ID_AA64SMFR0_EL1_F64F64_SHIFT, 1, 0),
	ARM64_FTR_BITS(FTR_VISIBLE_IF_IS_ENABLED(CONFIG_ARM64_SME),
		       FTR_STRICT, FTR_EXACT, ID_AA64SMFR0_EL1_I16I32_SHIFT, 4, 0),
	ARM64_FTR_BITS(FTR_VISIBLE_IF_IS_ENABLED(CONFIG_ARM64_SME),
		       FTR_STRICT, FTR_EXACT, ID_AA64SMFR0_EL1_B16B16_SHIFT, 1, 0),
	ARM64_FTR_BITS(FTR_VISIBLE_IF_IS_ENABLED(CONFIG_ARM64_SME),
		       FTR_STRICT, FTR_EXACT, ID_AA64SMFR0_EL1_F16F16_SHIFT, 1, 0),
	ARM64_FTR_BITS(FTR_VISIBLE_IF_IS_ENABLED(CONFIG_ARM64_SME),
		       FTR_STRICT, FTR_EXACT, ID_AA64SMFR0_EL1_I8I32_SHIFT, 4, 0),
	ARM64_FTR_BITS(FTR_VISIBLE_IF_IS_ENABLED(CONFIG_ARM64_SME),
		       FTR_STRICT, FTR_EXACT, ID_AA64SMFR0_EL1_F16F32_SHIFT, 1, 0),
	ARM64_FTR_BITS(FTR_VISIBLE_IF_IS_ENABLED(CONFIG_ARM64_SME),
		       FTR_STRICT, FTR_EXACT, ID_AA64SMFR0_EL1_B16F32_SHIFT, 1, 0),
	ARM64_FTR_BITS(FTR_VISIBLE_IF_IS_ENABLED(CONFIG_ARM64_SME),
		       FTR_STRICT, FTR_EXACT, ID_AA64SMFR0_EL1_BI32I32_SHIFT, 1, 0),
	ARM64_FTR_BITS(FTR_VISIBLE_IF_IS_ENABLED(CONFIG_ARM64_SME),
		       FTR_STRICT, FTR_EXACT, ID_AA64SMFR0_EL1_F32F32_SHIFT, 1, 0),
	ARM64_FTR_END,
};

static const struct arm64_ftr_bits ftr_id_aa64mmfr0[] = {
	ARM64_FTR_BITS(FTR_VISIBLE, FTR_STRICT, FTR_LOWER_SAFE, ID_AA64MMFR0_EL1_ECV_SHIFT, 4, 0),
	ARM64_FTR_BITS(FTR_HIDDEN, FTR_STRICT, FTR_LOWER_SAFE, ID_AA64MMFR0_EL1_FGT_SHIFT, 4, 0),
	ARM64_FTR_BITS(FTR_HIDDEN, FTR_STRICT, FTR_LOWER_SAFE, ID_AA64MMFR0_EL1_EXS_SHIFT, 4, 0),
	/*
	 * Page size not being supported at Stage-2 is not fatal. You
	 * just give up KVM if PAGE_SIZE isn't supported there. Go fix
	 * your favourite nesting hypervisor.
	 *
	 * There is a small corner case where the hypervisor explicitly
	 * advertises a given granule size at Stage-2 (value 2) on some
	 * vCPUs, and uses the fallback to Stage-1 (value 0) for other
	 * vCPUs. Although this is not forbidden by the architecture, it
	 * indicates that the hypervisor is being silly (or buggy).
	 *
	 * We make no effort to cope with this and pretend that if these
	 * fields are inconsistent across vCPUs, then it isn't worth
	 * trying to bring KVM up.
	 */
	ARM64_FTR_BITS(FTR_HIDDEN, FTR_NONSTRICT, FTR_EXACT, ID_AA64MMFR0_EL1_TGRAN4_2_SHIFT, 4, 1),
	ARM64_FTR_BITS(FTR_HIDDEN, FTR_NONSTRICT, FTR_EXACT, ID_AA64MMFR0_EL1_TGRAN64_2_SHIFT, 4, 1),
	ARM64_FTR_BITS(FTR_HIDDEN, FTR_NONSTRICT, FTR_EXACT, ID_AA64MMFR0_EL1_TGRAN16_2_SHIFT, 4, 1),
	/*
	 * We already refuse to boot CPUs that don't support our configured
	 * page size, so we can only detect mismatches for a page size other
	 * than the one we're currently using. Unfortunately, SoCs like this
	 * exist in the wild so, even though we don't like it, we'll have to go
	 * along with it and treat them as non-strict.
	 */
	S_ARM64_FTR_BITS(FTR_HIDDEN, FTR_NONSTRICT, FTR_LOWER_SAFE, ID_AA64MMFR0_EL1_TGRAN4_SHIFT, 4, ID_AA64MMFR0_EL1_TGRAN4_NI),
	S_ARM64_FTR_BITS(FTR_HIDDEN, FTR_NONSTRICT, FTR_LOWER_SAFE, ID_AA64MMFR0_EL1_TGRAN64_SHIFT, 4, ID_AA64MMFR0_EL1_TGRAN64_NI),
	ARM64_FTR_BITS(FTR_HIDDEN, FTR_NONSTRICT, FTR_LOWER_SAFE, ID_AA64MMFR0_EL1_TGRAN16_SHIFT, 4, ID_AA64MMFR0_EL1_TGRAN16_NI),

	ARM64_FTR_BITS(FTR_HIDDEN, FTR_STRICT, FTR_LOWER_SAFE, ID_AA64MMFR0_EL1_BIGENDEL0_SHIFT, 4, 0),
	/* Linux shouldn't care about secure memory */
	ARM64_FTR_BITS(FTR_HIDDEN, FTR_NONSTRICT, FTR_LOWER_SAFE, ID_AA64MMFR0_EL1_SNSMEM_SHIFT, 4, 0),
	ARM64_FTR_BITS(FTR_HIDDEN, FTR_STRICT, FTR_LOWER_SAFE, ID_AA64MMFR0_EL1_BIGEND_SHIFT, 4, 0),
	ARM64_FTR_BITS(FTR_HIDDEN, FTR_STRICT, FTR_LOWER_SAFE, ID_AA64MMFR0_EL1_ASIDBITS_SHIFT, 4, 0),
	/*
	 * Differing PARange is fine as long as all peripherals and memory are mapped
	 * within the minimum PARange of all CPUs
	 */
	ARM64_FTR_BITS(FTR_HIDDEN, FTR_NONSTRICT, FTR_LOWER_SAFE, ID_AA64MMFR0_EL1_PARANGE_SHIFT, 4, 0),
	ARM64_FTR_END,
};

static const struct arm64_ftr_bits ftr_id_aa64mmfr1[] = {
	ARM64_FTR_BITS(FTR_HIDDEN, FTR_NONSTRICT, FTR_LOWER_SAFE, ID_AA64MMFR1_EL1_TIDCP1_SHIFT, 4, 0),
	ARM64_FTR_BITS(FTR_VISIBLE, FTR_STRICT, FTR_LOWER_SAFE, ID_AA64MMFR1_EL1_AFP_SHIFT, 4, 0),
	ARM64_FTR_BITS(FTR_HIDDEN, FTR_STRICT, FTR_LOWER_SAFE, ID_AA64MMFR1_EL1_HCX_SHIFT, 4, 0),
	ARM64_FTR_BITS(FTR_HIDDEN, FTR_STRICT, FTR_LOWER_SAFE, ID_AA64MMFR1_EL1_ETS_SHIFT, 4, 0),
	ARM64_FTR_BITS(FTR_HIDDEN, FTR_STRICT, FTR_LOWER_SAFE, ID_AA64MMFR1_EL1_TWED_SHIFT, 4, 0),
	ARM64_FTR_BITS(FTR_HIDDEN, FTR_STRICT, FTR_LOWER_SAFE, ID_AA64MMFR1_EL1_XNX_SHIFT, 4, 0),
	ARM64_FTR_BITS(FTR_HIDDEN, FTR_STRICT, FTR_HIGHER_SAFE, ID_AA64MMFR1_EL1_SpecSEI_SHIFT, 4, 0),
	ARM64_FTR_BITS(FTR_HIDDEN, FTR_STRICT, FTR_LOWER_SAFE, ID_AA64MMFR1_EL1_PAN_SHIFT, 4, 0),
	ARM64_FTR_BITS(FTR_HIDDEN, FTR_STRICT, FTR_LOWER_SAFE, ID_AA64MMFR1_EL1_LO_SHIFT, 4, 0),
	ARM64_FTR_BITS(FTR_HIDDEN, FTR_STRICT, FTR_LOWER_SAFE, ID_AA64MMFR1_EL1_HPDS_SHIFT, 4, 0),
	ARM64_FTR_BITS(FTR_HIDDEN, FTR_STRICT, FTR_LOWER_SAFE, ID_AA64MMFR1_EL1_VH_SHIFT, 4, 0),
	ARM64_FTR_BITS(FTR_HIDDEN, FTR_STRICT, FTR_LOWER_SAFE, ID_AA64MMFR1_EL1_VMIDBits_SHIFT, 4, 0),
	ARM64_FTR_BITS(FTR_HIDDEN, FTR_STRICT, FTR_LOWER_SAFE, ID_AA64MMFR1_EL1_HAFDBS_SHIFT, 4, 0),
	ARM64_FTR_END,
};

static const struct arm64_ftr_bits ftr_id_aa64mmfr2[] = {
	ARM64_FTR_BITS(FTR_HIDDEN, FTR_NONSTRICT, FTR_LOWER_SAFE, ID_AA64MMFR2_EL1_E0PD_SHIFT, 4, 0),
	ARM64_FTR_BITS(FTR_HIDDEN, FTR_STRICT, FTR_LOWER_SAFE, ID_AA64MMFR2_EL1_EVT_SHIFT, 4, 0),
	ARM64_FTR_BITS(FTR_HIDDEN, FTR_STRICT, FTR_LOWER_SAFE, ID_AA64MMFR2_EL1_BBM_SHIFT, 4, 0),
	ARM64_FTR_BITS(FTR_HIDDEN, FTR_STRICT, FTR_LOWER_SAFE, ID_AA64MMFR2_EL1_TTL_SHIFT, 4, 0),
	ARM64_FTR_BITS(FTR_HIDDEN, FTR_STRICT, FTR_LOWER_SAFE, ID_AA64MMFR2_EL1_FWB_SHIFT, 4, 0),
	ARM64_FTR_BITS(FTR_HIDDEN, FTR_STRICT, FTR_LOWER_SAFE, ID_AA64MMFR2_EL1_IDS_SHIFT, 4, 0),
	ARM64_FTR_BITS(FTR_VISIBLE, FTR_STRICT, FTR_LOWER_SAFE, ID_AA64MMFR2_EL1_AT_SHIFT, 4, 0),
	ARM64_FTR_BITS(FTR_HIDDEN, FTR_STRICT, FTR_LOWER_SAFE, ID_AA64MMFR2_EL1_ST_SHIFT, 4, 0),
	ARM64_FTR_BITS(FTR_HIDDEN, FTR_STRICT, FTR_LOWER_SAFE, ID_AA64MMFR2_EL1_NV_SHIFT, 4, 0),
	ARM64_FTR_BITS(FTR_HIDDEN, FTR_STRICT, FTR_LOWER_SAFE, ID_AA64MMFR2_EL1_CCIDX_SHIFT, 4, 0),
	ARM64_FTR_BITS(FTR_HIDDEN, FTR_STRICT, FTR_LOWER_SAFE, ID_AA64MMFR2_EL1_VARange_SHIFT, 4, 0),
	ARM64_FTR_BITS(FTR_HIDDEN, FTR_NONSTRICT, FTR_LOWER_SAFE, ID_AA64MMFR2_EL1_IESB_SHIFT, 4, 0),
	ARM64_FTR_BITS(FTR_HIDDEN, FTR_STRICT, FTR_LOWER_SAFE, ID_AA64MMFR2_EL1_LSM_SHIFT, 4, 0),
	ARM64_FTR_BITS(FTR_HIDDEN, FTR_STRICT, FTR_LOWER_SAFE, ID_AA64MMFR2_EL1_UAO_SHIFT, 4, 0),
	ARM64_FTR_BITS(FTR_HIDDEN, FTR_STRICT, FTR_LOWER_SAFE, ID_AA64MMFR2_EL1_CnP_SHIFT, 4, 0),
	ARM64_FTR_END,
};

static const struct arm64_ftr_bits ftr_id_aa64mmfr3[] = {
	ARM64_FTR_BITS(FTR_HIDDEN, FTR_NONSTRICT, FTR_LOWER_SAFE, ID_AA64MMFR3_EL1_S1PIE_SHIFT, 4, 0),
	ARM64_FTR_BITS(FTR_HIDDEN, FTR_NONSTRICT, FTR_LOWER_SAFE, ID_AA64MMFR3_EL1_TCRX_SHIFT, 4, 0),
	ARM64_FTR_END,
};

static const struct arm64_ftr_bits ftr_ctr[] = {
	ARM64_FTR_BITS(FTR_VISIBLE, FTR_STRICT, FTR_EXACT, 31, 1, 1), /* RES1 */
	ARM64_FTR_BITS(FTR_VISIBLE, FTR_STRICT, FTR_LOWER_SAFE, CTR_EL0_DIC_SHIFT, 1, 1),
	ARM64_FTR_BITS(FTR_VISIBLE, FTR_STRICT, FTR_LOWER_SAFE, CTR_EL0_IDC_SHIFT, 1, 1),
	ARM64_FTR_BITS(FTR_VISIBLE, FTR_STRICT, FTR_HIGHER_OR_ZERO_SAFE, CTR_EL0_CWG_SHIFT, 4, 0),
	ARM64_FTR_BITS(FTR_VISIBLE, FTR_STRICT, FTR_HIGHER_OR_ZERO_SAFE, CTR_EL0_ERG_SHIFT, 4, 0),
	ARM64_FTR_BITS(FTR_VISIBLE, FTR_STRICT, FTR_LOWER_SAFE, CTR_EL0_DminLine_SHIFT, 4, 1),
	/*
	 * Linux can handle differing I-cache policies. Userspace JITs will
	 * make use of *minLine.
	 * If we have differing I-cache policies, report it as the weakest - VIPT.
	 */
	ARM64_FTR_BITS(FTR_VISIBLE, FTR_NONSTRICT, FTR_EXACT, CTR_EL0_L1Ip_SHIFT, 2, CTR_EL0_L1Ip_VIPT),	/* L1Ip */
	ARM64_FTR_BITS(FTR_VISIBLE, FTR_STRICT, FTR_LOWER_SAFE, CTR_EL0_IminLine_SHIFT, 4, 0),
	ARM64_FTR_END,
};

static struct arm64_ftr_override __ro_after_init no_override = { };

struct arm64_ftr_reg arm64_ftr_reg_ctrel0 = {
	.name		= "SYS_CTR_EL0",
	.ftr_bits	= ftr_ctr,
	.override	= &no_override,
};

static const struct arm64_ftr_bits ftr_id_mmfr0[] = {
	S_ARM64_FTR_BITS(FTR_HIDDEN, FTR_STRICT, FTR_LOWER_SAFE, ID_MMFR0_EL1_InnerShr_SHIFT, 4, 0xf),
	ARM64_FTR_BITS(FTR_HIDDEN, FTR_STRICT, FTR_LOWER_SAFE, ID_MMFR0_EL1_FCSE_SHIFT, 4, 0),
	ARM64_FTR_BITS(FTR_HIDDEN, FTR_NONSTRICT, FTR_LOWER_SAFE, ID_MMFR0_EL1_AuxReg_SHIFT, 4, 0),
	ARM64_FTR_BITS(FTR_HIDDEN, FTR_STRICT, FTR_LOWER_SAFE, ID_MMFR0_EL1_TCM_SHIFT, 4, 0),
	ARM64_FTR_BITS(FTR_HIDDEN, FTR_STRICT, FTR_LOWER_SAFE, ID_MMFR0_EL1_ShareLvl_SHIFT, 4, 0),
	S_ARM64_FTR_BITS(FTR_HIDDEN, FTR_STRICT, FTR_LOWER_SAFE, ID_MMFR0_EL1_OuterShr_SHIFT, 4, 0xf),
	ARM64_FTR_BITS(FTR_HIDDEN, FTR_STRICT, FTR_LOWER_SAFE, ID_MMFR0_EL1_PMSA_SHIFT, 4, 0),
	ARM64_FTR_BITS(FTR_HIDDEN, FTR_STRICT, FTR_LOWER_SAFE, ID_MMFR0_EL1_VMSA_SHIFT, 4, 0),
	ARM64_FTR_END,
};

static const struct arm64_ftr_bits ftr_id_aa64dfr0[] = {
	S_ARM64_FTR_BITS(FTR_HIDDEN, FTR_STRICT, FTR_LOWER_SAFE, ID_AA64DFR0_EL1_DoubleLock_SHIFT, 4, 0),
	ARM64_FTR_BITS(FTR_HIDDEN, FTR_NONSTRICT, FTR_LOWER_SAFE, ID_AA64DFR0_EL1_PMSVer_SHIFT, 4, 0),
	ARM64_FTR_BITS(FTR_HIDDEN, FTR_STRICT, FTR_LOWER_SAFE, ID_AA64DFR0_EL1_CTX_CMPs_SHIFT, 4, 0),
	ARM64_FTR_BITS(FTR_HIDDEN, FTR_STRICT, FTR_LOWER_SAFE, ID_AA64DFR0_EL1_WRPs_SHIFT, 4, 0),
	ARM64_FTR_BITS(FTR_HIDDEN, FTR_STRICT, FTR_LOWER_SAFE, ID_AA64DFR0_EL1_BRPs_SHIFT, 4, 0),
	/*
	 * We can instantiate multiple PMU instances with different levels
	 * of support.
	 */
	S_ARM64_FTR_BITS(FTR_HIDDEN, FTR_NONSTRICT, FTR_EXACT, ID_AA64DFR0_EL1_PMUVer_SHIFT, 4, 0),
	ARM64_FTR_BITS(FTR_HIDDEN, FTR_STRICT, FTR_EXACT, ID_AA64DFR0_EL1_DebugVer_SHIFT, 4, 0x6),
	ARM64_FTR_END,
};

static const struct arm64_ftr_bits ftr_mvfr0[] = {
	ARM64_FTR_BITS(FTR_HIDDEN, FTR_STRICT, FTR_LOWER_SAFE, MVFR0_EL1_FPRound_SHIFT, 4, 0),
	ARM64_FTR_BITS(FTR_HIDDEN, FTR_STRICT, FTR_LOWER_SAFE, MVFR0_EL1_FPShVec_SHIFT, 4, 0),
	ARM64_FTR_BITS(FTR_HIDDEN, FTR_STRICT, FTR_LOWER_SAFE, MVFR0_EL1_FPSqrt_SHIFT, 4, 0),
	ARM64_FTR_BITS(FTR_HIDDEN, FTR_STRICT, FTR_LOWER_SAFE, MVFR0_EL1_FPDivide_SHIFT, 4, 0),
	ARM64_FTR_BITS(FTR_HIDDEN, FTR_STRICT, FTR_LOWER_SAFE, MVFR0_EL1_FPTrap_SHIFT, 4, 0),
	ARM64_FTR_BITS(FTR_VISIBLE, FTR_STRICT, FTR_LOWER_SAFE, MVFR0_EL1_FPDP_SHIFT, 4, 0),
	ARM64_FTR_BITS(FTR_HIDDEN, FTR_STRICT, FTR_LOWER_SAFE, MVFR0_EL1_FPSP_SHIFT, 4, 0),
	ARM64_FTR_BITS(FTR_HIDDEN, FTR_STRICT, FTR_LOWER_SAFE, MVFR0_EL1_SIMDReg_SHIFT, 4, 0),
	ARM64_FTR_END,
};

static const struct arm64_ftr_bits ftr_mvfr1[] = {
	ARM64_FTR_BITS(FTR_VISIBLE, FTR_STRICT, FTR_LOWER_SAFE, MVFR1_EL1_SIMDFMAC_SHIFT, 4, 0),
	ARM64_FTR_BITS(FTR_VISIBLE, FTR_STRICT, FTR_LOWER_SAFE, MVFR1_EL1_FPHP_SHIFT, 4, 0),
	ARM64_FTR_BITS(FTR_VISIBLE, FTR_STRICT, FTR_LOWER_SAFE, MVFR1_EL1_SIMDHP_SHIFT, 4, 0),
	ARM64_FTR_BITS(FTR_VISIBLE, FTR_STRICT, FTR_LOWER_SAFE, MVFR1_EL1_SIMDSP_SHIFT, 4, 0),
	ARM64_FTR_BITS(FTR_VISIBLE, FTR_STRICT, FTR_LOWER_SAFE, MVFR1_EL1_SIMDInt_SHIFT, 4, 0),
	ARM64_FTR_BITS(FTR_VISIBLE, FTR_STRICT, FTR_LOWER_SAFE, MVFR1_EL1_SIMDLS_SHIFT, 4, 0),
	ARM64_FTR_BITS(FTR_HIDDEN, FTR_STRICT, FTR_LOWER_SAFE, MVFR1_EL1_FPDNaN_SHIFT, 4, 0),
	ARM64_FTR_BITS(FTR_HIDDEN, FTR_STRICT, FTR_LOWER_SAFE, MVFR1_EL1_FPFtZ_SHIFT, 4, 0),
	ARM64_FTR_END,
};

static const struct arm64_ftr_bits ftr_mvfr2[] = {
	ARM64_FTR_BITS(FTR_HIDDEN, FTR_STRICT, FTR_LOWER_SAFE, MVFR2_EL1_FPMisc_SHIFT, 4, 0),
	ARM64_FTR_BITS(FTR_HIDDEN, FTR_STRICT, FTR_LOWER_SAFE, MVFR2_EL1_SIMDMisc_SHIFT, 4, 0),
	ARM64_FTR_END,
};

static const struct arm64_ftr_bits ftr_dczid[] = {
	ARM64_FTR_BITS(FTR_VISIBLE, FTR_STRICT, FTR_EXACT, DCZID_EL0_DZP_SHIFT, 1, 1),
	ARM64_FTR_BITS(FTR_VISIBLE, FTR_STRICT, FTR_LOWER_SAFE, DCZID_EL0_BS_SHIFT, 4, 0),
	ARM64_FTR_END,
};

static const struct arm64_ftr_bits ftr_gmid[] = {
	ARM64_FTR_BITS(FTR_HIDDEN, FTR_STRICT, FTR_LOWER_SAFE, GMID_EL1_BS_SHIFT, 4, 0),
	ARM64_FTR_END,
};

static const struct arm64_ftr_bits ftr_id_isar0[] = {
	ARM64_FTR_BITS(FTR_HIDDEN, FTR_STRICT, FTR_LOWER_SAFE, ID_ISAR0_EL1_Divide_SHIFT, 4, 0),
	ARM64_FTR_BITS(FTR_HIDDEN, FTR_STRICT, FTR_LOWER_SAFE, ID_ISAR0_EL1_Debug_SHIFT, 4, 0),
	ARM64_FTR_BITS(FTR_HIDDEN, FTR_STRICT, FTR_LOWER_SAFE, ID_ISAR0_EL1_Coproc_SHIFT, 4, 0),
	ARM64_FTR_BITS(FTR_HIDDEN, FTR_STRICT, FTR_LOWER_SAFE, ID_ISAR0_EL1_CmpBranch_SHIFT, 4, 0),
	ARM64_FTR_BITS(FTR_HIDDEN, FTR_STRICT, FTR_LOWER_SAFE, ID_ISAR0_EL1_BitField_SHIFT, 4, 0),
	ARM64_FTR_BITS(FTR_HIDDEN, FTR_STRICT, FTR_LOWER_SAFE, ID_ISAR0_EL1_BitCount_SHIFT, 4, 0),
	ARM64_FTR_BITS(FTR_HIDDEN, FTR_STRICT, FTR_LOWER_SAFE, ID_ISAR0_EL1_Swap_SHIFT, 4, 0),
	ARM64_FTR_END,
};

static const struct arm64_ftr_bits ftr_id_isar5[] = {
	ARM64_FTR_BITS(FTR_HIDDEN, FTR_STRICT, FTR_LOWER_SAFE, ID_ISAR5_EL1_RDM_SHIFT, 4, 0),
	ARM64_FTR_BITS(FTR_VISIBLE, FTR_STRICT, FTR_LOWER_SAFE, ID_ISAR5_EL1_CRC32_SHIFT, 4, 0),
	ARM64_FTR_BITS(FTR_VISIBLE, FTR_STRICT, FTR_LOWER_SAFE, ID_ISAR5_EL1_SHA2_SHIFT, 4, 0),
	ARM64_FTR_BITS(FTR_VISIBLE, FTR_STRICT, FTR_LOWER_SAFE, ID_ISAR5_EL1_SHA1_SHIFT, 4, 0),
	ARM64_FTR_BITS(FTR_VISIBLE, FTR_STRICT, FTR_LOWER_SAFE, ID_ISAR5_EL1_AES_SHIFT, 4, 0),
	ARM64_FTR_BITS(FTR_HIDDEN, FTR_STRICT, FTR_LOWER_SAFE, ID_ISAR5_EL1_SEVL_SHIFT, 4, 0),
	ARM64_FTR_END,
};

static const struct arm64_ftr_bits ftr_id_mmfr4[] = {
	ARM64_FTR_BITS(FTR_HIDDEN, FTR_STRICT, FTR_LOWER_SAFE, ID_MMFR4_EL1_EVT_SHIFT, 4, 0),
	ARM64_FTR_BITS(FTR_HIDDEN, FTR_STRICT, FTR_LOWER_SAFE, ID_MMFR4_EL1_CCIDX_SHIFT, 4, 0),
	ARM64_FTR_BITS(FTR_HIDDEN, FTR_STRICT, FTR_LOWER_SAFE, ID_MMFR4_EL1_LSM_SHIFT, 4, 0),
	ARM64_FTR_BITS(FTR_HIDDEN, FTR_STRICT, FTR_LOWER_SAFE, ID_MMFR4_EL1_HPDS_SHIFT, 4, 0),
	ARM64_FTR_BITS(FTR_HIDDEN, FTR_STRICT, FTR_LOWER_SAFE, ID_MMFR4_EL1_CnP_SHIFT, 4, 0),
	ARM64_FTR_BITS(FTR_HIDDEN, FTR_STRICT, FTR_LOWER_SAFE, ID_MMFR4_EL1_XNX_SHIFT, 4, 0),
	ARM64_FTR_BITS(FTR_HIDDEN, FTR_STRICT, FTR_LOWER_SAFE, ID_MMFR4_EL1_AC2_SHIFT, 4, 0),

	/*
	 * SpecSEI = 1 indicates that the PE might generate an SError on an
	 * external abort on speculative read. It is safe to assume that an
	 * SError might be generated than it will not be. Hence it has been
	 * classified as FTR_HIGHER_SAFE.
	 */
	ARM64_FTR_BITS(FTR_HIDDEN, FTR_STRICT, FTR_HIGHER_SAFE, ID_MMFR4_EL1_SpecSEI_SHIFT, 4, 0),
	ARM64_FTR_END,
};

static const struct arm64_ftr_bits ftr_id_isar4[] = {
	ARM64_FTR_BITS(FTR_HIDDEN, FTR_STRICT, FTR_LOWER_SAFE, ID_ISAR4_EL1_SWP_frac_SHIFT, 4, 0),
	ARM64_FTR_BITS(FTR_HIDDEN, FTR_STRICT, FTR_LOWER_SAFE, ID_ISAR4_EL1_PSR_M_SHIFT, 4, 0),
	ARM64_FTR_BITS(FTR_HIDDEN, FTR_STRICT, FTR_LOWER_SAFE, ID_ISAR4_EL1_SynchPrim_frac_SHIFT, 4, 0),
	ARM64_FTR_BITS(FTR_HIDDEN, FTR_STRICT, FTR_LOWER_SAFE, ID_ISAR4_EL1_Barrier_SHIFT, 4, 0),
	ARM64_FTR_BITS(FTR_HIDDEN, FTR_STRICT, FTR_LOWER_SAFE, ID_ISAR4_EL1_SMC_SHIFT, 4, 0),
	ARM64_FTR_BITS(FTR_HIDDEN, FTR_STRICT, FTR_LOWER_SAFE, ID_ISAR4_EL1_Writeback_SHIFT, 4, 0),
	ARM64_FTR_BITS(FTR_HIDDEN, FTR_STRICT, FTR_LOWER_SAFE, ID_ISAR4_EL1_WithShifts_SHIFT, 4, 0),
	ARM64_FTR_BITS(FTR_HIDDEN, FTR_STRICT, FTR_LOWER_SAFE, ID_ISAR4_EL1_Unpriv_SHIFT, 4, 0),
	ARM64_FTR_END,
};

static const struct arm64_ftr_bits ftr_id_mmfr5[] = {
	ARM64_FTR_BITS(FTR_HIDDEN, FTR_STRICT, FTR_LOWER_SAFE, ID_MMFR5_EL1_ETS_SHIFT, 4, 0),
	ARM64_FTR_END,
};

static const struct arm64_ftr_bits ftr_id_isar6[] = {
	ARM64_FTR_BITS(FTR_VISIBLE, FTR_STRICT, FTR_LOWER_SAFE, ID_ISAR6_EL1_I8MM_SHIFT, 4, 0),
	ARM64_FTR_BITS(FTR_VISIBLE, FTR_STRICT, FTR_LOWER_SAFE, ID_ISAR6_EL1_BF16_SHIFT, 4, 0),
	ARM64_FTR_BITS(FTR_HIDDEN, FTR_STRICT, FTR_LOWER_SAFE, ID_ISAR6_EL1_SPECRES_SHIFT, 4, 0),
	ARM64_FTR_BITS(FTR_VISIBLE, FTR_STRICT, FTR_LOWER_SAFE, ID_ISAR6_EL1_SB_SHIFT, 4, 0),
	ARM64_FTR_BITS(FTR_VISIBLE, FTR_STRICT, FTR_LOWER_SAFE, ID_ISAR6_EL1_FHM_SHIFT, 4, 0),
	ARM64_FTR_BITS(FTR_VISIBLE, FTR_STRICT, FTR_LOWER_SAFE, ID_ISAR6_EL1_DP_SHIFT, 4, 0),
	ARM64_FTR_BITS(FTR_HIDDEN, FTR_STRICT, FTR_LOWER_SAFE, ID_ISAR6_EL1_JSCVT_SHIFT, 4, 0),
	ARM64_FTR_END,
};

static const struct arm64_ftr_bits ftr_id_pfr0[] = {
	ARM64_FTR_BITS(FTR_HIDDEN, FTR_STRICT, FTR_LOWER_SAFE, ID_PFR0_EL1_DIT_SHIFT, 4, 0),
	ARM64_FTR_BITS(FTR_HIDDEN, FTR_NONSTRICT, FTR_LOWER_SAFE, ID_PFR0_EL1_CSV2_SHIFT, 4, 0),
	ARM64_FTR_BITS(FTR_HIDDEN, FTR_STRICT, FTR_LOWER_SAFE, ID_PFR0_EL1_State3_SHIFT, 4, 0),
	ARM64_FTR_BITS(FTR_HIDDEN, FTR_STRICT, FTR_LOWER_SAFE, ID_PFR0_EL1_State2_SHIFT, 4, 0),
	ARM64_FTR_BITS(FTR_HIDDEN, FTR_STRICT, FTR_LOWER_SAFE, ID_PFR0_EL1_State1_SHIFT, 4, 0),
	ARM64_FTR_BITS(FTR_HIDDEN, FTR_STRICT, FTR_LOWER_SAFE, ID_PFR0_EL1_State0_SHIFT, 4, 0),
	ARM64_FTR_END,
};

static const struct arm64_ftr_bits ftr_id_pfr1[] = {
	ARM64_FTR_BITS(FTR_HIDDEN, FTR_STRICT, FTR_LOWER_SAFE, ID_PFR1_EL1_GIC_SHIFT, 4, 0),
	ARM64_FTR_BITS(FTR_HIDDEN, FTR_STRICT, FTR_LOWER_SAFE, ID_PFR1_EL1_Virt_frac_SHIFT, 4, 0),
	ARM64_FTR_BITS(FTR_HIDDEN, FTR_STRICT, FTR_LOWER_SAFE, ID_PFR1_EL1_Sec_frac_SHIFT, 4, 0),
	ARM64_FTR_BITS(FTR_HIDDEN, FTR_STRICT, FTR_LOWER_SAFE, ID_PFR1_EL1_GenTimer_SHIFT, 4, 0),
	ARM64_FTR_BITS(FTR_HIDDEN, FTR_STRICT, FTR_LOWER_SAFE, ID_PFR1_EL1_Virtualization_SHIFT, 4, 0),
	ARM64_FTR_BITS(FTR_HIDDEN, FTR_STRICT, FTR_LOWER_SAFE, ID_PFR1_EL1_MProgMod_SHIFT, 4, 0),
	ARM64_FTR_BITS(FTR_HIDDEN, FTR_STRICT, FTR_LOWER_SAFE, ID_PFR1_EL1_Security_SHIFT, 4, 0),
	ARM64_FTR_BITS(FTR_HIDDEN, FTR_STRICT, FTR_LOWER_SAFE, ID_PFR1_EL1_ProgMod_SHIFT, 4, 0),
	ARM64_FTR_END,
};

static const struct arm64_ftr_bits ftr_id_pfr2[] = {
	ARM64_FTR_BITS(FTR_VISIBLE, FTR_NONSTRICT, FTR_LOWER_SAFE, ID_PFR2_EL1_SSBS_SHIFT, 4, 0),
	ARM64_FTR_BITS(FTR_HIDDEN, FTR_NONSTRICT, FTR_LOWER_SAFE, ID_PFR2_EL1_CSV3_SHIFT, 4, 0),
	ARM64_FTR_END,
};

static const struct arm64_ftr_bits ftr_id_dfr0[] = {
	/* [31:28] TraceFilt */
	S_ARM64_FTR_BITS(FTR_HIDDEN, FTR_NONSTRICT, FTR_EXACT, ID_DFR0_EL1_PerfMon_SHIFT, 4, 0),
	ARM64_FTR_BITS(FTR_HIDDEN, FTR_STRICT, FTR_LOWER_SAFE, ID_DFR0_EL1_MProfDbg_SHIFT, 4, 0),
	ARM64_FTR_BITS(FTR_HIDDEN, FTR_STRICT, FTR_LOWER_SAFE, ID_DFR0_EL1_MMapTrc_SHIFT, 4, 0),
	ARM64_FTR_BITS(FTR_HIDDEN, FTR_STRICT, FTR_LOWER_SAFE, ID_DFR0_EL1_CopTrc_SHIFT, 4, 0),
	ARM64_FTR_BITS(FTR_HIDDEN, FTR_STRICT, FTR_LOWER_SAFE, ID_DFR0_EL1_MMapDbg_SHIFT, 4, 0),
	ARM64_FTR_BITS(FTR_HIDDEN, FTR_STRICT, FTR_LOWER_SAFE, ID_DFR0_EL1_CopSDbg_SHIFT, 4, 0),
	ARM64_FTR_BITS(FTR_HIDDEN, FTR_STRICT, FTR_LOWER_SAFE, ID_DFR0_EL1_CopDbg_SHIFT, 4, 0),
	ARM64_FTR_END,
};

static const struct arm64_ftr_bits ftr_id_dfr1[] = {
	S_ARM64_FTR_BITS(FTR_HIDDEN, FTR_STRICT, FTR_LOWER_SAFE, ID_DFR1_EL1_MTPMU_SHIFT, 4, 0),
	ARM64_FTR_END,
};

/*
 * Common ftr bits for a 32bit register with all hidden, strict
 * attributes, with 4bit feature fields and a default safe value of
 * 0. Covers the following 32bit registers:
 * id_isar[1-3], id_mmfr[1-3]
 */
static const struct arm64_ftr_bits ftr_generic_32bits[] = {
	ARM64_FTR_BITS(FTR_HIDDEN, FTR_STRICT, FTR_LOWER_SAFE, 28, 4, 0),
	ARM64_FTR_BITS(FTR_HIDDEN, FTR_STRICT, FTR_LOWER_SAFE, 24, 4, 0),
	ARM64_FTR_BITS(FTR_HIDDEN, FTR_STRICT, FTR_LOWER_SAFE, 20, 4, 0),
	ARM64_FTR_BITS(FTR_HIDDEN, FTR_STRICT, FTR_LOWER_SAFE, 16, 4, 0),
	ARM64_FTR_BITS(FTR_HIDDEN, FTR_STRICT, FTR_LOWER_SAFE, 12, 4, 0),
	ARM64_FTR_BITS(FTR_HIDDEN, FTR_STRICT, FTR_LOWER_SAFE, 8, 4, 0),
	ARM64_FTR_BITS(FTR_HIDDEN, FTR_STRICT, FTR_LOWER_SAFE, 4, 4, 0),
	ARM64_FTR_BITS(FTR_HIDDEN, FTR_STRICT, FTR_LOWER_SAFE, 0, 4, 0),
	ARM64_FTR_END,
};

/* Table for a single 32bit feature value */
static const struct arm64_ftr_bits ftr_single32[] = {
	ARM64_FTR_BITS(FTR_HIDDEN, FTR_STRICT, FTR_EXACT, 0, 32, 0),
	ARM64_FTR_END,
};

static const struct arm64_ftr_bits ftr_raz[] = {
	ARM64_FTR_END,
};

#define __ARM64_FTR_REG_OVERRIDE(id_str, id, table, ovr) {	\
		.sys_id = id,					\
		.reg = 	&(struct arm64_ftr_reg){		\
			.name = id_str,				\
			.override = (ovr),			\
			.ftr_bits = &((table)[0]),		\
	}}

#define ARM64_FTR_REG_OVERRIDE(id, table, ovr)	\
	__ARM64_FTR_REG_OVERRIDE(#id, id, table, ovr)

#define ARM64_FTR_REG(id, table)		\
	__ARM64_FTR_REG_OVERRIDE(#id, id, table, &no_override)

struct arm64_ftr_override __ro_after_init id_aa64mmfr1_override;
struct arm64_ftr_override __ro_after_init id_aa64pfr0_override;
struct arm64_ftr_override __ro_after_init id_aa64pfr1_override;
struct arm64_ftr_override __ro_after_init id_aa64zfr0_override;
struct arm64_ftr_override __ro_after_init id_aa64smfr0_override;
struct arm64_ftr_override __ro_after_init id_aa64isar1_override;
struct arm64_ftr_override __ro_after_init id_aa64isar2_override;

struct arm64_ftr_override arm64_sw_feature_override;

static const struct __ftr_reg_entry {
	u32			sys_id;
	struct arm64_ftr_reg 	*reg;
} arm64_ftr_regs[] = {

	/* Op1 = 0, CRn = 0, CRm = 1 */
	ARM64_FTR_REG(SYS_ID_PFR0_EL1, ftr_id_pfr0),
	ARM64_FTR_REG(SYS_ID_PFR1_EL1, ftr_id_pfr1),
	ARM64_FTR_REG(SYS_ID_DFR0_EL1, ftr_id_dfr0),
	ARM64_FTR_REG(SYS_ID_MMFR0_EL1, ftr_id_mmfr0),
	ARM64_FTR_REG(SYS_ID_MMFR1_EL1, ftr_generic_32bits),
	ARM64_FTR_REG(SYS_ID_MMFR2_EL1, ftr_generic_32bits),
	ARM64_FTR_REG(SYS_ID_MMFR3_EL1, ftr_generic_32bits),

	/* Op1 = 0, CRn = 0, CRm = 2 */
	ARM64_FTR_REG(SYS_ID_ISAR0_EL1, ftr_id_isar0),
	ARM64_FTR_REG(SYS_ID_ISAR1_EL1, ftr_generic_32bits),
	ARM64_FTR_REG(SYS_ID_ISAR2_EL1, ftr_generic_32bits),
	ARM64_FTR_REG(SYS_ID_ISAR3_EL1, ftr_generic_32bits),
	ARM64_FTR_REG(SYS_ID_ISAR4_EL1, ftr_id_isar4),
	ARM64_FTR_REG(SYS_ID_ISAR5_EL1, ftr_id_isar5),
	ARM64_FTR_REG(SYS_ID_MMFR4_EL1, ftr_id_mmfr4),
	ARM64_FTR_REG(SYS_ID_ISAR6_EL1, ftr_id_isar6),

	/* Op1 = 0, CRn = 0, CRm = 3 */
	ARM64_FTR_REG(SYS_MVFR0_EL1, ftr_mvfr0),
	ARM64_FTR_REG(SYS_MVFR1_EL1, ftr_mvfr1),
	ARM64_FTR_REG(SYS_MVFR2_EL1, ftr_mvfr2),
	ARM64_FTR_REG(SYS_ID_PFR2_EL1, ftr_id_pfr2),
	ARM64_FTR_REG(SYS_ID_DFR1_EL1, ftr_id_dfr1),
	ARM64_FTR_REG(SYS_ID_MMFR5_EL1, ftr_id_mmfr5),

	/* Op1 = 0, CRn = 0, CRm = 4 */
	ARM64_FTR_REG_OVERRIDE(SYS_ID_AA64PFR0_EL1, ftr_id_aa64pfr0,
			       &id_aa64pfr0_override),
	ARM64_FTR_REG_OVERRIDE(SYS_ID_AA64PFR1_EL1, ftr_id_aa64pfr1,
			       &id_aa64pfr1_override),
	ARM64_FTR_REG_OVERRIDE(SYS_ID_AA64ZFR0_EL1, ftr_id_aa64zfr0,
			       &id_aa64zfr0_override),
	ARM64_FTR_REG_OVERRIDE(SYS_ID_AA64SMFR0_EL1, ftr_id_aa64smfr0,
			       &id_aa64smfr0_override),

	/* Op1 = 0, CRn = 0, CRm = 5 */
	ARM64_FTR_REG(SYS_ID_AA64DFR0_EL1, ftr_id_aa64dfr0),
	ARM64_FTR_REG(SYS_ID_AA64DFR1_EL1, ftr_raz),

	/* Op1 = 0, CRn = 0, CRm = 6 */
	ARM64_FTR_REG(SYS_ID_AA64ISAR0_EL1, ftr_id_aa64isar0),
	ARM64_FTR_REG_OVERRIDE(SYS_ID_AA64ISAR1_EL1, ftr_id_aa64isar1,
			       &id_aa64isar1_override),
	ARM64_FTR_REG_OVERRIDE(SYS_ID_AA64ISAR2_EL1, ftr_id_aa64isar2,
			       &id_aa64isar2_override),

	/* Op1 = 0, CRn = 0, CRm = 7 */
	ARM64_FTR_REG(SYS_ID_AA64MMFR0_EL1, ftr_id_aa64mmfr0),
	ARM64_FTR_REG_OVERRIDE(SYS_ID_AA64MMFR1_EL1, ftr_id_aa64mmfr1,
			       &id_aa64mmfr1_override),
	ARM64_FTR_REG(SYS_ID_AA64MMFR2_EL1, ftr_id_aa64mmfr2),
	ARM64_FTR_REG(SYS_ID_AA64MMFR3_EL1, ftr_id_aa64mmfr3),

	/* Op1 = 1, CRn = 0, CRm = 0 */
	ARM64_FTR_REG(SYS_GMID_EL1, ftr_gmid),

	/* Op1 = 3, CRn = 0, CRm = 0 */
	{ SYS_CTR_EL0, &arm64_ftr_reg_ctrel0 },
	ARM64_FTR_REG(SYS_DCZID_EL0, ftr_dczid),

	/* Op1 = 3, CRn = 14, CRm = 0 */
	ARM64_FTR_REG(SYS_CNTFRQ_EL0, ftr_single32),
};

static int search_cmp_ftr_reg(const void *id, const void *regp)
{
	return (int)(unsigned long)id - (int)((const struct __ftr_reg_entry *)regp)->sys_id;
}

/*
 * get_arm64_ftr_reg_nowarn - Looks up a feature register entry using
 * its sys_reg() encoding. With the array arm64_ftr_regs sorted in the
 * ascending order of sys_id, we use binary search to find a matching
 * entry.
 *
 * returns - Upon success,  matching ftr_reg entry for id.
 *         - NULL on failure. It is upto the caller to decide
 *	     the impact of a failure.
 */
static struct arm64_ftr_reg *get_arm64_ftr_reg_nowarn(u32 sys_id)
{
	const struct __ftr_reg_entry *ret;

	ret = bsearch((const void *)(unsigned long)sys_id,
			arm64_ftr_regs,
			ARRAY_SIZE(arm64_ftr_regs),
			sizeof(arm64_ftr_regs[0]),
			search_cmp_ftr_reg);
	if (ret)
		return ret->reg;
	return NULL;
}

/*
 * get_arm64_ftr_reg - Looks up a feature register entry using
 * its sys_reg() encoding. This calls get_arm64_ftr_reg_nowarn().
 *
 * returns - Upon success,  matching ftr_reg entry for id.
 *         - NULL on failure but with an WARN_ON().
 */
struct arm64_ftr_reg *get_arm64_ftr_reg(u32 sys_id)
{
	struct arm64_ftr_reg *reg;

	reg = get_arm64_ftr_reg_nowarn(sys_id);

	/*
	 * Requesting a non-existent register search is an error. Warn
	 * and let the caller handle it.
	 */
	WARN_ON(!reg);
	return reg;
}

static u64 arm64_ftr_set_value(const struct arm64_ftr_bits *ftrp, s64 reg,
			       s64 ftr_val)
{
	u64 mask = arm64_ftr_mask(ftrp);

	reg &= ~mask;
	reg |= (ftr_val << ftrp->shift) & mask;
	return reg;
}

s64 arm64_ftr_safe_value(const struct arm64_ftr_bits *ftrp, s64 new,
				s64 cur)
{
	s64 ret = 0;

	switch (ftrp->type) {
	case FTR_EXACT:
		ret = ftrp->safe_val;
		break;
	case FTR_LOWER_SAFE:
		ret = min(new, cur);
		break;
	case FTR_HIGHER_OR_ZERO_SAFE:
		if (!cur || !new)
			break;
		fallthrough;
	case FTR_HIGHER_SAFE:
		ret = max(new, cur);
		break;
	default:
		BUG();
	}

	return ret;
}

static void __init sort_ftr_regs(void)
{
	unsigned int i;

	for (i = 0; i < ARRAY_SIZE(arm64_ftr_regs); i++) {
		const struct arm64_ftr_reg *ftr_reg = arm64_ftr_regs[i].reg;
		const struct arm64_ftr_bits *ftr_bits = ftr_reg->ftr_bits;
		unsigned int j = 0;

		/*
		 * Features here must be sorted in descending order with respect
		 * to their shift values and should not overlap with each other.
		 */
		for (; ftr_bits->width != 0; ftr_bits++, j++) {
			unsigned int width = ftr_reg->ftr_bits[j].width;
			unsigned int shift = ftr_reg->ftr_bits[j].shift;
			unsigned int prev_shift;

			WARN((shift  + width) > 64,
				"%s has invalid feature at shift %d\n",
				ftr_reg->name, shift);

			/*
			 * Skip the first feature. There is nothing to
			 * compare against for now.
			 */
			if (j == 0)
				continue;

			prev_shift = ftr_reg->ftr_bits[j - 1].shift;
			WARN((shift + width) > prev_shift,
				"%s has feature overlap at shift %d\n",
				ftr_reg->name, shift);
		}

		/*
		 * Skip the first register. There is nothing to
		 * compare against for now.
		 */
		if (i == 0)
			continue;
		/*
		 * Registers here must be sorted in ascending order with respect
		 * to sys_id for subsequent binary search in get_arm64_ftr_reg()
		 * to work correctly.
		 */
		BUG_ON(arm64_ftr_regs[i].sys_id <= arm64_ftr_regs[i - 1].sys_id);
	}
}

/*
 * Initialise the CPU feature register from Boot CPU values.
 * Also initiliases the strict_mask for the register.
 * Any bits that are not covered by an arm64_ftr_bits entry are considered
 * RES0 for the system-wide value, and must strictly match.
 */
static void init_cpu_ftr_reg(u32 sys_reg, u64 new)
{
	u64 val = 0;
	u64 strict_mask = ~0x0ULL;
	u64 user_mask = 0;
	u64 valid_mask = 0;

	const struct arm64_ftr_bits *ftrp;
	struct arm64_ftr_reg *reg = get_arm64_ftr_reg(sys_reg);

	if (!reg)
		return;

	for (ftrp = reg->ftr_bits; ftrp->width; ftrp++) {
		u64 ftr_mask = arm64_ftr_mask(ftrp);
		s64 ftr_new = arm64_ftr_value(ftrp, new);
		s64 ftr_ovr = arm64_ftr_value(ftrp, reg->override->val);

		if ((ftr_mask & reg->override->mask) == ftr_mask) {
			s64 tmp = arm64_ftr_safe_value(ftrp, ftr_ovr, ftr_new);
			char *str = NULL;

			if (ftr_ovr != tmp) {
				/* Unsafe, remove the override */
				reg->override->mask &= ~ftr_mask;
				reg->override->val &= ~ftr_mask;
				tmp = ftr_ovr;
				str = "ignoring override";
			} else if (ftr_new != tmp) {
				/* Override was valid */
				ftr_new = tmp;
				str = "forced";
			} else if (ftr_ovr == tmp) {
				/* Override was the safe value */
				str = "already set";
			}

			if (str)
				pr_warn("%s[%d:%d]: %s to %llx\n",
					reg->name,
					ftrp->shift + ftrp->width - 1,
					ftrp->shift, str, tmp);
		} else if ((ftr_mask & reg->override->val) == ftr_mask) {
			reg->override->val &= ~ftr_mask;
			pr_warn("%s[%d:%d]: impossible override, ignored\n",
				reg->name,
				ftrp->shift + ftrp->width - 1,
				ftrp->shift);
		}

		val = arm64_ftr_set_value(ftrp, val, ftr_new);

		valid_mask |= ftr_mask;
		if (!ftrp->strict)
			strict_mask &= ~ftr_mask;
		if (ftrp->visible)
			user_mask |= ftr_mask;
		else
			reg->user_val = arm64_ftr_set_value(ftrp,
							    reg->user_val,
							    ftrp->safe_val);
	}

	val &= valid_mask;

	reg->sys_val = val;
	reg->strict_mask = strict_mask;
	reg->user_mask = user_mask;
}

extern const struct arm64_cpu_capabilities arm64_errata[];
static const struct arm64_cpu_capabilities arm64_features[];

static void __init
init_cpucap_indirect_list_from_array(const struct arm64_cpu_capabilities *caps)
{
	for (; caps->matches; caps++) {
		if (WARN(caps->capability >= ARM64_NCAPS,
			"Invalid capability %d\n", caps->capability))
			continue;
		if (WARN(cpucap_ptrs[caps->capability],
			"Duplicate entry for capability %d\n",
			caps->capability))
			continue;
		cpucap_ptrs[caps->capability] = caps;
	}
}

static void __init init_cpucap_indirect_list(void)
{
	init_cpucap_indirect_list_from_array(arm64_features);
	init_cpucap_indirect_list_from_array(arm64_errata);
}

static void __init setup_boot_cpu_capabilities(void);

static void init_32bit_cpu_features(struct cpuinfo_32bit *info)
{
	init_cpu_ftr_reg(SYS_ID_DFR0_EL1, info->reg_id_dfr0);
	init_cpu_ftr_reg(SYS_ID_DFR1_EL1, info->reg_id_dfr1);
	init_cpu_ftr_reg(SYS_ID_ISAR0_EL1, info->reg_id_isar0);
	init_cpu_ftr_reg(SYS_ID_ISAR1_EL1, info->reg_id_isar1);
	init_cpu_ftr_reg(SYS_ID_ISAR2_EL1, info->reg_id_isar2);
	init_cpu_ftr_reg(SYS_ID_ISAR3_EL1, info->reg_id_isar3);
	init_cpu_ftr_reg(SYS_ID_ISAR4_EL1, info->reg_id_isar4);
	init_cpu_ftr_reg(SYS_ID_ISAR5_EL1, info->reg_id_isar5);
	init_cpu_ftr_reg(SYS_ID_ISAR6_EL1, info->reg_id_isar6);
	init_cpu_ftr_reg(SYS_ID_MMFR0_EL1, info->reg_id_mmfr0);
	init_cpu_ftr_reg(SYS_ID_MMFR1_EL1, info->reg_id_mmfr1);
	init_cpu_ftr_reg(SYS_ID_MMFR2_EL1, info->reg_id_mmfr2);
	init_cpu_ftr_reg(SYS_ID_MMFR3_EL1, info->reg_id_mmfr3);
	init_cpu_ftr_reg(SYS_ID_MMFR4_EL1, info->reg_id_mmfr4);
	init_cpu_ftr_reg(SYS_ID_MMFR5_EL1, info->reg_id_mmfr5);
	init_cpu_ftr_reg(SYS_ID_PFR0_EL1, info->reg_id_pfr0);
	init_cpu_ftr_reg(SYS_ID_PFR1_EL1, info->reg_id_pfr1);
	init_cpu_ftr_reg(SYS_ID_PFR2_EL1, info->reg_id_pfr2);
	init_cpu_ftr_reg(SYS_MVFR0_EL1, info->reg_mvfr0);
	init_cpu_ftr_reg(SYS_MVFR1_EL1, info->reg_mvfr1);
	init_cpu_ftr_reg(SYS_MVFR2_EL1, info->reg_mvfr2);
}

void __init init_cpu_features(struct cpuinfo_arm64 *info)
{
	/* Before we start using the tables, make sure it is sorted */
	sort_ftr_regs();

	init_cpu_ftr_reg(SYS_CTR_EL0, info->reg_ctr);
	init_cpu_ftr_reg(SYS_DCZID_EL0, info->reg_dczid);
	init_cpu_ftr_reg(SYS_CNTFRQ_EL0, info->reg_cntfrq);
	init_cpu_ftr_reg(SYS_ID_AA64DFR0_EL1, info->reg_id_aa64dfr0);
	init_cpu_ftr_reg(SYS_ID_AA64DFR1_EL1, info->reg_id_aa64dfr1);
	init_cpu_ftr_reg(SYS_ID_AA64ISAR0_EL1, info->reg_id_aa64isar0);
	init_cpu_ftr_reg(SYS_ID_AA64ISAR1_EL1, info->reg_id_aa64isar1);
	init_cpu_ftr_reg(SYS_ID_AA64ISAR2_EL1, info->reg_id_aa64isar2);
	init_cpu_ftr_reg(SYS_ID_AA64MMFR0_EL1, info->reg_id_aa64mmfr0);
	init_cpu_ftr_reg(SYS_ID_AA64MMFR1_EL1, info->reg_id_aa64mmfr1);
	init_cpu_ftr_reg(SYS_ID_AA64MMFR2_EL1, info->reg_id_aa64mmfr2);
	init_cpu_ftr_reg(SYS_ID_AA64MMFR3_EL1, info->reg_id_aa64mmfr3);
	init_cpu_ftr_reg(SYS_ID_AA64PFR0_EL1, info->reg_id_aa64pfr0);
	init_cpu_ftr_reg(SYS_ID_AA64PFR1_EL1, info->reg_id_aa64pfr1);
	init_cpu_ftr_reg(SYS_ID_AA64ZFR0_EL1, info->reg_id_aa64zfr0);
	init_cpu_ftr_reg(SYS_ID_AA64SMFR0_EL1, info->reg_id_aa64smfr0);

	if (id_aa64pfr0_32bit_el0(info->reg_id_aa64pfr0))
		init_32bit_cpu_features(&info->aarch32);

	if (IS_ENABLED(CONFIG_ARM64_SVE) &&
	    id_aa64pfr0_sve(read_sanitised_ftr_reg(SYS_ID_AA64PFR0_EL1))) {
<<<<<<< HEAD
		sve_kernel_enable(NULL);
=======
		unsigned long cpacr = cpacr_save_enable_kernel_sve();

		info->reg_zcr = read_zcr_features();
		init_cpu_ftr_reg(SYS_ZCR_EL1, info->reg_zcr);
>>>>>>> e8d4006d
		vec_init_vq_map(ARM64_VEC_SVE);

		cpacr_restore(cpacr);
	}

	if (IS_ENABLED(CONFIG_ARM64_SME) &&
	    id_aa64pfr1_sme(read_sanitised_ftr_reg(SYS_ID_AA64PFR1_EL1))) {
<<<<<<< HEAD
		sme_kernel_enable(NULL);

=======
		unsigned long cpacr = cpacr_save_enable_kernel_sme();

		info->reg_smcr = read_smcr_features();
>>>>>>> e8d4006d
		/*
		 * We mask out SMPS since even if the hardware
		 * supports priorities the kernel does not at present
		 * and we block access to them.
		 */
		info->reg_smidr = read_cpuid(SMIDR_EL1) & ~SMIDR_EL1_SMPS;
		vec_init_vq_map(ARM64_VEC_SME);

		cpacr_restore(cpacr);
	}

	if (id_aa64pfr1_mte(info->reg_id_aa64pfr1))
		init_cpu_ftr_reg(SYS_GMID_EL1, info->reg_gmid);

	/*
	 * Initialize the indirect array of CPU capabilities pointers before we
	 * handle the boot CPU below.
	 */
	init_cpucap_indirect_list();

	/*
	 * Detect and enable early CPU capabilities based on the boot CPU,
	 * after we have initialised the CPU feature infrastructure.
	 */
	setup_boot_cpu_capabilities();
}

static void update_cpu_ftr_reg(struct arm64_ftr_reg *reg, u64 new)
{
	const struct arm64_ftr_bits *ftrp;

	for (ftrp = reg->ftr_bits; ftrp->width; ftrp++) {
		s64 ftr_cur = arm64_ftr_value(ftrp, reg->sys_val);
		s64 ftr_new = arm64_ftr_value(ftrp, new);

		if (ftr_cur == ftr_new)
			continue;
		/* Find a safe value */
		ftr_new = arm64_ftr_safe_value(ftrp, ftr_new, ftr_cur);
		reg->sys_val = arm64_ftr_set_value(ftrp, reg->sys_val, ftr_new);
	}

}

static int check_update_ftr_reg(u32 sys_id, int cpu, u64 val, u64 boot)
{
	struct arm64_ftr_reg *regp = get_arm64_ftr_reg(sys_id);

	if (!regp)
		return 0;

	update_cpu_ftr_reg(regp, val);
	if ((boot & regp->strict_mask) == (val & regp->strict_mask))
		return 0;
	pr_warn("SANITY CHECK: Unexpected variation in %s. Boot CPU: %#016llx, CPU%d: %#016llx\n",
			regp->name, boot, cpu, val);
	return 1;
}

static void relax_cpu_ftr_reg(u32 sys_id, int field)
{
	const struct arm64_ftr_bits *ftrp;
	struct arm64_ftr_reg *regp = get_arm64_ftr_reg(sys_id);

	if (!regp)
		return;

	for (ftrp = regp->ftr_bits; ftrp->width; ftrp++) {
		if (ftrp->shift == field) {
			regp->strict_mask &= ~arm64_ftr_mask(ftrp);
			break;
		}
	}

	/* Bogus field? */
	WARN_ON(!ftrp->width);
}

static void lazy_init_32bit_cpu_features(struct cpuinfo_arm64 *info,
					 struct cpuinfo_arm64 *boot)
{
	static bool boot_cpu_32bit_regs_overridden = false;

	if (!allow_mismatched_32bit_el0 || boot_cpu_32bit_regs_overridden)
		return;

	if (id_aa64pfr0_32bit_el0(boot->reg_id_aa64pfr0))
		return;

	boot->aarch32 = info->aarch32;
	init_32bit_cpu_features(&boot->aarch32);
	boot_cpu_32bit_regs_overridden = true;
}

static int update_32bit_cpu_features(int cpu, struct cpuinfo_32bit *info,
				     struct cpuinfo_32bit *boot)
{
	int taint = 0;
	u64 pfr0 = read_sanitised_ftr_reg(SYS_ID_AA64PFR0_EL1);

	/*
	 * If we don't have AArch32 at EL1, then relax the strictness of
	 * EL1-dependent register fields to avoid spurious sanity check fails.
	 */
	if (!id_aa64pfr0_32bit_el1(pfr0)) {
		relax_cpu_ftr_reg(SYS_ID_ISAR4_EL1, ID_ISAR4_EL1_SMC_SHIFT);
		relax_cpu_ftr_reg(SYS_ID_PFR1_EL1, ID_PFR1_EL1_Virt_frac_SHIFT);
		relax_cpu_ftr_reg(SYS_ID_PFR1_EL1, ID_PFR1_EL1_Sec_frac_SHIFT);
		relax_cpu_ftr_reg(SYS_ID_PFR1_EL1, ID_PFR1_EL1_Virtualization_SHIFT);
		relax_cpu_ftr_reg(SYS_ID_PFR1_EL1, ID_PFR1_EL1_Security_SHIFT);
		relax_cpu_ftr_reg(SYS_ID_PFR1_EL1, ID_PFR1_EL1_ProgMod_SHIFT);
	}

	taint |= check_update_ftr_reg(SYS_ID_DFR0_EL1, cpu,
				      info->reg_id_dfr0, boot->reg_id_dfr0);
	taint |= check_update_ftr_reg(SYS_ID_DFR1_EL1, cpu,
				      info->reg_id_dfr1, boot->reg_id_dfr1);
	taint |= check_update_ftr_reg(SYS_ID_ISAR0_EL1, cpu,
				      info->reg_id_isar0, boot->reg_id_isar0);
	taint |= check_update_ftr_reg(SYS_ID_ISAR1_EL1, cpu,
				      info->reg_id_isar1, boot->reg_id_isar1);
	taint |= check_update_ftr_reg(SYS_ID_ISAR2_EL1, cpu,
				      info->reg_id_isar2, boot->reg_id_isar2);
	taint |= check_update_ftr_reg(SYS_ID_ISAR3_EL1, cpu,
				      info->reg_id_isar3, boot->reg_id_isar3);
	taint |= check_update_ftr_reg(SYS_ID_ISAR4_EL1, cpu,
				      info->reg_id_isar4, boot->reg_id_isar4);
	taint |= check_update_ftr_reg(SYS_ID_ISAR5_EL1, cpu,
				      info->reg_id_isar5, boot->reg_id_isar5);
	taint |= check_update_ftr_reg(SYS_ID_ISAR6_EL1, cpu,
				      info->reg_id_isar6, boot->reg_id_isar6);

	/*
	 * Regardless of the value of the AuxReg field, the AIFSR, ADFSR, and
	 * ACTLR formats could differ across CPUs and therefore would have to
	 * be trapped for virtualization anyway.
	 */
	taint |= check_update_ftr_reg(SYS_ID_MMFR0_EL1, cpu,
				      info->reg_id_mmfr0, boot->reg_id_mmfr0);
	taint |= check_update_ftr_reg(SYS_ID_MMFR1_EL1, cpu,
				      info->reg_id_mmfr1, boot->reg_id_mmfr1);
	taint |= check_update_ftr_reg(SYS_ID_MMFR2_EL1, cpu,
				      info->reg_id_mmfr2, boot->reg_id_mmfr2);
	taint |= check_update_ftr_reg(SYS_ID_MMFR3_EL1, cpu,
				      info->reg_id_mmfr3, boot->reg_id_mmfr3);
	taint |= check_update_ftr_reg(SYS_ID_MMFR4_EL1, cpu,
				      info->reg_id_mmfr4, boot->reg_id_mmfr4);
	taint |= check_update_ftr_reg(SYS_ID_MMFR5_EL1, cpu,
				      info->reg_id_mmfr5, boot->reg_id_mmfr5);
	taint |= check_update_ftr_reg(SYS_ID_PFR0_EL1, cpu,
				      info->reg_id_pfr0, boot->reg_id_pfr0);
	taint |= check_update_ftr_reg(SYS_ID_PFR1_EL1, cpu,
				      info->reg_id_pfr1, boot->reg_id_pfr1);
	taint |= check_update_ftr_reg(SYS_ID_PFR2_EL1, cpu,
				      info->reg_id_pfr2, boot->reg_id_pfr2);
	taint |= check_update_ftr_reg(SYS_MVFR0_EL1, cpu,
				      info->reg_mvfr0, boot->reg_mvfr0);
	taint |= check_update_ftr_reg(SYS_MVFR1_EL1, cpu,
				      info->reg_mvfr1, boot->reg_mvfr1);
	taint |= check_update_ftr_reg(SYS_MVFR2_EL1, cpu,
				      info->reg_mvfr2, boot->reg_mvfr2);

	return taint;
}

/*
 * Update system wide CPU feature registers with the values from a
 * non-boot CPU. Also performs SANITY checks to make sure that there
 * aren't any insane variations from that of the boot CPU.
 */
void update_cpu_features(int cpu,
			 struct cpuinfo_arm64 *info,
			 struct cpuinfo_arm64 *boot)
{
	int taint = 0;

	/*
	 * The kernel can handle differing I-cache policies, but otherwise
	 * caches should look identical. Userspace JITs will make use of
	 * *minLine.
	 */
	taint |= check_update_ftr_reg(SYS_CTR_EL0, cpu,
				      info->reg_ctr, boot->reg_ctr);

	/*
	 * Userspace may perform DC ZVA instructions. Mismatched block sizes
	 * could result in too much or too little memory being zeroed if a
	 * process is preempted and migrated between CPUs.
	 */
	taint |= check_update_ftr_reg(SYS_DCZID_EL0, cpu,
				      info->reg_dczid, boot->reg_dczid);

	/* If different, timekeeping will be broken (especially with KVM) */
	taint |= check_update_ftr_reg(SYS_CNTFRQ_EL0, cpu,
				      info->reg_cntfrq, boot->reg_cntfrq);

	/*
	 * The kernel uses self-hosted debug features and expects CPUs to
	 * support identical debug features. We presently need CTX_CMPs, WRPs,
	 * and BRPs to be identical.
	 * ID_AA64DFR1 is currently RES0.
	 */
	taint |= check_update_ftr_reg(SYS_ID_AA64DFR0_EL1, cpu,
				      info->reg_id_aa64dfr0, boot->reg_id_aa64dfr0);
	taint |= check_update_ftr_reg(SYS_ID_AA64DFR1_EL1, cpu,
				      info->reg_id_aa64dfr1, boot->reg_id_aa64dfr1);
	/*
	 * Even in big.LITTLE, processors should be identical instruction-set
	 * wise.
	 */
	taint |= check_update_ftr_reg(SYS_ID_AA64ISAR0_EL1, cpu,
				      info->reg_id_aa64isar0, boot->reg_id_aa64isar0);
	taint |= check_update_ftr_reg(SYS_ID_AA64ISAR1_EL1, cpu,
				      info->reg_id_aa64isar1, boot->reg_id_aa64isar1);
	taint |= check_update_ftr_reg(SYS_ID_AA64ISAR2_EL1, cpu,
				      info->reg_id_aa64isar2, boot->reg_id_aa64isar2);

	/*
	 * Differing PARange support is fine as long as all peripherals and
	 * memory are mapped within the minimum PARange of all CPUs.
	 * Linux should not care about secure memory.
	 */
	taint |= check_update_ftr_reg(SYS_ID_AA64MMFR0_EL1, cpu,
				      info->reg_id_aa64mmfr0, boot->reg_id_aa64mmfr0);
	taint |= check_update_ftr_reg(SYS_ID_AA64MMFR1_EL1, cpu,
				      info->reg_id_aa64mmfr1, boot->reg_id_aa64mmfr1);
	taint |= check_update_ftr_reg(SYS_ID_AA64MMFR2_EL1, cpu,
				      info->reg_id_aa64mmfr2, boot->reg_id_aa64mmfr2);
	taint |= check_update_ftr_reg(SYS_ID_AA64MMFR3_EL1, cpu,
				      info->reg_id_aa64mmfr3, boot->reg_id_aa64mmfr3);

	taint |= check_update_ftr_reg(SYS_ID_AA64PFR0_EL1, cpu,
				      info->reg_id_aa64pfr0, boot->reg_id_aa64pfr0);
	taint |= check_update_ftr_reg(SYS_ID_AA64PFR1_EL1, cpu,
				      info->reg_id_aa64pfr1, boot->reg_id_aa64pfr1);

	taint |= check_update_ftr_reg(SYS_ID_AA64ZFR0_EL1, cpu,
				      info->reg_id_aa64zfr0, boot->reg_id_aa64zfr0);

	taint |= check_update_ftr_reg(SYS_ID_AA64SMFR0_EL1, cpu,
				      info->reg_id_aa64smfr0, boot->reg_id_aa64smfr0);

	/* Probe vector lengths */
	if (IS_ENABLED(CONFIG_ARM64_SVE) &&
	    id_aa64pfr0_sve(read_sanitised_ftr_reg(SYS_ID_AA64PFR0_EL1))) {
<<<<<<< HEAD
		if (!system_capabilities_finalized()) {
			sve_kernel_enable(NULL);
			vec_update_vq_map(ARM64_VEC_SVE);
		}
=======
		unsigned long cpacr = cpacr_save_enable_kernel_sve();

		info->reg_zcr = read_zcr_features();
		taint |= check_update_ftr_reg(SYS_ZCR_EL1, cpu,
					info->reg_zcr, boot->reg_zcr);

		/* Probe vector lengths */
		if (!system_capabilities_finalized())
			vec_update_vq_map(ARM64_VEC_SVE);

		cpacr_restore(cpacr);
>>>>>>> e8d4006d
	}

	if (IS_ENABLED(CONFIG_ARM64_SME) &&
	    id_aa64pfr1_sme(read_sanitised_ftr_reg(SYS_ID_AA64PFR1_EL1))) {
<<<<<<< HEAD
		sme_kernel_enable(NULL);

=======
		unsigned long cpacr = cpacr_save_enable_kernel_sme();

		info->reg_smcr = read_smcr_features();
>>>>>>> e8d4006d
		/*
		 * We mask out SMPS since even if the hardware
		 * supports priorities the kernel does not at present
		 * and we block access to them.
		 */
		info->reg_smidr = read_cpuid(SMIDR_EL1) & ~SMIDR_EL1_SMPS;

		/* Probe vector lengths */
		if (!system_capabilities_finalized())
			vec_update_vq_map(ARM64_VEC_SME);

		cpacr_restore(cpacr);
	}

	/*
	 * The kernel uses the LDGM/STGM instructions and the number of tags
	 * they read/write depends on the GMID_EL1.BS field. Check that the
	 * value is the same on all CPUs.
	 */
	if (IS_ENABLED(CONFIG_ARM64_MTE) &&
	    id_aa64pfr1_mte(info->reg_id_aa64pfr1)) {
		taint |= check_update_ftr_reg(SYS_GMID_EL1, cpu,
					      info->reg_gmid, boot->reg_gmid);
	}

	/*
	 * If we don't have AArch32 at all then skip the checks entirely
	 * as the register values may be UNKNOWN and we're not going to be
	 * using them for anything.
	 *
	 * This relies on a sanitised view of the AArch64 ID registers
	 * (e.g. SYS_ID_AA64PFR0_EL1), so we call it last.
	 */
	if (id_aa64pfr0_32bit_el0(info->reg_id_aa64pfr0)) {
		lazy_init_32bit_cpu_features(info, boot);
		taint |= update_32bit_cpu_features(cpu, &info->aarch32,
						   &boot->aarch32);
	}

	/*
	 * Mismatched CPU features are a recipe for disaster. Don't even
	 * pretend to support them.
	 */
	if (taint) {
		pr_warn_once("Unsupported CPU feature variation detected.\n");
		add_taint(TAINT_CPU_OUT_OF_SPEC, LOCKDEP_STILL_OK);
	}
}

u64 read_sanitised_ftr_reg(u32 id)
{
	struct arm64_ftr_reg *regp = get_arm64_ftr_reg(id);

	if (!regp)
		return 0;
	return regp->sys_val;
}
EXPORT_SYMBOL_GPL(read_sanitised_ftr_reg);

#define read_sysreg_case(r)	\
	case r:		val = read_sysreg_s(r); break;

/*
 * __read_sysreg_by_encoding() - Used by a STARTING cpu before cpuinfo is populated.
 * Read the system register on the current CPU
 */
u64 __read_sysreg_by_encoding(u32 sys_id)
{
	struct arm64_ftr_reg *regp;
	u64 val;

	switch (sys_id) {
	read_sysreg_case(SYS_ID_PFR0_EL1);
	read_sysreg_case(SYS_ID_PFR1_EL1);
	read_sysreg_case(SYS_ID_PFR2_EL1);
	read_sysreg_case(SYS_ID_DFR0_EL1);
	read_sysreg_case(SYS_ID_DFR1_EL1);
	read_sysreg_case(SYS_ID_MMFR0_EL1);
	read_sysreg_case(SYS_ID_MMFR1_EL1);
	read_sysreg_case(SYS_ID_MMFR2_EL1);
	read_sysreg_case(SYS_ID_MMFR3_EL1);
	read_sysreg_case(SYS_ID_MMFR4_EL1);
	read_sysreg_case(SYS_ID_MMFR5_EL1);
	read_sysreg_case(SYS_ID_ISAR0_EL1);
	read_sysreg_case(SYS_ID_ISAR1_EL1);
	read_sysreg_case(SYS_ID_ISAR2_EL1);
	read_sysreg_case(SYS_ID_ISAR3_EL1);
	read_sysreg_case(SYS_ID_ISAR4_EL1);
	read_sysreg_case(SYS_ID_ISAR5_EL1);
	read_sysreg_case(SYS_ID_ISAR6_EL1);
	read_sysreg_case(SYS_MVFR0_EL1);
	read_sysreg_case(SYS_MVFR1_EL1);
	read_sysreg_case(SYS_MVFR2_EL1);

	read_sysreg_case(SYS_ID_AA64PFR0_EL1);
	read_sysreg_case(SYS_ID_AA64PFR1_EL1);
	read_sysreg_case(SYS_ID_AA64ZFR0_EL1);
	read_sysreg_case(SYS_ID_AA64SMFR0_EL1);
	read_sysreg_case(SYS_ID_AA64DFR0_EL1);
	read_sysreg_case(SYS_ID_AA64DFR1_EL1);
	read_sysreg_case(SYS_ID_AA64MMFR0_EL1);
	read_sysreg_case(SYS_ID_AA64MMFR1_EL1);
	read_sysreg_case(SYS_ID_AA64MMFR2_EL1);
	read_sysreg_case(SYS_ID_AA64MMFR3_EL1);
	read_sysreg_case(SYS_ID_AA64ISAR0_EL1);
	read_sysreg_case(SYS_ID_AA64ISAR1_EL1);
	read_sysreg_case(SYS_ID_AA64ISAR2_EL1);

	read_sysreg_case(SYS_CNTFRQ_EL0);
	read_sysreg_case(SYS_CTR_EL0);
	read_sysreg_case(SYS_DCZID_EL0);

	default:
		BUG();
		return 0;
	}

	regp  = get_arm64_ftr_reg(sys_id);
	if (regp) {
		val &= ~regp->override->mask;
		val |= (regp->override->val & regp->override->mask);
	}

	return val;
}

#include <linux/irqchip/arm-gic-v3.h>

static bool
has_always(const struct arm64_cpu_capabilities *entry, int scope)
{
	return true;
}

static bool
feature_matches(u64 reg, const struct arm64_cpu_capabilities *entry)
{
	int val = cpuid_feature_extract_field_width(reg, entry->field_pos,
						    entry->field_width,
						    entry->sign);

	return val >= entry->min_field_value;
}

static u64
read_scoped_sysreg(const struct arm64_cpu_capabilities *entry, int scope)
{
	WARN_ON(scope == SCOPE_LOCAL_CPU && preemptible());
	if (scope == SCOPE_SYSTEM)
		return read_sanitised_ftr_reg(entry->sys_reg);
	else
		return __read_sysreg_by_encoding(entry->sys_reg);
}

static bool
has_user_cpuid_feature(const struct arm64_cpu_capabilities *entry, int scope)
{
	int mask;
	struct arm64_ftr_reg *regp;
	u64 val = read_scoped_sysreg(entry, scope);

	regp = get_arm64_ftr_reg(entry->sys_reg);
	if (!regp)
		return false;

	mask = cpuid_feature_extract_unsigned_field_width(regp->user_mask,
							  entry->field_pos,
							  entry->field_width);
	if (!mask)
		return false;

	return feature_matches(val, entry);
}

static bool
has_cpuid_feature(const struct arm64_cpu_capabilities *entry, int scope)
{
	u64 val = read_scoped_sysreg(entry, scope);
	return feature_matches(val, entry);
}

const struct cpumask *system_32bit_el0_cpumask(void)
{
	if (!system_supports_32bit_el0())
		return cpu_none_mask;

	if (static_branch_unlikely(&arm64_mismatched_32bit_el0))
		return cpu_32bit_el0_mask;

	return cpu_possible_mask;
}

static int __init parse_32bit_el0_param(char *str)
{
	allow_mismatched_32bit_el0 = true;
	return 0;
}
early_param("allow_mismatched_32bit_el0", parse_32bit_el0_param);

static ssize_t aarch32_el0_show(struct device *dev,
				struct device_attribute *attr, char *buf)
{
	const struct cpumask *mask = system_32bit_el0_cpumask();

	return sysfs_emit(buf, "%*pbl\n", cpumask_pr_args(mask));
}
static const DEVICE_ATTR_RO(aarch32_el0);

static int __init aarch32_el0_sysfs_init(void)
{
	struct device *dev_root;
	int ret = 0;

	if (!allow_mismatched_32bit_el0)
		return 0;

	dev_root = bus_get_dev_root(&cpu_subsys);
	if (dev_root) {
		ret = device_create_file(dev_root, &dev_attr_aarch32_el0);
		put_device(dev_root);
	}
	return ret;
}
device_initcall(aarch32_el0_sysfs_init);

static bool has_32bit_el0(const struct arm64_cpu_capabilities *entry, int scope)
{
	if (!has_cpuid_feature(entry, scope))
		return allow_mismatched_32bit_el0;

	if (scope == SCOPE_SYSTEM)
		pr_info("detected: 32-bit EL0 Support\n");

	return true;
}

static bool has_useable_gicv3_cpuif(const struct arm64_cpu_capabilities *entry, int scope)
{
	bool has_sre;

	if (!has_cpuid_feature(entry, scope))
		return false;

	has_sre = gic_enable_sre();
	if (!has_sre)
		pr_warn_once("%s present but disabled by higher exception level\n",
			     entry->desc);

	return has_sre;
}

static bool has_no_hw_prefetch(const struct arm64_cpu_capabilities *entry, int __unused)
{
	u32 midr = read_cpuid_id();

	/* Cavium ThunderX pass 1.x and 2.x */
	return midr_is_cpu_model_range(midr, MIDR_THUNDERX,
		MIDR_CPU_VAR_REV(0, 0),
		MIDR_CPU_VAR_REV(1, MIDR_REVISION_MASK));
}

static bool has_cache_idc(const struct arm64_cpu_capabilities *entry,
			  int scope)
{
	u64 ctr;

	if (scope == SCOPE_SYSTEM)
		ctr = arm64_ftr_reg_ctrel0.sys_val;
	else
		ctr = read_cpuid_effective_cachetype();

	return ctr & BIT(CTR_EL0_IDC_SHIFT);
}

static void cpu_emulate_effective_ctr(const struct arm64_cpu_capabilities *__unused)
{
	/*
	 * If the CPU exposes raw CTR_EL0.IDC = 0, while effectively
	 * CTR_EL0.IDC = 1 (from CLIDR values), we need to trap accesses
	 * to the CTR_EL0 on this CPU and emulate it with the real/safe
	 * value.
	 */
	if (!(read_cpuid_cachetype() & BIT(CTR_EL0_IDC_SHIFT)))
		sysreg_clear_set(sctlr_el1, SCTLR_EL1_UCT, 0);
}

static bool has_cache_dic(const struct arm64_cpu_capabilities *entry,
			  int scope)
{
	u64 ctr;

	if (scope == SCOPE_SYSTEM)
		ctr = arm64_ftr_reg_ctrel0.sys_val;
	else
		ctr = read_cpuid_cachetype();

	return ctr & BIT(CTR_EL0_DIC_SHIFT);
}

static bool __maybe_unused
has_useable_cnp(const struct arm64_cpu_capabilities *entry, int scope)
{
	/*
	 * Kdump isn't guaranteed to power-off all secondary CPUs, CNP
	 * may share TLB entries with a CPU stuck in the crashed
	 * kernel.
	 */
	if (is_kdump_kernel())
		return false;

	if (cpus_have_cap(ARM64_WORKAROUND_NVIDIA_CARMEL_CNP))
		return false;

	return has_cpuid_feature(entry, scope);
}

/*
 * This check is triggered during the early boot before the cpufeature
 * is initialised. Checking the status on the local CPU allows the boot
 * CPU to detect the need for non-global mappings and thus avoiding a
 * pagetable re-write after all the CPUs are booted. This check will be
 * anyway run on individual CPUs, allowing us to get the consistent
 * state once the SMP CPUs are up and thus make the switch to non-global
 * mappings if required.
 */
bool kaslr_requires_kpti(void)
{
	if (!IS_ENABLED(CONFIG_RANDOMIZE_BASE))
		return false;

	/*
	 * E0PD does a similar job to KPTI so can be used instead
	 * where available.
	 */
	if (IS_ENABLED(CONFIG_ARM64_E0PD)) {
		u64 mmfr2 = read_sysreg_s(SYS_ID_AA64MMFR2_EL1);
		if (cpuid_feature_extract_unsigned_field(mmfr2,
						ID_AA64MMFR2_EL1_E0PD_SHIFT))
			return false;
	}

	/*
	 * Systems affected by Cavium erratum 24756 are incompatible
	 * with KPTI.
	 */
	if (IS_ENABLED(CONFIG_CAVIUM_ERRATUM_27456)) {
		extern const struct midr_range cavium_erratum_27456_cpus[];

		if (is_midr_in_range_list(read_cpuid_id(),
					  cavium_erratum_27456_cpus))
			return false;
	}

	return kaslr_enabled();
}

static bool __meltdown_safe = true;
static int __kpti_forced; /* 0: not forced, >0: forced on, <0: forced off */

static bool unmap_kernel_at_el0(const struct arm64_cpu_capabilities *entry,
				int scope)
{
	/* List of CPUs that are not vulnerable and don't need KPTI */
	static const struct midr_range kpti_safe_list[] = {
		MIDR_ALL_VERSIONS(MIDR_CAVIUM_THUNDERX2),
		MIDR_ALL_VERSIONS(MIDR_BRCM_VULCAN),
		MIDR_ALL_VERSIONS(MIDR_BRAHMA_B53),
		MIDR_ALL_VERSIONS(MIDR_CORTEX_A35),
		MIDR_ALL_VERSIONS(MIDR_CORTEX_A53),
		MIDR_ALL_VERSIONS(MIDR_CORTEX_A55),
		MIDR_ALL_VERSIONS(MIDR_CORTEX_A57),
		MIDR_ALL_VERSIONS(MIDR_CORTEX_A72),
		MIDR_ALL_VERSIONS(MIDR_CORTEX_A73),
		MIDR_ALL_VERSIONS(MIDR_HISI_TSV110),
		MIDR_ALL_VERSIONS(MIDR_NVIDIA_CARMEL),
		MIDR_ALL_VERSIONS(MIDR_QCOM_KRYO_2XX_GOLD),
		MIDR_ALL_VERSIONS(MIDR_QCOM_KRYO_2XX_SILVER),
		MIDR_ALL_VERSIONS(MIDR_QCOM_KRYO_3XX_SILVER),
		MIDR_ALL_VERSIONS(MIDR_QCOM_KRYO_4XX_SILVER),
		{ /* sentinel */ }
	};
	char const *str = "kpti command line option";
	bool meltdown_safe;

	meltdown_safe = is_midr_in_range_list(read_cpuid_id(), kpti_safe_list);

	/* Defer to CPU feature registers */
	if (has_cpuid_feature(entry, scope))
		meltdown_safe = true;

	if (!meltdown_safe)
		__meltdown_safe = false;

	/*
	 * For reasons that aren't entirely clear, enabling KPTI on Cavium
	 * ThunderX leads to apparent I-cache corruption of kernel text, which
	 * ends as well as you might imagine. Don't even try. We cannot rely
	 * on the cpus_have_*cap() helpers here to detect the CPU erratum
	 * because cpucap detection order may change. However, since we know
	 * affected CPUs are always in a homogeneous configuration, it is
	 * safe to rely on this_cpu_has_cap() here.
	 */
	if (this_cpu_has_cap(ARM64_WORKAROUND_CAVIUM_27456)) {
		str = "ARM64_WORKAROUND_CAVIUM_27456";
		__kpti_forced = -1;
	}

	/* Useful for KASLR robustness */
	if (kaslr_requires_kpti()) {
		if (!__kpti_forced) {
			str = "KASLR";
			__kpti_forced = 1;
		}
	}

	if (cpu_mitigations_off() && !__kpti_forced) {
		str = "mitigations=off";
		__kpti_forced = -1;
	}

	if (!IS_ENABLED(CONFIG_UNMAP_KERNEL_AT_EL0)) {
		pr_info_once("kernel page table isolation disabled by kernel configuration\n");
		return false;
	}

	/* Forced? */
	if (__kpti_forced) {
		pr_info_once("kernel page table isolation forced %s by %s\n",
			     __kpti_forced > 0 ? "ON" : "OFF", str);
		return __kpti_forced > 0;
	}

	return !meltdown_safe;
}

#ifdef CONFIG_UNMAP_KERNEL_AT_EL0
#define KPTI_NG_TEMP_VA		(-(1UL << PMD_SHIFT))

extern
void create_kpti_ng_temp_pgd(pgd_t *pgdir, phys_addr_t phys, unsigned long virt,
			     phys_addr_t size, pgprot_t prot,
			     phys_addr_t (*pgtable_alloc)(int), int flags);

static phys_addr_t __initdata kpti_ng_temp_alloc;

static phys_addr_t __init kpti_ng_pgd_alloc(int shift)
{
	kpti_ng_temp_alloc -= PAGE_SIZE;
	return kpti_ng_temp_alloc;
}

static int __init __kpti_install_ng_mappings(void *__unused)
{
	typedef void (kpti_remap_fn)(int, int, phys_addr_t, unsigned long);
	extern kpti_remap_fn idmap_kpti_install_ng_mappings;
	kpti_remap_fn *remap_fn;

	int cpu = smp_processor_id();
	int levels = CONFIG_PGTABLE_LEVELS;
	int order = order_base_2(levels);
	u64 kpti_ng_temp_pgd_pa = 0;
	pgd_t *kpti_ng_temp_pgd;
	u64 alloc = 0;

	remap_fn = (void *)__pa_symbol(idmap_kpti_install_ng_mappings);

	if (!cpu) {
		alloc = __get_free_pages(GFP_ATOMIC | __GFP_ZERO, order);
		kpti_ng_temp_pgd = (pgd_t *)(alloc + (levels - 1) * PAGE_SIZE);
		kpti_ng_temp_alloc = kpti_ng_temp_pgd_pa = __pa(kpti_ng_temp_pgd);

		//
		// Create a minimal page table hierarchy that permits us to map
		// the swapper page tables temporarily as we traverse them.
		//
		// The physical pages are laid out as follows:
		//
		// +--------+-/-------+-/------ +-\\--------+
		// :  PTE[] : | PMD[] : | PUD[] : || PGD[]  :
		// +--------+-\-------+-\------ +-//--------+
		//      ^
		// The first page is mapped into this hierarchy at a PMD_SHIFT
		// aligned virtual address, so that we can manipulate the PTE
		// level entries while the mapping is active. The first entry
		// covers the PTE[] page itself, the remaining entries are free
		// to be used as a ad-hoc fixmap.
		//
		create_kpti_ng_temp_pgd(kpti_ng_temp_pgd, __pa(alloc),
					KPTI_NG_TEMP_VA, PAGE_SIZE, PAGE_KERNEL,
					kpti_ng_pgd_alloc, 0);
	}

	cpu_install_idmap();
	remap_fn(cpu, num_online_cpus(), kpti_ng_temp_pgd_pa, KPTI_NG_TEMP_VA);
	cpu_uninstall_idmap();

	if (!cpu) {
		free_pages(alloc, order);
		arm64_use_ng_mappings = true;
	}

	return 0;
}

static void __init kpti_install_ng_mappings(void)
{
	/*
	 * We don't need to rewrite the page-tables if either we've done
	 * it already or we have KASLR enabled and therefore have not
	 * created any global mappings at all.
	 */
	if (arm64_use_ng_mappings)
		return;

	stop_machine(__kpti_install_ng_mappings, NULL, cpu_online_mask);
}

#else
static inline void kpti_install_ng_mappings(void)
{
}
#endif	/* CONFIG_UNMAP_KERNEL_AT_EL0 */

static void cpu_enable_kpti(struct arm64_cpu_capabilities const *cap)
{
	if (__this_cpu_read(this_cpu_vector) == vectors) {
		const char *v = arm64_get_bp_hardening_vector(EL1_VECTOR_KPTI);

		__this_cpu_write(this_cpu_vector, v);
	}

}

static int __init parse_kpti(char *str)
{
	bool enabled;
	int ret = kstrtobool(str, &enabled);

	if (ret)
		return ret;

	__kpti_forced = enabled ? 1 : -1;
	return 0;
}
early_param("kpti", parse_kpti);

#ifdef CONFIG_ARM64_HW_AFDBM
static inline void __cpu_enable_hw_dbm(void)
{
	u64 tcr = read_sysreg(tcr_el1) | TCR_HD;

	write_sysreg(tcr, tcr_el1);
	isb();
	local_flush_tlb_all();
}

static bool cpu_has_broken_dbm(void)
{
	/* List of CPUs which have broken DBM support. */
	static const struct midr_range cpus[] = {
#ifdef CONFIG_ARM64_ERRATUM_1024718
		MIDR_ALL_VERSIONS(MIDR_CORTEX_A55),
		/* Kryo4xx Silver (rdpe => r1p0) */
		MIDR_REV(MIDR_QCOM_KRYO_4XX_SILVER, 0xd, 0xe),
#endif
#ifdef CONFIG_ARM64_ERRATUM_2051678
		MIDR_REV_RANGE(MIDR_CORTEX_A510, 0, 0, 2),
#endif
		{},
	};

	return is_midr_in_range_list(read_cpuid_id(), cpus);
}

static bool cpu_can_use_dbm(const struct arm64_cpu_capabilities *cap)
{
	return has_cpuid_feature(cap, SCOPE_LOCAL_CPU) &&
	       !cpu_has_broken_dbm();
}

static void cpu_enable_hw_dbm(struct arm64_cpu_capabilities const *cap)
{
	if (cpu_can_use_dbm(cap))
		__cpu_enable_hw_dbm();
}

static bool has_hw_dbm(const struct arm64_cpu_capabilities *cap,
		       int __unused)
{
	static bool detected = false;
	/*
	 * DBM is a non-conflicting feature. i.e, the kernel can safely
	 * run a mix of CPUs with and without the feature. So, we
	 * unconditionally enable the capability to allow any late CPU
	 * to use the feature. We only enable the control bits on the
	 * CPU, if it actually supports.
	 *
	 * We have to make sure we print the "feature" detection only
	 * when at least one CPU actually uses it. So check if this CPU
	 * can actually use it and print the message exactly once.
	 *
	 * This is safe as all CPUs (including secondary CPUs - due to the
	 * LOCAL_CPU scope - and the hotplugged CPUs - via verification)
	 * goes through the "matches" check exactly once. Also if a CPU
	 * matches the criteria, it is guaranteed that the CPU will turn
	 * the DBM on, as the capability is unconditionally enabled.
	 */
	if (!detected && cpu_can_use_dbm(cap)) {
		detected = true;
		pr_info("detected: Hardware dirty bit management\n");
	}

	return true;
}

#endif

#ifdef CONFIG_ARM64_AMU_EXTN

/*
 * The "amu_cpus" cpumask only signals that the CPU implementation for the
 * flagged CPUs supports the Activity Monitors Unit (AMU) but does not provide
 * information regarding all the events that it supports. When a CPU bit is
 * set in the cpumask, the user of this feature can only rely on the presence
 * of the 4 fixed counters for that CPU. But this does not guarantee that the
 * counters are enabled or access to these counters is enabled by code
 * executed at higher exception levels (firmware).
 */
static struct cpumask amu_cpus __read_mostly;

bool cpu_has_amu_feat(int cpu)
{
	return cpumask_test_cpu(cpu, &amu_cpus);
}

int get_cpu_with_amu_feat(void)
{
	return cpumask_any(&amu_cpus);
}

static void cpu_amu_enable(struct arm64_cpu_capabilities const *cap)
{
	if (has_cpuid_feature(cap, SCOPE_LOCAL_CPU)) {
		pr_info("detected CPU%d: Activity Monitors Unit (AMU)\n",
			smp_processor_id());
		cpumask_set_cpu(smp_processor_id(), &amu_cpus);

		/* 0 reference values signal broken/disabled counters */
		if (!this_cpu_has_cap(ARM64_WORKAROUND_2457168))
			update_freq_counters_refs();
	}
}

static bool has_amu(const struct arm64_cpu_capabilities *cap,
		    int __unused)
{
	/*
	 * The AMU extension is a non-conflicting feature: the kernel can
	 * safely run a mix of CPUs with and without support for the
	 * activity monitors extension. Therefore, unconditionally enable
	 * the capability to allow any late CPU to use the feature.
	 *
	 * With this feature unconditionally enabled, the cpu_enable
	 * function will be called for all CPUs that match the criteria,
	 * including secondary and hotplugged, marking this feature as
	 * present on that respective CPU. The enable function will also
	 * print a detection message.
	 */

	return true;
}
#else
int get_cpu_with_amu_feat(void)
{
	return nr_cpu_ids;
}
#endif

static bool runs_at_el2(const struct arm64_cpu_capabilities *entry, int __unused)
{
	return is_kernel_in_hyp_mode();
}

static void cpu_copy_el2regs(const struct arm64_cpu_capabilities *__unused)
{
	/*
	 * Copy register values that aren't redirected by hardware.
	 *
	 * Before code patching, we only set tpidr_el1, all CPUs need to copy
	 * this value to tpidr_el2 before we patch the code. Once we've done
	 * that, freshly-onlined CPUs will set tpidr_el2, so we don't need to
	 * do anything here.
	 */
	if (!alternative_is_applied(ARM64_HAS_VIRT_HOST_EXTN))
		write_sysreg(read_sysreg(tpidr_el1), tpidr_el2);
}

static bool has_nested_virt_support(const struct arm64_cpu_capabilities *cap,
				    int scope)
{
	if (kvm_get_mode() != KVM_MODE_NV)
		return false;

	if (!has_cpuid_feature(cap, scope)) {
		pr_warn("unavailable: %s\n", cap->desc);
		return false;
	}

	return true;
}

static bool hvhe_possible(const struct arm64_cpu_capabilities *entry,
			  int __unused)
{
	u64 val;

	val = read_sysreg(id_aa64mmfr1_el1);
	if (!cpuid_feature_extract_unsigned_field(val, ID_AA64MMFR1_EL1_VH_SHIFT))
		return false;

	val = arm64_sw_feature_override.val & arm64_sw_feature_override.mask;
	return cpuid_feature_extract_unsigned_field(val, ARM64_SW_FEATURE_OVERRIDE_HVHE);
}

#ifdef CONFIG_ARM64_PAN
static void cpu_enable_pan(const struct arm64_cpu_capabilities *__unused)
{
	/*
	 * We modify PSTATE. This won't work from irq context as the PSTATE
	 * is discarded once we return from the exception.
	 */
	WARN_ON_ONCE(in_interrupt());

	sysreg_clear_set(sctlr_el1, SCTLR_EL1_SPAN, 0);
	set_pstate_pan(1);
}
#endif /* CONFIG_ARM64_PAN */

#ifdef CONFIG_ARM64_RAS_EXTN
static void cpu_clear_disr(const struct arm64_cpu_capabilities *__unused)
{
	/* Firmware may have left a deferred SError in this register. */
	write_sysreg_s(0, SYS_DISR_EL1);
}
#endif /* CONFIG_ARM64_RAS_EXTN */

#ifdef CONFIG_ARM64_PTR_AUTH
static bool has_address_auth_cpucap(const struct arm64_cpu_capabilities *entry, int scope)
{
	int boot_val, sec_val;

	/* We don't expect to be called with SCOPE_SYSTEM */
	WARN_ON(scope == SCOPE_SYSTEM);
	/*
	 * The ptr-auth feature levels are not intercompatible with lower
	 * levels. Hence we must match ptr-auth feature level of the secondary
	 * CPUs with that of the boot CPU. The level of boot cpu is fetched
	 * from the sanitised register whereas direct register read is done for
	 * the secondary CPUs.
	 * The sanitised feature state is guaranteed to match that of the
	 * boot CPU as a mismatched secondary CPU is parked before it gets
	 * a chance to update the state, with the capability.
	 */
	boot_val = cpuid_feature_extract_field(read_sanitised_ftr_reg(entry->sys_reg),
					       entry->field_pos, entry->sign);
	if (scope & SCOPE_BOOT_CPU)
		return boot_val >= entry->min_field_value;
	/* Now check for the secondary CPUs with SCOPE_LOCAL_CPU scope */
	sec_val = cpuid_feature_extract_field(__read_sysreg_by_encoding(entry->sys_reg),
					      entry->field_pos, entry->sign);
	return (sec_val >= entry->min_field_value) && (sec_val == boot_val);
}

static bool has_address_auth_metacap(const struct arm64_cpu_capabilities *entry,
				     int scope)
{
	bool api = has_address_auth_cpucap(cpucap_ptrs[ARM64_HAS_ADDRESS_AUTH_IMP_DEF], scope);
	bool apa = has_address_auth_cpucap(cpucap_ptrs[ARM64_HAS_ADDRESS_AUTH_ARCH_QARMA5], scope);
	bool apa3 = has_address_auth_cpucap(cpucap_ptrs[ARM64_HAS_ADDRESS_AUTH_ARCH_QARMA3], scope);

	return apa || apa3 || api;
}

static bool has_generic_auth(const struct arm64_cpu_capabilities *entry,
			     int __unused)
{
	bool gpi = __system_matches_cap(ARM64_HAS_GENERIC_AUTH_IMP_DEF);
	bool gpa = __system_matches_cap(ARM64_HAS_GENERIC_AUTH_ARCH_QARMA5);
	bool gpa3 = __system_matches_cap(ARM64_HAS_GENERIC_AUTH_ARCH_QARMA3);

	return gpa || gpa3 || gpi;
}
#endif /* CONFIG_ARM64_PTR_AUTH */

#ifdef CONFIG_ARM64_E0PD
static void cpu_enable_e0pd(struct arm64_cpu_capabilities const *cap)
{
	if (this_cpu_has_cap(ARM64_HAS_E0PD))
		sysreg_clear_set(tcr_el1, 0, TCR_E0PD1);
}
#endif /* CONFIG_ARM64_E0PD */

#ifdef CONFIG_ARM64_PSEUDO_NMI
static bool enable_pseudo_nmi;

static int __init early_enable_pseudo_nmi(char *p)
{
	return kstrtobool(p, &enable_pseudo_nmi);
}
early_param("irqchip.gicv3_pseudo_nmi", early_enable_pseudo_nmi);

static bool can_use_gic_priorities(const struct arm64_cpu_capabilities *entry,
				   int scope)
{
	/*
	 * ARM64_HAS_GIC_CPUIF_SYSREGS has a lower index, and is a boot CPU
	 * feature, so will be detected earlier.
	 */
	BUILD_BUG_ON(ARM64_HAS_GIC_PRIO_MASKING <= ARM64_HAS_GIC_CPUIF_SYSREGS);
	if (!cpus_have_cap(ARM64_HAS_GIC_CPUIF_SYSREGS))
		return false;

	return enable_pseudo_nmi;
}

static bool has_gic_prio_relaxed_sync(const struct arm64_cpu_capabilities *entry,
				      int scope)
{
	/*
	 * If we're not using priority masking then we won't be poking PMR_EL1,
	 * and there's no need to relax synchronization of writes to it, and
	 * ICC_CTLR_EL1 might not be accessible and we must avoid reads from
	 * that.
	 *
	 * ARM64_HAS_GIC_PRIO_MASKING has a lower index, and is a boot CPU
	 * feature, so will be detected earlier.
	 */
	BUILD_BUG_ON(ARM64_HAS_GIC_PRIO_RELAXED_SYNC <= ARM64_HAS_GIC_PRIO_MASKING);
	if (!cpus_have_cap(ARM64_HAS_GIC_PRIO_MASKING))
		return false;

	/*
	 * When Priority Mask Hint Enable (PMHE) == 0b0, PMR is not used as a
	 * hint for interrupt distribution, a DSB is not necessary when
	 * unmasking IRQs via PMR, and we can relax the barrier to a NOP.
	 *
	 * Linux itself doesn't use 1:N distribution, so has no need to
	 * set PMHE. The only reason to have it set is if EL3 requires it
	 * (and we can't change it).
	 */
	return (gic_read_ctlr() & ICC_CTLR_EL1_PMHE_MASK) == 0;
}
#endif

#ifdef CONFIG_ARM64_BTI
static void bti_enable(const struct arm64_cpu_capabilities *__unused)
{
	/*
	 * Use of X16/X17 for tail-calls and trampolines that jump to
	 * function entry points using BR is a requirement for
	 * marking binaries with GNU_PROPERTY_AARCH64_FEATURE_1_BTI.
	 * So, be strict and forbid other BRs using other registers to
	 * jump onto a PACIxSP instruction:
	 */
	sysreg_clear_set(sctlr_el1, 0, SCTLR_EL1_BT0 | SCTLR_EL1_BT1);
	isb();
}
#endif /* CONFIG_ARM64_BTI */

#ifdef CONFIG_ARM64_MTE
static void cpu_enable_mte(struct arm64_cpu_capabilities const *cap)
{
	sysreg_clear_set(sctlr_el1, 0, SCTLR_ELx_ATA | SCTLR_EL1_ATA0);

	mte_cpu_setup();

	/*
	 * Clear the tags in the zero page. This needs to be done via the
	 * linear map which has the Tagged attribute.
	 */
	if (try_page_mte_tagging(ZERO_PAGE(0))) {
		mte_clear_page_tags(lm_alias(empty_zero_page));
		set_page_mte_tagged(ZERO_PAGE(0));
	}

	kasan_init_hw_tags_cpu();
}
#endif /* CONFIG_ARM64_MTE */

static void user_feature_fixup(void)
{
	if (cpus_have_cap(ARM64_WORKAROUND_2658417)) {
		struct arm64_ftr_reg *regp;

		regp = get_arm64_ftr_reg(SYS_ID_AA64ISAR1_EL1);
		if (regp)
			regp->user_mask &= ~ID_AA64ISAR1_EL1_BF16_MASK;
	}
}

static void elf_hwcap_fixup(void)
{
#ifdef CONFIG_COMPAT
	if (cpus_have_cap(ARM64_WORKAROUND_1742098))
		compat_elf_hwcap2 &= ~COMPAT_HWCAP2_AES;
#endif /* CONFIG_COMPAT */
}

#ifdef CONFIG_KVM
static bool is_kvm_protected_mode(const struct arm64_cpu_capabilities *entry, int __unused)
{
	return kvm_get_mode() == KVM_MODE_PROTECTED;
}
#endif /* CONFIG_KVM */

static void cpu_trap_el0_impdef(const struct arm64_cpu_capabilities *__unused)
{
	sysreg_clear_set(sctlr_el1, 0, SCTLR_EL1_TIDCP);
}

static void cpu_enable_dit(const struct arm64_cpu_capabilities *__unused)
{
	set_pstate_dit(1);
}

static void cpu_enable_mops(const struct arm64_cpu_capabilities *__unused)
{
	sysreg_clear_set(sctlr_el1, 0, SCTLR_EL1_MSCEn);
}

/* Internal helper functions to match cpu capability type */
static bool
cpucap_late_cpu_optional(const struct arm64_cpu_capabilities *cap)
{
	return !!(cap->type & ARM64_CPUCAP_OPTIONAL_FOR_LATE_CPU);
}

static bool
cpucap_late_cpu_permitted(const struct arm64_cpu_capabilities *cap)
{
	return !!(cap->type & ARM64_CPUCAP_PERMITTED_FOR_LATE_CPU);
}

static bool
cpucap_panic_on_conflict(const struct arm64_cpu_capabilities *cap)
{
	return !!(cap->type & ARM64_CPUCAP_PANIC_ON_CONFLICT);
}

static const struct arm64_cpu_capabilities arm64_features[] = {
	{
		.capability = ARM64_ALWAYS_BOOT,
		.type = ARM64_CPUCAP_BOOT_CPU_FEATURE,
		.matches = has_always,
	},
	{
		.capability = ARM64_ALWAYS_SYSTEM,
		.type = ARM64_CPUCAP_SYSTEM_FEATURE,
		.matches = has_always,
	},
	{
		.desc = "GIC system register CPU interface",
		.capability = ARM64_HAS_GIC_CPUIF_SYSREGS,
		.type = ARM64_CPUCAP_STRICT_BOOT_CPU_FEATURE,
		.matches = has_useable_gicv3_cpuif,
		ARM64_CPUID_FIELDS(ID_AA64PFR0_EL1, GIC, IMP)
	},
	{
		.desc = "Enhanced Counter Virtualization",
		.capability = ARM64_HAS_ECV,
		.type = ARM64_CPUCAP_SYSTEM_FEATURE,
		.matches = has_cpuid_feature,
		ARM64_CPUID_FIELDS(ID_AA64MMFR0_EL1, ECV, IMP)
	},
	{
		.desc = "Enhanced Counter Virtualization (CNTPOFF)",
		.capability = ARM64_HAS_ECV_CNTPOFF,
		.type = ARM64_CPUCAP_SYSTEM_FEATURE,
		.matches = has_cpuid_feature,
		ARM64_CPUID_FIELDS(ID_AA64MMFR0_EL1, ECV, CNTPOFF)
	},
#ifdef CONFIG_ARM64_PAN
	{
		.desc = "Privileged Access Never",
		.capability = ARM64_HAS_PAN,
		.type = ARM64_CPUCAP_SYSTEM_FEATURE,
		.matches = has_cpuid_feature,
		.cpu_enable = cpu_enable_pan,
		ARM64_CPUID_FIELDS(ID_AA64MMFR1_EL1, PAN, IMP)
	},
#endif /* CONFIG_ARM64_PAN */
#ifdef CONFIG_ARM64_EPAN
	{
		.desc = "Enhanced Privileged Access Never",
		.capability = ARM64_HAS_EPAN,
		.type = ARM64_CPUCAP_SYSTEM_FEATURE,
		.matches = has_cpuid_feature,
		ARM64_CPUID_FIELDS(ID_AA64MMFR1_EL1, PAN, PAN3)
	},
#endif /* CONFIG_ARM64_EPAN */
#ifdef CONFIG_ARM64_LSE_ATOMICS
	{
		.desc = "LSE atomic instructions",
		.capability = ARM64_HAS_LSE_ATOMICS,
		.type = ARM64_CPUCAP_SYSTEM_FEATURE,
		.matches = has_cpuid_feature,
		ARM64_CPUID_FIELDS(ID_AA64ISAR0_EL1, ATOMIC, IMP)
	},
#endif /* CONFIG_ARM64_LSE_ATOMICS */
	{
		.desc = "Software prefetching using PRFM",
		.capability = ARM64_HAS_NO_HW_PREFETCH,
		.type = ARM64_CPUCAP_WEAK_LOCAL_CPU_FEATURE,
		.matches = has_no_hw_prefetch,
	},
	{
		.desc = "Virtualization Host Extensions",
		.capability = ARM64_HAS_VIRT_HOST_EXTN,
		.type = ARM64_CPUCAP_STRICT_BOOT_CPU_FEATURE,
		.matches = runs_at_el2,
		.cpu_enable = cpu_copy_el2regs,
	},
	{
		.desc = "Nested Virtualization Support",
		.capability = ARM64_HAS_NESTED_VIRT,
		.type = ARM64_CPUCAP_SYSTEM_FEATURE,
		.matches = has_nested_virt_support,
		ARM64_CPUID_FIELDS(ID_AA64MMFR2_EL1, NV, IMP)
	},
	{
		.capability = ARM64_HAS_32BIT_EL0_DO_NOT_USE,
		.type = ARM64_CPUCAP_SYSTEM_FEATURE,
		.matches = has_32bit_el0,
		ARM64_CPUID_FIELDS(ID_AA64PFR0_EL1, EL0, AARCH32)
	},
#ifdef CONFIG_KVM
	{
		.desc = "32-bit EL1 Support",
		.capability = ARM64_HAS_32BIT_EL1,
		.type = ARM64_CPUCAP_SYSTEM_FEATURE,
		.matches = has_cpuid_feature,
		ARM64_CPUID_FIELDS(ID_AA64PFR0_EL1, EL1, AARCH32)
	},
	{
		.desc = "Protected KVM",
		.capability = ARM64_KVM_PROTECTED_MODE,
		.type = ARM64_CPUCAP_SYSTEM_FEATURE,
		.matches = is_kvm_protected_mode,
	},
	{
		.desc = "HCRX_EL2 register",
		.capability = ARM64_HAS_HCX,
		.type = ARM64_CPUCAP_STRICT_BOOT_CPU_FEATURE,
		.matches = has_cpuid_feature,
		ARM64_CPUID_FIELDS(ID_AA64MMFR1_EL1, HCX, IMP)
	},
#endif
	{
		.desc = "Kernel page table isolation (KPTI)",
		.capability = ARM64_UNMAP_KERNEL_AT_EL0,
		.type = ARM64_CPUCAP_BOOT_RESTRICTED_CPU_LOCAL_FEATURE,
		.cpu_enable = cpu_enable_kpti,
		.matches = unmap_kernel_at_el0,
		/*
		 * The ID feature fields below are used to indicate that
		 * the CPU doesn't need KPTI. See unmap_kernel_at_el0 for
		 * more details.
		 */
		ARM64_CPUID_FIELDS(ID_AA64PFR0_EL1, CSV3, IMP)
	},
	{
		.capability = ARM64_HAS_FPSIMD,
		.type = ARM64_CPUCAP_SYSTEM_FEATURE,
		.matches = has_cpuid_feature,
		.cpu_enable = cpu_enable_fpsimd,
		ARM64_CPUID_FIELDS(ID_AA64PFR0_EL1, FP, IMP)
	},
#ifdef CONFIG_ARM64_PMEM
	{
		.desc = "Data cache clean to Point of Persistence",
		.capability = ARM64_HAS_DCPOP,
		.type = ARM64_CPUCAP_SYSTEM_FEATURE,
		.matches = has_cpuid_feature,
		ARM64_CPUID_FIELDS(ID_AA64ISAR1_EL1, DPB, IMP)
	},
	{
		.desc = "Data cache clean to Point of Deep Persistence",
		.capability = ARM64_HAS_DCPODP,
		.type = ARM64_CPUCAP_SYSTEM_FEATURE,
		.matches = has_cpuid_feature,
		ARM64_CPUID_FIELDS(ID_AA64ISAR1_EL1, DPB, DPB2)
	},
#endif
#ifdef CONFIG_ARM64_SVE
	{
		.desc = "Scalable Vector Extension",
		.type = ARM64_CPUCAP_SYSTEM_FEATURE,
		.capability = ARM64_SVE,
		.cpu_enable = cpu_enable_sve,
		.matches = has_cpuid_feature,
		ARM64_CPUID_FIELDS(ID_AA64PFR0_EL1, SVE, IMP)
	},
#endif /* CONFIG_ARM64_SVE */
#ifdef CONFIG_ARM64_RAS_EXTN
	{
		.desc = "RAS Extension Support",
		.capability = ARM64_HAS_RAS_EXTN,
		.type = ARM64_CPUCAP_SYSTEM_FEATURE,
		.matches = has_cpuid_feature,
		.cpu_enable = cpu_clear_disr,
		ARM64_CPUID_FIELDS(ID_AA64PFR0_EL1, RAS, IMP)
	},
#endif /* CONFIG_ARM64_RAS_EXTN */
#ifdef CONFIG_ARM64_AMU_EXTN
	{
		/*
		 * The feature is enabled by default if CONFIG_ARM64_AMU_EXTN=y.
		 * Therefore, don't provide .desc as we don't want the detection
		 * message to be shown until at least one CPU is detected to
		 * support the feature.
		 */
		.capability = ARM64_HAS_AMU_EXTN,
		.type = ARM64_CPUCAP_WEAK_LOCAL_CPU_FEATURE,
		.matches = has_amu,
		.cpu_enable = cpu_amu_enable,
		ARM64_CPUID_FIELDS(ID_AA64PFR0_EL1, AMU, IMP)
	},
#endif /* CONFIG_ARM64_AMU_EXTN */
	{
		.desc = "Data cache clean to the PoU not required for I/D coherence",
		.capability = ARM64_HAS_CACHE_IDC,
		.type = ARM64_CPUCAP_SYSTEM_FEATURE,
		.matches = has_cache_idc,
		.cpu_enable = cpu_emulate_effective_ctr,
	},
	{
		.desc = "Instruction cache invalidation not required for I/D coherence",
		.capability = ARM64_HAS_CACHE_DIC,
		.type = ARM64_CPUCAP_SYSTEM_FEATURE,
		.matches = has_cache_dic,
	},
	{
		.desc = "Stage-2 Force Write-Back",
		.type = ARM64_CPUCAP_SYSTEM_FEATURE,
		.capability = ARM64_HAS_STAGE2_FWB,
		.matches = has_cpuid_feature,
		ARM64_CPUID_FIELDS(ID_AA64MMFR2_EL1, FWB, IMP)
	},
	{
		.desc = "ARMv8.4 Translation Table Level",
		.type = ARM64_CPUCAP_SYSTEM_FEATURE,
		.capability = ARM64_HAS_ARMv8_4_TTL,
		.matches = has_cpuid_feature,
		ARM64_CPUID_FIELDS(ID_AA64MMFR2_EL1, TTL, IMP)
	},
	{
		.desc = "TLB range maintenance instructions",
		.capability = ARM64_HAS_TLB_RANGE,
		.type = ARM64_CPUCAP_SYSTEM_FEATURE,
		.matches = has_cpuid_feature,
		ARM64_CPUID_FIELDS(ID_AA64ISAR0_EL1, TLB, RANGE)
	},
#ifdef CONFIG_ARM64_HW_AFDBM
	{
		/*
		 * Since we turn this on always, we don't want the user to
		 * think that the feature is available when it may not be.
		 * So hide the description.
		 *
		 * .desc = "Hardware pagetable Dirty Bit Management",
		 *
		 */
		.type = ARM64_CPUCAP_WEAK_LOCAL_CPU_FEATURE,
		.capability = ARM64_HW_DBM,
		.matches = has_hw_dbm,
		.cpu_enable = cpu_enable_hw_dbm,
		ARM64_CPUID_FIELDS(ID_AA64MMFR1_EL1, HAFDBS, DBM)
	},
#endif
	{
		.desc = "CRC32 instructions",
		.capability = ARM64_HAS_CRC32,
		.type = ARM64_CPUCAP_SYSTEM_FEATURE,
		.matches = has_cpuid_feature,
		ARM64_CPUID_FIELDS(ID_AA64ISAR0_EL1, CRC32, IMP)
	},
	{
		.desc = "Speculative Store Bypassing Safe (SSBS)",
		.capability = ARM64_SSBS,
		.type = ARM64_CPUCAP_SYSTEM_FEATURE,
		.matches = has_cpuid_feature,
		ARM64_CPUID_FIELDS(ID_AA64PFR1_EL1, SSBS, IMP)
	},
#ifdef CONFIG_ARM64_CNP
	{
		.desc = "Common not Private translations",
		.capability = ARM64_HAS_CNP,
		.type = ARM64_CPUCAP_SYSTEM_FEATURE,
		.matches = has_useable_cnp,
		.cpu_enable = cpu_enable_cnp,
		ARM64_CPUID_FIELDS(ID_AA64MMFR2_EL1, CnP, IMP)
	},
#endif
	{
		.desc = "Speculation barrier (SB)",
		.capability = ARM64_HAS_SB,
		.type = ARM64_CPUCAP_SYSTEM_FEATURE,
		.matches = has_cpuid_feature,
		ARM64_CPUID_FIELDS(ID_AA64ISAR1_EL1, SB, IMP)
	},
#ifdef CONFIG_ARM64_PTR_AUTH
	{
		.desc = "Address authentication (architected QARMA5 algorithm)",
		.capability = ARM64_HAS_ADDRESS_AUTH_ARCH_QARMA5,
		.type = ARM64_CPUCAP_BOOT_CPU_FEATURE,
		.matches = has_address_auth_cpucap,
		ARM64_CPUID_FIELDS(ID_AA64ISAR1_EL1, APA, PAuth)
	},
	{
		.desc = "Address authentication (architected QARMA3 algorithm)",
		.capability = ARM64_HAS_ADDRESS_AUTH_ARCH_QARMA3,
		.type = ARM64_CPUCAP_BOOT_CPU_FEATURE,
		.matches = has_address_auth_cpucap,
		ARM64_CPUID_FIELDS(ID_AA64ISAR2_EL1, APA3, PAuth)
	},
	{
		.desc = "Address authentication (IMP DEF algorithm)",
		.capability = ARM64_HAS_ADDRESS_AUTH_IMP_DEF,
		.type = ARM64_CPUCAP_BOOT_CPU_FEATURE,
		.matches = has_address_auth_cpucap,
		ARM64_CPUID_FIELDS(ID_AA64ISAR1_EL1, API, PAuth)
	},
	{
		.capability = ARM64_HAS_ADDRESS_AUTH,
		.type = ARM64_CPUCAP_BOOT_CPU_FEATURE,
		.matches = has_address_auth_metacap,
	},
	{
		.desc = "Generic authentication (architected QARMA5 algorithm)",
		.capability = ARM64_HAS_GENERIC_AUTH_ARCH_QARMA5,
		.type = ARM64_CPUCAP_SYSTEM_FEATURE,
		.matches = has_cpuid_feature,
		ARM64_CPUID_FIELDS(ID_AA64ISAR1_EL1, GPA, IMP)
	},
	{
		.desc = "Generic authentication (architected QARMA3 algorithm)",
		.capability = ARM64_HAS_GENERIC_AUTH_ARCH_QARMA3,
		.type = ARM64_CPUCAP_SYSTEM_FEATURE,
		.matches = has_cpuid_feature,
		ARM64_CPUID_FIELDS(ID_AA64ISAR2_EL1, GPA3, IMP)
	},
	{
		.desc = "Generic authentication (IMP DEF algorithm)",
		.capability = ARM64_HAS_GENERIC_AUTH_IMP_DEF,
		.type = ARM64_CPUCAP_SYSTEM_FEATURE,
		.matches = has_cpuid_feature,
		ARM64_CPUID_FIELDS(ID_AA64ISAR1_EL1, GPI, IMP)
	},
	{
		.capability = ARM64_HAS_GENERIC_AUTH,
		.type = ARM64_CPUCAP_SYSTEM_FEATURE,
		.matches = has_generic_auth,
	},
#endif /* CONFIG_ARM64_PTR_AUTH */
#ifdef CONFIG_ARM64_PSEUDO_NMI
	{
		/*
		 * Depends on having GICv3
		 */
		.desc = "IRQ priority masking",
		.capability = ARM64_HAS_GIC_PRIO_MASKING,
		.type = ARM64_CPUCAP_STRICT_BOOT_CPU_FEATURE,
		.matches = can_use_gic_priorities,
	},
	{
		/*
		 * Depends on ARM64_HAS_GIC_PRIO_MASKING
		 */
		.capability = ARM64_HAS_GIC_PRIO_RELAXED_SYNC,
		.type = ARM64_CPUCAP_STRICT_BOOT_CPU_FEATURE,
		.matches = has_gic_prio_relaxed_sync,
	},
#endif
#ifdef CONFIG_ARM64_E0PD
	{
		.desc = "E0PD",
		.capability = ARM64_HAS_E0PD,
		.type = ARM64_CPUCAP_SYSTEM_FEATURE,
		.cpu_enable = cpu_enable_e0pd,
		.matches = has_cpuid_feature,
		ARM64_CPUID_FIELDS(ID_AA64MMFR2_EL1, E0PD, IMP)
	},
#endif
	{
		.desc = "Random Number Generator",
		.capability = ARM64_HAS_RNG,
		.type = ARM64_CPUCAP_SYSTEM_FEATURE,
		.matches = has_cpuid_feature,
		ARM64_CPUID_FIELDS(ID_AA64ISAR0_EL1, RNDR, IMP)
	},
#ifdef CONFIG_ARM64_BTI
	{
		.desc = "Branch Target Identification",
		.capability = ARM64_BTI,
#ifdef CONFIG_ARM64_BTI_KERNEL
		.type = ARM64_CPUCAP_STRICT_BOOT_CPU_FEATURE,
#else
		.type = ARM64_CPUCAP_SYSTEM_FEATURE,
#endif
		.matches = has_cpuid_feature,
		.cpu_enable = bti_enable,
		ARM64_CPUID_FIELDS(ID_AA64PFR1_EL1, BT, IMP)
	},
#endif
#ifdef CONFIG_ARM64_MTE
	{
		.desc = "Memory Tagging Extension",
		.capability = ARM64_MTE,
		.type = ARM64_CPUCAP_STRICT_BOOT_CPU_FEATURE,
		.matches = has_cpuid_feature,
		.cpu_enable = cpu_enable_mte,
		ARM64_CPUID_FIELDS(ID_AA64PFR1_EL1, MTE, MTE2)
	},
	{
		.desc = "Asymmetric MTE Tag Check Fault",
		.capability = ARM64_MTE_ASYMM,
		.type = ARM64_CPUCAP_BOOT_CPU_FEATURE,
		.matches = has_cpuid_feature,
		ARM64_CPUID_FIELDS(ID_AA64PFR1_EL1, MTE, MTE3)
	},
#endif /* CONFIG_ARM64_MTE */
	{
		.desc = "RCpc load-acquire (LDAPR)",
		.capability = ARM64_HAS_LDAPR,
		.type = ARM64_CPUCAP_SYSTEM_FEATURE,
		.matches = has_cpuid_feature,
		ARM64_CPUID_FIELDS(ID_AA64ISAR1_EL1, LRCPC, IMP)
	},
	{
		.desc = "Fine Grained Traps",
		.type = ARM64_CPUCAP_SYSTEM_FEATURE,
		.capability = ARM64_HAS_FGT,
		.matches = has_cpuid_feature,
		ARM64_CPUID_FIELDS(ID_AA64MMFR0_EL1, FGT, IMP)
	},
#ifdef CONFIG_ARM64_SME
	{
		.desc = "Scalable Matrix Extension",
		.type = ARM64_CPUCAP_SYSTEM_FEATURE,
		.capability = ARM64_SME,
		.matches = has_cpuid_feature,
		.cpu_enable = cpu_enable_sme,
		ARM64_CPUID_FIELDS(ID_AA64PFR1_EL1, SME, IMP)
	},
	/* FA64 should be sorted after the base SME capability */
	{
		.desc = "FA64",
		.type = ARM64_CPUCAP_SYSTEM_FEATURE,
		.capability = ARM64_SME_FA64,
		.matches = has_cpuid_feature,
		.cpu_enable = cpu_enable_fa64,
		ARM64_CPUID_FIELDS(ID_AA64SMFR0_EL1, FA64, IMP)
	},
	{
		.desc = "SME2",
		.type = ARM64_CPUCAP_SYSTEM_FEATURE,
		.capability = ARM64_SME2,
		.matches = has_cpuid_feature,
		.cpu_enable = cpu_enable_sme2,
		ARM64_CPUID_FIELDS(ID_AA64PFR1_EL1, SME, SME2)
	},
#endif /* CONFIG_ARM64_SME */
	{
		.desc = "WFx with timeout",
		.capability = ARM64_HAS_WFXT,
		.type = ARM64_CPUCAP_SYSTEM_FEATURE,
		.matches = has_cpuid_feature,
		ARM64_CPUID_FIELDS(ID_AA64ISAR2_EL1, WFxT, IMP)
	},
	{
		.desc = "Trap EL0 IMPLEMENTATION DEFINED functionality",
		.capability = ARM64_HAS_TIDCP1,
		.type = ARM64_CPUCAP_SYSTEM_FEATURE,
		.matches = has_cpuid_feature,
		.cpu_enable = cpu_trap_el0_impdef,
		ARM64_CPUID_FIELDS(ID_AA64MMFR1_EL1, TIDCP1, IMP)
	},
	{
		.desc = "Data independent timing control (DIT)",
		.capability = ARM64_HAS_DIT,
		.type = ARM64_CPUCAP_SYSTEM_FEATURE,
		.matches = has_cpuid_feature,
		.cpu_enable = cpu_enable_dit,
		ARM64_CPUID_FIELDS(ID_AA64PFR0_EL1, DIT, IMP)
	},
	{
		.desc = "Memory Copy and Memory Set instructions",
		.capability = ARM64_HAS_MOPS,
		.type = ARM64_CPUCAP_SYSTEM_FEATURE,
		.matches = has_cpuid_feature,
		.cpu_enable = cpu_enable_mops,
		ARM64_CPUID_FIELDS(ID_AA64ISAR2_EL1, MOPS, IMP)
	},
	{
		.capability = ARM64_HAS_TCR2,
		.type = ARM64_CPUCAP_SYSTEM_FEATURE,
		.matches = has_cpuid_feature,
		ARM64_CPUID_FIELDS(ID_AA64MMFR3_EL1, TCRX, IMP)
	},
	{
		.desc = "Stage-1 Permission Indirection Extension (S1PIE)",
		.capability = ARM64_HAS_S1PIE,
		.type = ARM64_CPUCAP_BOOT_CPU_FEATURE,
		.matches = has_cpuid_feature,
		ARM64_CPUID_FIELDS(ID_AA64MMFR3_EL1, S1PIE, IMP)
	},
	{
		.desc = "VHE for hypervisor only",
		.capability = ARM64_KVM_HVHE,
		.type = ARM64_CPUCAP_SYSTEM_FEATURE,
		.matches = hvhe_possible,
	},
	{
		.desc = "Enhanced Virtualization Traps",
		.capability = ARM64_HAS_EVT,
		.type = ARM64_CPUCAP_SYSTEM_FEATURE,
		.matches = has_cpuid_feature,
		ARM64_CPUID_FIELDS(ID_AA64MMFR2_EL1, EVT, IMP)
	},
	{},
};

#define HWCAP_CPUID_MATCH(reg, field, min_value)			\
		.matches = has_user_cpuid_feature,			\
		ARM64_CPUID_FIELDS(reg, field, min_value)

#define __HWCAP_CAP(name, cap_type, cap)					\
		.desc = name,							\
		.type = ARM64_CPUCAP_SYSTEM_FEATURE,				\
		.hwcap_type = cap_type,						\
		.hwcap = cap,							\

#define HWCAP_CAP(reg, field, min_value, cap_type, cap)		\
	{									\
		__HWCAP_CAP(#cap, cap_type, cap)				\
		HWCAP_CPUID_MATCH(reg, field, min_value) 		\
	}

#define HWCAP_MULTI_CAP(list, cap_type, cap)					\
	{									\
		__HWCAP_CAP(#cap, cap_type, cap)				\
		.matches = cpucap_multi_entry_cap_matches,			\
		.match_list = list,						\
	}

#define HWCAP_CAP_MATCH(match, cap_type, cap)					\
	{									\
		__HWCAP_CAP(#cap, cap_type, cap)				\
		.matches = match,						\
	}

#ifdef CONFIG_ARM64_PTR_AUTH
static const struct arm64_cpu_capabilities ptr_auth_hwcap_addr_matches[] = {
	{
		HWCAP_CPUID_MATCH(ID_AA64ISAR1_EL1, APA, PAuth)
	},
	{
		HWCAP_CPUID_MATCH(ID_AA64ISAR2_EL1, APA3, PAuth)
	},
	{
		HWCAP_CPUID_MATCH(ID_AA64ISAR1_EL1, API, PAuth)
	},
	{},
};

static const struct arm64_cpu_capabilities ptr_auth_hwcap_gen_matches[] = {
	{
		HWCAP_CPUID_MATCH(ID_AA64ISAR1_EL1, GPA, IMP)
	},
	{
		HWCAP_CPUID_MATCH(ID_AA64ISAR2_EL1, GPA3, IMP)
	},
	{
		HWCAP_CPUID_MATCH(ID_AA64ISAR1_EL1, GPI, IMP)
	},
	{},
};
#endif

static const struct arm64_cpu_capabilities arm64_elf_hwcaps[] = {
	HWCAP_CAP(ID_AA64ISAR0_EL1, AES, PMULL, CAP_HWCAP, KERNEL_HWCAP_PMULL),
	HWCAP_CAP(ID_AA64ISAR0_EL1, AES, AES, CAP_HWCAP, KERNEL_HWCAP_AES),
	HWCAP_CAP(ID_AA64ISAR0_EL1, SHA1, IMP, CAP_HWCAP, KERNEL_HWCAP_SHA1),
	HWCAP_CAP(ID_AA64ISAR0_EL1, SHA2, SHA256, CAP_HWCAP, KERNEL_HWCAP_SHA2),
	HWCAP_CAP(ID_AA64ISAR0_EL1, SHA2, SHA512, CAP_HWCAP, KERNEL_HWCAP_SHA512),
	HWCAP_CAP(ID_AA64ISAR0_EL1, CRC32, IMP, CAP_HWCAP, KERNEL_HWCAP_CRC32),
	HWCAP_CAP(ID_AA64ISAR0_EL1, ATOMIC, IMP, CAP_HWCAP, KERNEL_HWCAP_ATOMICS),
	HWCAP_CAP(ID_AA64ISAR0_EL1, ATOMIC, FEAT_LSE128, CAP_HWCAP, KERNEL_HWCAP_LSE128),
	HWCAP_CAP(ID_AA64ISAR0_EL1, RDM, IMP, CAP_HWCAP, KERNEL_HWCAP_ASIMDRDM),
	HWCAP_CAP(ID_AA64ISAR0_EL1, SHA3, IMP, CAP_HWCAP, KERNEL_HWCAP_SHA3),
	HWCAP_CAP(ID_AA64ISAR0_EL1, SM3, IMP, CAP_HWCAP, KERNEL_HWCAP_SM3),
	HWCAP_CAP(ID_AA64ISAR0_EL1, SM4, IMP, CAP_HWCAP, KERNEL_HWCAP_SM4),
	HWCAP_CAP(ID_AA64ISAR0_EL1, DP, IMP, CAP_HWCAP, KERNEL_HWCAP_ASIMDDP),
	HWCAP_CAP(ID_AA64ISAR0_EL1, FHM, IMP, CAP_HWCAP, KERNEL_HWCAP_ASIMDFHM),
	HWCAP_CAP(ID_AA64ISAR0_EL1, TS, FLAGM, CAP_HWCAP, KERNEL_HWCAP_FLAGM),
	HWCAP_CAP(ID_AA64ISAR0_EL1, TS, FLAGM2, CAP_HWCAP, KERNEL_HWCAP_FLAGM2),
	HWCAP_CAP(ID_AA64ISAR0_EL1, RNDR, IMP, CAP_HWCAP, KERNEL_HWCAP_RNG),
	HWCAP_CAP(ID_AA64PFR0_EL1, FP, IMP, CAP_HWCAP, KERNEL_HWCAP_FP),
	HWCAP_CAP(ID_AA64PFR0_EL1, FP, FP16, CAP_HWCAP, KERNEL_HWCAP_FPHP),
	HWCAP_CAP(ID_AA64PFR0_EL1, AdvSIMD, IMP, CAP_HWCAP, KERNEL_HWCAP_ASIMD),
	HWCAP_CAP(ID_AA64PFR0_EL1, AdvSIMD, FP16, CAP_HWCAP, KERNEL_HWCAP_ASIMDHP),
	HWCAP_CAP(ID_AA64PFR0_EL1, DIT, IMP, CAP_HWCAP, KERNEL_HWCAP_DIT),
	HWCAP_CAP(ID_AA64ISAR1_EL1, DPB, IMP, CAP_HWCAP, KERNEL_HWCAP_DCPOP),
	HWCAP_CAP(ID_AA64ISAR1_EL1, DPB, DPB2, CAP_HWCAP, KERNEL_HWCAP_DCPODP),
	HWCAP_CAP(ID_AA64ISAR1_EL1, JSCVT, IMP, CAP_HWCAP, KERNEL_HWCAP_JSCVT),
	HWCAP_CAP(ID_AA64ISAR1_EL1, FCMA, IMP, CAP_HWCAP, KERNEL_HWCAP_FCMA),
	HWCAP_CAP(ID_AA64ISAR1_EL1, LRCPC, IMP, CAP_HWCAP, KERNEL_HWCAP_LRCPC),
	HWCAP_CAP(ID_AA64ISAR1_EL1, LRCPC, LRCPC2, CAP_HWCAP, KERNEL_HWCAP_ILRCPC),
	HWCAP_CAP(ID_AA64ISAR1_EL1, LRCPC, LRCPC3, CAP_HWCAP, KERNEL_HWCAP_LRCPC3),
	HWCAP_CAP(ID_AA64ISAR1_EL1, FRINTTS, IMP, CAP_HWCAP, KERNEL_HWCAP_FRINT),
	HWCAP_CAP(ID_AA64ISAR1_EL1, SB, IMP, CAP_HWCAP, KERNEL_HWCAP_SB),
	HWCAP_CAP(ID_AA64ISAR1_EL1, BF16, IMP, CAP_HWCAP, KERNEL_HWCAP_BF16),
	HWCAP_CAP(ID_AA64ISAR1_EL1, BF16, EBF16, CAP_HWCAP, KERNEL_HWCAP_EBF16),
	HWCAP_CAP(ID_AA64ISAR1_EL1, DGH, IMP, CAP_HWCAP, KERNEL_HWCAP_DGH),
	HWCAP_CAP(ID_AA64ISAR1_EL1, I8MM, IMP, CAP_HWCAP, KERNEL_HWCAP_I8MM),
	HWCAP_CAP(ID_AA64MMFR2_EL1, AT, IMP, CAP_HWCAP, KERNEL_HWCAP_USCAT),
#ifdef CONFIG_ARM64_SVE
	HWCAP_CAP(ID_AA64PFR0_EL1, SVE, IMP, CAP_HWCAP, KERNEL_HWCAP_SVE),
	HWCAP_CAP(ID_AA64ZFR0_EL1, SVEver, SVE2p1, CAP_HWCAP, KERNEL_HWCAP_SVE2P1),
	HWCAP_CAP(ID_AA64ZFR0_EL1, SVEver, SVE2, CAP_HWCAP, KERNEL_HWCAP_SVE2),
	HWCAP_CAP(ID_AA64ZFR0_EL1, AES, IMP, CAP_HWCAP, KERNEL_HWCAP_SVEAES),
	HWCAP_CAP(ID_AA64ZFR0_EL1, AES, PMULL128, CAP_HWCAP, KERNEL_HWCAP_SVEPMULL),
	HWCAP_CAP(ID_AA64ZFR0_EL1, BitPerm, IMP, CAP_HWCAP, KERNEL_HWCAP_SVEBITPERM),
	HWCAP_CAP(ID_AA64ZFR0_EL1, B16B16, IMP, CAP_HWCAP, KERNEL_HWCAP_SVE_B16B16),
	HWCAP_CAP(ID_AA64ZFR0_EL1, BF16, IMP, CAP_HWCAP, KERNEL_HWCAP_SVEBF16),
	HWCAP_CAP(ID_AA64ZFR0_EL1, BF16, EBF16, CAP_HWCAP, KERNEL_HWCAP_SVE_EBF16),
	HWCAP_CAP(ID_AA64ZFR0_EL1, SHA3, IMP, CAP_HWCAP, KERNEL_HWCAP_SVESHA3),
	HWCAP_CAP(ID_AA64ZFR0_EL1, SM4, IMP, CAP_HWCAP, KERNEL_HWCAP_SVESM4),
	HWCAP_CAP(ID_AA64ZFR0_EL1, I8MM, IMP, CAP_HWCAP, KERNEL_HWCAP_SVEI8MM),
	HWCAP_CAP(ID_AA64ZFR0_EL1, F32MM, IMP, CAP_HWCAP, KERNEL_HWCAP_SVEF32MM),
	HWCAP_CAP(ID_AA64ZFR0_EL1, F64MM, IMP, CAP_HWCAP, KERNEL_HWCAP_SVEF64MM),
#endif
	HWCAP_CAP(ID_AA64PFR1_EL1, SSBS, SSBS2, CAP_HWCAP, KERNEL_HWCAP_SSBS),
#ifdef CONFIG_ARM64_BTI
	HWCAP_CAP(ID_AA64PFR1_EL1, BT, IMP, CAP_HWCAP, KERNEL_HWCAP_BTI),
#endif
#ifdef CONFIG_ARM64_PTR_AUTH
	HWCAP_MULTI_CAP(ptr_auth_hwcap_addr_matches, CAP_HWCAP, KERNEL_HWCAP_PACA),
	HWCAP_MULTI_CAP(ptr_auth_hwcap_gen_matches, CAP_HWCAP, KERNEL_HWCAP_PACG),
#endif
#ifdef CONFIG_ARM64_MTE
	HWCAP_CAP(ID_AA64PFR1_EL1, MTE, MTE2, CAP_HWCAP, KERNEL_HWCAP_MTE),
	HWCAP_CAP(ID_AA64PFR1_EL1, MTE, MTE3, CAP_HWCAP, KERNEL_HWCAP_MTE3),
#endif /* CONFIG_ARM64_MTE */
	HWCAP_CAP(ID_AA64MMFR0_EL1, ECV, IMP, CAP_HWCAP, KERNEL_HWCAP_ECV),
	HWCAP_CAP(ID_AA64MMFR1_EL1, AFP, IMP, CAP_HWCAP, KERNEL_HWCAP_AFP),
	HWCAP_CAP(ID_AA64ISAR2_EL1, CSSC, IMP, CAP_HWCAP, KERNEL_HWCAP_CSSC),
	HWCAP_CAP(ID_AA64ISAR2_EL1, RPRFM, IMP, CAP_HWCAP, KERNEL_HWCAP_RPRFM),
	HWCAP_CAP(ID_AA64ISAR2_EL1, RPRES, IMP, CAP_HWCAP, KERNEL_HWCAP_RPRES),
	HWCAP_CAP(ID_AA64ISAR2_EL1, WFxT, IMP, CAP_HWCAP, KERNEL_HWCAP_WFXT),
	HWCAP_CAP(ID_AA64ISAR2_EL1, MOPS, IMP, CAP_HWCAP, KERNEL_HWCAP_MOPS),
	HWCAP_CAP(ID_AA64ISAR2_EL1, BC, IMP, CAP_HWCAP, KERNEL_HWCAP_HBC),
#ifdef CONFIG_ARM64_SME
	HWCAP_CAP(ID_AA64PFR1_EL1, SME, IMP, CAP_HWCAP, KERNEL_HWCAP_SME),
	HWCAP_CAP(ID_AA64SMFR0_EL1, FA64, IMP, CAP_HWCAP, KERNEL_HWCAP_SME_FA64),
	HWCAP_CAP(ID_AA64SMFR0_EL1, SMEver, SME2p1, CAP_HWCAP, KERNEL_HWCAP_SME2P1),
	HWCAP_CAP(ID_AA64SMFR0_EL1, SMEver, SME2, CAP_HWCAP, KERNEL_HWCAP_SME2),
	HWCAP_CAP(ID_AA64SMFR0_EL1, I16I64, IMP, CAP_HWCAP, KERNEL_HWCAP_SME_I16I64),
	HWCAP_CAP(ID_AA64SMFR0_EL1, F64F64, IMP, CAP_HWCAP, KERNEL_HWCAP_SME_F64F64),
	HWCAP_CAP(ID_AA64SMFR0_EL1, I16I32, IMP, CAP_HWCAP, KERNEL_HWCAP_SME_I16I32),
	HWCAP_CAP(ID_AA64SMFR0_EL1, B16B16, IMP, CAP_HWCAP, KERNEL_HWCAP_SME_B16B16),
	HWCAP_CAP(ID_AA64SMFR0_EL1, F16F16, IMP, CAP_HWCAP, KERNEL_HWCAP_SME_F16F16),
	HWCAP_CAP(ID_AA64SMFR0_EL1, I8I32, IMP, CAP_HWCAP, KERNEL_HWCAP_SME_I8I32),
	HWCAP_CAP(ID_AA64SMFR0_EL1, F16F32, IMP, CAP_HWCAP, KERNEL_HWCAP_SME_F16F32),
	HWCAP_CAP(ID_AA64SMFR0_EL1, B16F32, IMP, CAP_HWCAP, KERNEL_HWCAP_SME_B16F32),
	HWCAP_CAP(ID_AA64SMFR0_EL1, BI32I32, IMP, CAP_HWCAP, KERNEL_HWCAP_SME_BI32I32),
	HWCAP_CAP(ID_AA64SMFR0_EL1, F32F32, IMP, CAP_HWCAP, KERNEL_HWCAP_SME_F32F32),
#endif /* CONFIG_ARM64_SME */
	{},
};

#ifdef CONFIG_COMPAT
static bool compat_has_neon(const struct arm64_cpu_capabilities *cap, int scope)
{
	/*
	 * Check that all of MVFR1_EL1.{SIMDSP, SIMDInt, SIMDLS} are available,
	 * in line with that of arm32 as in vfp_init(). We make sure that the
	 * check is future proof, by making sure value is non-zero.
	 */
	u32 mvfr1;

	WARN_ON(scope == SCOPE_LOCAL_CPU && preemptible());
	if (scope == SCOPE_SYSTEM)
		mvfr1 = read_sanitised_ftr_reg(SYS_MVFR1_EL1);
	else
		mvfr1 = read_sysreg_s(SYS_MVFR1_EL1);

	return cpuid_feature_extract_unsigned_field(mvfr1, MVFR1_EL1_SIMDSP_SHIFT) &&
		cpuid_feature_extract_unsigned_field(mvfr1, MVFR1_EL1_SIMDInt_SHIFT) &&
		cpuid_feature_extract_unsigned_field(mvfr1, MVFR1_EL1_SIMDLS_SHIFT);
}
#endif

static const struct arm64_cpu_capabilities compat_elf_hwcaps[] = {
#ifdef CONFIG_COMPAT
	HWCAP_CAP_MATCH(compat_has_neon, CAP_COMPAT_HWCAP, COMPAT_HWCAP_NEON),
	HWCAP_CAP(MVFR1_EL1, SIMDFMAC, IMP, CAP_COMPAT_HWCAP, COMPAT_HWCAP_VFPv4),
	/* Arm v8 mandates MVFR0.FPDP == {0, 2}. So, piggy back on this for the presence of VFP support */
	HWCAP_CAP(MVFR0_EL1, FPDP, VFPv3, CAP_COMPAT_HWCAP, COMPAT_HWCAP_VFP),
	HWCAP_CAP(MVFR0_EL1, FPDP, VFPv3, CAP_COMPAT_HWCAP, COMPAT_HWCAP_VFPv3),
	HWCAP_CAP(MVFR1_EL1, FPHP, FP16, CAP_COMPAT_HWCAP, COMPAT_HWCAP_FPHP),
	HWCAP_CAP(MVFR1_EL1, SIMDHP, SIMDHP_FLOAT, CAP_COMPAT_HWCAP, COMPAT_HWCAP_ASIMDHP),
	HWCAP_CAP(ID_ISAR5_EL1, AES, VMULL, CAP_COMPAT_HWCAP2, COMPAT_HWCAP2_PMULL),
	HWCAP_CAP(ID_ISAR5_EL1, AES, IMP, CAP_COMPAT_HWCAP2, COMPAT_HWCAP2_AES),
	HWCAP_CAP(ID_ISAR5_EL1, SHA1, IMP, CAP_COMPAT_HWCAP2, COMPAT_HWCAP2_SHA1),
	HWCAP_CAP(ID_ISAR5_EL1, SHA2, IMP, CAP_COMPAT_HWCAP2, COMPAT_HWCAP2_SHA2),
	HWCAP_CAP(ID_ISAR5_EL1, CRC32, IMP, CAP_COMPAT_HWCAP2, COMPAT_HWCAP2_CRC32),
	HWCAP_CAP(ID_ISAR6_EL1, DP, IMP, CAP_COMPAT_HWCAP, COMPAT_HWCAP_ASIMDDP),
	HWCAP_CAP(ID_ISAR6_EL1, FHM, IMP, CAP_COMPAT_HWCAP, COMPAT_HWCAP_ASIMDFHM),
	HWCAP_CAP(ID_ISAR6_EL1, SB, IMP, CAP_COMPAT_HWCAP2, COMPAT_HWCAP2_SB),
	HWCAP_CAP(ID_ISAR6_EL1, BF16, IMP, CAP_COMPAT_HWCAP, COMPAT_HWCAP_ASIMDBF16),
	HWCAP_CAP(ID_ISAR6_EL1, I8MM, IMP, CAP_COMPAT_HWCAP, COMPAT_HWCAP_I8MM),
	HWCAP_CAP(ID_PFR2_EL1, SSBS, IMP, CAP_COMPAT_HWCAP2, COMPAT_HWCAP2_SSBS),
#endif
	{},
};

static void cap_set_elf_hwcap(const struct arm64_cpu_capabilities *cap)
{
	switch (cap->hwcap_type) {
	case CAP_HWCAP:
		cpu_set_feature(cap->hwcap);
		break;
#ifdef CONFIG_COMPAT
	case CAP_COMPAT_HWCAP:
		compat_elf_hwcap |= (u32)cap->hwcap;
		break;
	case CAP_COMPAT_HWCAP2:
		compat_elf_hwcap2 |= (u32)cap->hwcap;
		break;
#endif
	default:
		WARN_ON(1);
		break;
	}
}

/* Check if we have a particular HWCAP enabled */
static bool cpus_have_elf_hwcap(const struct arm64_cpu_capabilities *cap)
{
	bool rc;

	switch (cap->hwcap_type) {
	case CAP_HWCAP:
		rc = cpu_have_feature(cap->hwcap);
		break;
#ifdef CONFIG_COMPAT
	case CAP_COMPAT_HWCAP:
		rc = (compat_elf_hwcap & (u32)cap->hwcap) != 0;
		break;
	case CAP_COMPAT_HWCAP2:
		rc = (compat_elf_hwcap2 & (u32)cap->hwcap) != 0;
		break;
#endif
	default:
		WARN_ON(1);
		rc = false;
	}

	return rc;
}

static void setup_elf_hwcaps(const struct arm64_cpu_capabilities *hwcaps)
{
	/* We support emulation of accesses to CPU ID feature registers */
	cpu_set_named_feature(CPUID);
	for (; hwcaps->matches; hwcaps++)
		if (hwcaps->matches(hwcaps, cpucap_default_scope(hwcaps)))
			cap_set_elf_hwcap(hwcaps);
}

static void update_cpu_capabilities(u16 scope_mask)
{
	int i;
	const struct arm64_cpu_capabilities *caps;

	scope_mask &= ARM64_CPUCAP_SCOPE_MASK;
	for (i = 0; i < ARM64_NCAPS; i++) {
		caps = cpucap_ptrs[i];
		if (!caps || !(caps->type & scope_mask) ||
		    cpus_have_cap(caps->capability) ||
		    !caps->matches(caps, cpucap_default_scope(caps)))
			continue;

		if (caps->desc)
			pr_info("detected: %s\n", caps->desc);

		__set_bit(caps->capability, system_cpucaps);

		if ((scope_mask & SCOPE_BOOT_CPU) && (caps->type & SCOPE_BOOT_CPU))
			set_bit(caps->capability, boot_cpucaps);
	}
}

/*
 * Enable all the available capabilities on this CPU. The capabilities
 * with BOOT_CPU scope are handled separately and hence skipped here.
 */
static int cpu_enable_non_boot_scope_capabilities(void *__unused)
{
	int i;
	u16 non_boot_scope = SCOPE_ALL & ~SCOPE_BOOT_CPU;

	for_each_available_cap(i) {
		const struct arm64_cpu_capabilities *cap = cpucap_ptrs[i];

		if (WARN_ON(!cap))
			continue;

		if (!(cap->type & non_boot_scope))
			continue;

		if (cap->cpu_enable)
			cap->cpu_enable(cap);
	}
	return 0;
}

/*
 * Run through the enabled capabilities and enable() it on all active
 * CPUs
 */
static void __init enable_cpu_capabilities(u16 scope_mask)
{
	int i;
	const struct arm64_cpu_capabilities *caps;
	bool boot_scope;

	scope_mask &= ARM64_CPUCAP_SCOPE_MASK;
	boot_scope = !!(scope_mask & SCOPE_BOOT_CPU);

	for (i = 0; i < ARM64_NCAPS; i++) {
		unsigned int num;

		caps = cpucap_ptrs[i];
		if (!caps || !(caps->type & scope_mask))
			continue;
		num = caps->capability;
		if (!cpus_have_cap(num))
			continue;

		if (boot_scope && caps->cpu_enable)
			/*
			 * Capabilities with SCOPE_BOOT_CPU scope are finalised
			 * before any secondary CPU boots. Thus, each secondary
			 * will enable the capability as appropriate via
			 * check_local_cpu_capabilities(). The only exception is
			 * the boot CPU, for which the capability must be
			 * enabled here. This approach avoids costly
			 * stop_machine() calls for this case.
			 */
			caps->cpu_enable(caps);
	}

	/*
	 * For all non-boot scope capabilities, use stop_machine()
	 * as it schedules the work allowing us to modify PSTATE,
	 * instead of on_each_cpu() which uses an IPI, giving us a
	 * PSTATE that disappears when we return.
	 */
	if (!boot_scope)
		stop_machine(cpu_enable_non_boot_scope_capabilities,
			     NULL, cpu_online_mask);
}

/*
 * Run through the list of capabilities to check for conflicts.
 * If the system has already detected a capability, take necessary
 * action on this CPU.
 */
static void verify_local_cpu_caps(u16 scope_mask)
{
	int i;
	bool cpu_has_cap, system_has_cap;
	const struct arm64_cpu_capabilities *caps;

	scope_mask &= ARM64_CPUCAP_SCOPE_MASK;

	for (i = 0; i < ARM64_NCAPS; i++) {
		caps = cpucap_ptrs[i];
		if (!caps || !(caps->type & scope_mask))
			continue;

		cpu_has_cap = caps->matches(caps, SCOPE_LOCAL_CPU);
		system_has_cap = cpus_have_cap(caps->capability);

		if (system_has_cap) {
			/*
			 * Check if the new CPU misses an advertised feature,
			 * which is not safe to miss.
			 */
			if (!cpu_has_cap && !cpucap_late_cpu_optional(caps))
				break;
			/*
			 * We have to issue cpu_enable() irrespective of
			 * whether the CPU has it or not, as it is enabeld
			 * system wide. It is upto the call back to take
			 * appropriate action on this CPU.
			 */
			if (caps->cpu_enable)
				caps->cpu_enable(caps);
		} else {
			/*
			 * Check if the CPU has this capability if it isn't
			 * safe to have when the system doesn't.
			 */
			if (cpu_has_cap && !cpucap_late_cpu_permitted(caps))
				break;
		}
	}

	if (i < ARM64_NCAPS) {
		pr_crit("CPU%d: Detected conflict for capability %d (%s), System: %d, CPU: %d\n",
			smp_processor_id(), caps->capability,
			caps->desc, system_has_cap, cpu_has_cap);

		if (cpucap_panic_on_conflict(caps))
			cpu_panic_kernel();
		else
			cpu_die_early();
	}
}

/*
 * Check for CPU features that are used in early boot
 * based on the Boot CPU value.
 */
static void check_early_cpu_features(void)
{
	verify_cpu_asid_bits();

	verify_local_cpu_caps(SCOPE_BOOT_CPU);
}

static void
__verify_local_elf_hwcaps(const struct arm64_cpu_capabilities *caps)
{

	for (; caps->matches; caps++)
		if (cpus_have_elf_hwcap(caps) && !caps->matches(caps, SCOPE_LOCAL_CPU)) {
			pr_crit("CPU%d: missing HWCAP: %s\n",
					smp_processor_id(), caps->desc);
			cpu_die_early();
		}
}

static void verify_local_elf_hwcaps(void)
{
	__verify_local_elf_hwcaps(arm64_elf_hwcaps);

	if (id_aa64pfr0_32bit_el0(read_cpuid(ID_AA64PFR0_EL1)))
		__verify_local_elf_hwcaps(compat_elf_hwcaps);
}

static void verify_sve_features(void)
{
<<<<<<< HEAD
	if (vec_verify_vq_map(ARM64_VEC_SVE)) {
=======
	unsigned long cpacr = cpacr_save_enable_kernel_sve();

	u64 safe_zcr = read_sanitised_ftr_reg(SYS_ZCR_EL1);
	u64 zcr = read_zcr_features();

	unsigned int safe_len = safe_zcr & ZCR_ELx_LEN_MASK;
	unsigned int len = zcr & ZCR_ELx_LEN_MASK;

	if (len < safe_len || vec_verify_vq_map(ARM64_VEC_SVE)) {
>>>>>>> e8d4006d
		pr_crit("CPU%d: SVE: vector length support mismatch\n",
			smp_processor_id());
		cpu_die_early();
	}
<<<<<<< HEAD
=======

	cpacr_restore(cpacr);
>>>>>>> e8d4006d
}

static void verify_sme_features(void)
{
<<<<<<< HEAD
	if (vec_verify_vq_map(ARM64_VEC_SME)) {
=======
	unsigned long cpacr = cpacr_save_enable_kernel_sme();

	u64 safe_smcr = read_sanitised_ftr_reg(SYS_SMCR_EL1);
	u64 smcr = read_smcr_features();

	unsigned int safe_len = safe_smcr & SMCR_ELx_LEN_MASK;
	unsigned int len = smcr & SMCR_ELx_LEN_MASK;

	if (len < safe_len || vec_verify_vq_map(ARM64_VEC_SME)) {
>>>>>>> e8d4006d
		pr_crit("CPU%d: SME: vector length support mismatch\n",
			smp_processor_id());
		cpu_die_early();
	}
<<<<<<< HEAD
=======

	cpacr_restore(cpacr);
>>>>>>> e8d4006d
}

static void verify_hyp_capabilities(void)
{
	u64 safe_mmfr1, mmfr0, mmfr1;
	int parange, ipa_max;
	unsigned int safe_vmid_bits, vmid_bits;

	if (!IS_ENABLED(CONFIG_KVM))
		return;

	safe_mmfr1 = read_sanitised_ftr_reg(SYS_ID_AA64MMFR1_EL1);
	mmfr0 = read_cpuid(ID_AA64MMFR0_EL1);
	mmfr1 = read_cpuid(ID_AA64MMFR1_EL1);

	/* Verify VMID bits */
	safe_vmid_bits = get_vmid_bits(safe_mmfr1);
	vmid_bits = get_vmid_bits(mmfr1);
	if (vmid_bits < safe_vmid_bits) {
		pr_crit("CPU%d: VMID width mismatch\n", smp_processor_id());
		cpu_die_early();
	}

	/* Verify IPA range */
	parange = cpuid_feature_extract_unsigned_field(mmfr0,
				ID_AA64MMFR0_EL1_PARANGE_SHIFT);
	ipa_max = id_aa64mmfr0_parange_to_phys_shift(parange);
	if (ipa_max < get_kvm_ipa_limit()) {
		pr_crit("CPU%d: IPA range mismatch\n", smp_processor_id());
		cpu_die_early();
	}
}

/*
 * Run through the enabled system capabilities and enable() it on this CPU.
 * The capabilities were decided based on the available CPUs at the boot time.
 * Any new CPU should match the system wide status of the capability. If the
 * new CPU doesn't have a capability which the system now has enabled, we
 * cannot do anything to fix it up and could cause unexpected failures. So
 * we park the CPU.
 */
static void verify_local_cpu_capabilities(void)
{
	/*
	 * The capabilities with SCOPE_BOOT_CPU are checked from
	 * check_early_cpu_features(), as they need to be verified
	 * on all secondary CPUs.
	 */
	verify_local_cpu_caps(SCOPE_ALL & ~SCOPE_BOOT_CPU);
	verify_local_elf_hwcaps();

	if (system_supports_sve())
		verify_sve_features();

	if (system_supports_sme())
		verify_sme_features();

	if (is_hyp_mode_available())
		verify_hyp_capabilities();
}

void check_local_cpu_capabilities(void)
{
	/*
	 * All secondary CPUs should conform to the early CPU features
	 * in use by the kernel based on boot CPU.
	 */
	check_early_cpu_features();

	/*
	 * If we haven't finalised the system capabilities, this CPU gets
	 * a chance to update the errata work arounds and local features.
	 * Otherwise, this CPU should verify that it has all the system
	 * advertised capabilities.
	 */
	if (!system_capabilities_finalized())
		update_cpu_capabilities(SCOPE_LOCAL_CPU);
	else
		verify_local_cpu_capabilities();
}

static void __init setup_boot_cpu_capabilities(void)
{
	/* Detect capabilities with either SCOPE_BOOT_CPU or SCOPE_LOCAL_CPU */
	update_cpu_capabilities(SCOPE_BOOT_CPU | SCOPE_LOCAL_CPU);
	/* Enable the SCOPE_BOOT_CPU capabilities alone right away */
	enable_cpu_capabilities(SCOPE_BOOT_CPU);
}

bool this_cpu_has_cap(unsigned int n)
{
	if (!WARN_ON(preemptible()) && n < ARM64_NCAPS) {
		const struct arm64_cpu_capabilities *cap = cpucap_ptrs[n];

		if (cap)
			return cap->matches(cap, SCOPE_LOCAL_CPU);
	}

	return false;
}
EXPORT_SYMBOL_GPL(this_cpu_has_cap);

/*
 * This helper function is used in a narrow window when,
 * - The system wide safe registers are set with all the SMP CPUs and,
 * - The SYSTEM_FEATURE system_cpucaps may not have been set.
 */
static bool __maybe_unused __system_matches_cap(unsigned int n)
{
	if (n < ARM64_NCAPS) {
		const struct arm64_cpu_capabilities *cap = cpucap_ptrs[n];

		if (cap)
			return cap->matches(cap, SCOPE_SYSTEM);
	}
	return false;
}

void cpu_set_feature(unsigned int num)
{
	set_bit(num, elf_hwcap);
}

bool cpu_have_feature(unsigned int num)
{
	return test_bit(num, elf_hwcap);
}
EXPORT_SYMBOL_GPL(cpu_have_feature);

unsigned long cpu_get_elf_hwcap(void)
{
	/*
	 * We currently only populate the first 32 bits of AT_HWCAP. Please
	 * note that for userspace compatibility we guarantee that bits 62
	 * and 63 will always be returned as 0.
	 */
	return elf_hwcap[0];
}

unsigned long cpu_get_elf_hwcap2(void)
{
	return elf_hwcap[1];
}

void __init setup_system_features(void)
{
	/*
	 * The system-wide safe feature feature register values have been
	 * finalized. Finalize and log the available system capabilities.
	 */
	update_cpu_capabilities(SCOPE_SYSTEM);
	if (IS_ENABLED(CONFIG_ARM64_SW_TTBR0_PAN) &&
	    !cpus_have_cap(ARM64_HAS_PAN))
		pr_info("emulated: Privileged Access Never (PAN) using TTBR0_EL1 switching\n");

	/*
	 * Enable all the available capabilities which have not been enabled
	 * already.
	 */
	enable_cpu_capabilities(SCOPE_ALL & ~SCOPE_BOOT_CPU);

	kpti_install_ng_mappings();

	sve_setup();
	sme_setup();

	/*
	 * Check for sane CTR_EL0.CWG value.
	 */
	if (!cache_type_cwg())
		pr_warn("No Cache Writeback Granule information, assuming %d\n",
			ARCH_DMA_MINALIGN);
}

void __init setup_user_features(void)
{
	user_feature_fixup();

	setup_elf_hwcaps(arm64_elf_hwcaps);

	if (system_supports_32bit_el0()) {
		setup_elf_hwcaps(compat_elf_hwcaps);
		elf_hwcap_fixup();
	}

	minsigstksz_setup();
}

static int enable_mismatched_32bit_el0(unsigned int cpu)
{
	/*
	 * The first 32-bit-capable CPU we detected and so can no longer
	 * be offlined by userspace. -1 indicates we haven't yet onlined
	 * a 32-bit-capable CPU.
	 */
	static int lucky_winner = -1;

	struct cpuinfo_arm64 *info = &per_cpu(cpu_data, cpu);
	bool cpu_32bit = id_aa64pfr0_32bit_el0(info->reg_id_aa64pfr0);

	if (cpu_32bit) {
		cpumask_set_cpu(cpu, cpu_32bit_el0_mask);
		static_branch_enable_cpuslocked(&arm64_mismatched_32bit_el0);
	}

	if (cpumask_test_cpu(0, cpu_32bit_el0_mask) == cpu_32bit)
		return 0;

	if (lucky_winner >= 0)
		return 0;

	/*
	 * We've detected a mismatch. We need to keep one of our CPUs with
	 * 32-bit EL0 online so that is_cpu_allowed() doesn't end up rejecting
	 * every CPU in the system for a 32-bit task.
	 */
	lucky_winner = cpu_32bit ? cpu : cpumask_any_and(cpu_32bit_el0_mask,
							 cpu_active_mask);
	get_cpu_device(lucky_winner)->offline_disabled = true;
	setup_elf_hwcaps(compat_elf_hwcaps);
	elf_hwcap_fixup();
	pr_info("Asymmetric 32-bit EL0 support detected on CPU %u; CPU hot-unplug disabled on CPU %u\n",
		cpu, lucky_winner);
	return 0;
}

static int __init init_32bit_el0_mask(void)
{
	if (!allow_mismatched_32bit_el0)
		return 0;

	if (!zalloc_cpumask_var(&cpu_32bit_el0_mask, GFP_KERNEL))
		return -ENOMEM;

	return cpuhp_setup_state(CPUHP_AP_ONLINE_DYN,
				 "arm64/mismatched_32bit_el0:online",
				 enable_mismatched_32bit_el0, NULL);
}
subsys_initcall_sync(init_32bit_el0_mask);

static void __maybe_unused cpu_enable_cnp(struct arm64_cpu_capabilities const *cap)
{
	cpu_enable_swapper_cnp();
}

/*
 * We emulate only the following system register space.
 * Op0 = 0x3, CRn = 0x0, Op1 = 0x0, CRm = [0, 2 - 7]
 * See Table C5-6 System instruction encodings for System register accesses,
 * ARMv8 ARM(ARM DDI 0487A.f) for more details.
 */
static inline bool __attribute_const__ is_emulated(u32 id)
{
	return (sys_reg_Op0(id) == 0x3 &&
		sys_reg_CRn(id) == 0x0 &&
		sys_reg_Op1(id) == 0x0 &&
		(sys_reg_CRm(id) == 0 ||
		 ((sys_reg_CRm(id) >= 2) && (sys_reg_CRm(id) <= 7))));
}

/*
 * With CRm == 0, reg should be one of :
 * MIDR_EL1, MPIDR_EL1 or REVIDR_EL1.
 */
static inline int emulate_id_reg(u32 id, u64 *valp)
{
	switch (id) {
	case SYS_MIDR_EL1:
		*valp = read_cpuid_id();
		break;
	case SYS_MPIDR_EL1:
		*valp = SYS_MPIDR_SAFE_VAL;
		break;
	case SYS_REVIDR_EL1:
		/* IMPLEMENTATION DEFINED values are emulated with 0 */
		*valp = 0;
		break;
	default:
		return -EINVAL;
	}

	return 0;
}

static int emulate_sys_reg(u32 id, u64 *valp)
{
	struct arm64_ftr_reg *regp;

	if (!is_emulated(id))
		return -EINVAL;

	if (sys_reg_CRm(id) == 0)
		return emulate_id_reg(id, valp);

	regp = get_arm64_ftr_reg_nowarn(id);
	if (regp)
		*valp = arm64_ftr_reg_user_value(regp);
	else
		/*
		 * The untracked registers are either IMPLEMENTATION DEFINED
		 * (e.g, ID_AFR0_EL1) or reserved RAZ.
		 */
		*valp = 0;
	return 0;
}

int do_emulate_mrs(struct pt_regs *regs, u32 sys_reg, u32 rt)
{
	int rc;
	u64 val;

	rc = emulate_sys_reg(sys_reg, &val);
	if (!rc) {
		pt_regs_write_reg(regs, rt, val);
		arm64_skip_faulting_instruction(regs, AARCH64_INSN_SIZE);
	}
	return rc;
}

bool try_emulate_mrs(struct pt_regs *regs, u32 insn)
{
	u32 sys_reg, rt;

	if (compat_user_mode(regs) || !aarch64_insn_is_mrs(insn))
		return false;

	/*
	 * sys_reg values are defined as used in mrs/msr instruction.
	 * shift the imm value to get the encoding.
	 */
	sys_reg = (u32)aarch64_insn_decode_immediate(AARCH64_INSN_IMM_16, insn) << 5;
	rt = aarch64_insn_decode_register(AARCH64_INSN_REGTYPE_RT, insn);
	return do_emulate_mrs(regs, sys_reg, rt) == 0;
}

enum mitigation_state arm64_get_meltdown_state(void)
{
	if (__meltdown_safe)
		return SPECTRE_UNAFFECTED;

	if (arm64_kernel_unmapped_at_el0())
		return SPECTRE_MITIGATED;

	return SPECTRE_VULNERABLE;
}

ssize_t cpu_show_meltdown(struct device *dev, struct device_attribute *attr,
			  char *buf)
{
	switch (arm64_get_meltdown_state()) {
	case SPECTRE_UNAFFECTED:
		return sprintf(buf, "Not affected\n");

	case SPECTRE_MITIGATED:
		return sprintf(buf, "Mitigation: PTI\n");

	default:
		return sprintf(buf, "Vulnerable\n");
	}
}<|MERGE_RESOLUTION|>--- conflicted
+++ resolved
@@ -1026,14 +1026,8 @@
 
 	if (IS_ENABLED(CONFIG_ARM64_SVE) &&
 	    id_aa64pfr0_sve(read_sanitised_ftr_reg(SYS_ID_AA64PFR0_EL1))) {
-<<<<<<< HEAD
-		sve_kernel_enable(NULL);
-=======
 		unsigned long cpacr = cpacr_save_enable_kernel_sve();
 
-		info->reg_zcr = read_zcr_features();
-		init_cpu_ftr_reg(SYS_ZCR_EL1, info->reg_zcr);
->>>>>>> e8d4006d
 		vec_init_vq_map(ARM64_VEC_SVE);
 
 		cpacr_restore(cpacr);
@@ -1041,14 +1035,8 @@
 
 	if (IS_ENABLED(CONFIG_ARM64_SME) &&
 	    id_aa64pfr1_sme(read_sanitised_ftr_reg(SYS_ID_AA64PFR1_EL1))) {
-<<<<<<< HEAD
-		sme_kernel_enable(NULL);
-
-=======
 		unsigned long cpacr = cpacr_save_enable_kernel_sme();
 
-		info->reg_smcr = read_smcr_features();
->>>>>>> e8d4006d
 		/*
 		 * We mask out SMPS since even if the hardware
 		 * supports priorities the kernel does not at present
@@ -1294,36 +1282,17 @@
 	/* Probe vector lengths */
 	if (IS_ENABLED(CONFIG_ARM64_SVE) &&
 	    id_aa64pfr0_sve(read_sanitised_ftr_reg(SYS_ID_AA64PFR0_EL1))) {
-<<<<<<< HEAD
 		if (!system_capabilities_finalized()) {
-			sve_kernel_enable(NULL);
+			unsigned long cpacr = cpacr_save_enable_kernel_sve();
+
 			vec_update_vq_map(ARM64_VEC_SVE);
+
+			cpacr_restore(cpacr);
 		}
-=======
-		unsigned long cpacr = cpacr_save_enable_kernel_sve();
-
-		info->reg_zcr = read_zcr_features();
-		taint |= check_update_ftr_reg(SYS_ZCR_EL1, cpu,
-					info->reg_zcr, boot->reg_zcr);
-
-		/* Probe vector lengths */
-		if (!system_capabilities_finalized())
-			vec_update_vq_map(ARM64_VEC_SVE);
-
-		cpacr_restore(cpacr);
->>>>>>> e8d4006d
 	}
 
 	if (IS_ENABLED(CONFIG_ARM64_SME) &&
 	    id_aa64pfr1_sme(read_sanitised_ftr_reg(SYS_ID_AA64PFR1_EL1))) {
-<<<<<<< HEAD
-		sme_kernel_enable(NULL);
-
-=======
-		unsigned long cpacr = cpacr_save_enable_kernel_sme();
-
-		info->reg_smcr = read_smcr_features();
->>>>>>> e8d4006d
 		/*
 		 * We mask out SMPS since even if the hardware
 		 * supports priorities the kernel does not at present
@@ -1332,10 +1301,13 @@
 		info->reg_smidr = read_cpuid(SMIDR_EL1) & ~SMIDR_EL1_SMPS;
 
 		/* Probe vector lengths */
-		if (!system_capabilities_finalized())
+		if (!system_capabilities_finalized()) {
+			unsigned long cpacr = cpacr_save_enable_kernel_sme();
+
 			vec_update_vq_map(ARM64_VEC_SME);
 
-		cpacr_restore(cpacr);
+			cpacr_restore(cpacr);
+		}
 	}
 
 	/*
@@ -3190,54 +3162,28 @@
 
 static void verify_sve_features(void)
 {
-<<<<<<< HEAD
+	unsigned long cpacr = cpacr_save_enable_kernel_sve();
+
 	if (vec_verify_vq_map(ARM64_VEC_SVE)) {
-=======
-	unsigned long cpacr = cpacr_save_enable_kernel_sve();
-
-	u64 safe_zcr = read_sanitised_ftr_reg(SYS_ZCR_EL1);
-	u64 zcr = read_zcr_features();
-
-	unsigned int safe_len = safe_zcr & ZCR_ELx_LEN_MASK;
-	unsigned int len = zcr & ZCR_ELx_LEN_MASK;
-
-	if (len < safe_len || vec_verify_vq_map(ARM64_VEC_SVE)) {
->>>>>>> e8d4006d
 		pr_crit("CPU%d: SVE: vector length support mismatch\n",
 			smp_processor_id());
 		cpu_die_early();
 	}
-<<<<<<< HEAD
-=======
 
 	cpacr_restore(cpacr);
->>>>>>> e8d4006d
 }
 
 static void verify_sme_features(void)
 {
-<<<<<<< HEAD
+	unsigned long cpacr = cpacr_save_enable_kernel_sme();
+
 	if (vec_verify_vq_map(ARM64_VEC_SME)) {
-=======
-	unsigned long cpacr = cpacr_save_enable_kernel_sme();
-
-	u64 safe_smcr = read_sanitised_ftr_reg(SYS_SMCR_EL1);
-	u64 smcr = read_smcr_features();
-
-	unsigned int safe_len = safe_smcr & SMCR_ELx_LEN_MASK;
-	unsigned int len = smcr & SMCR_ELx_LEN_MASK;
-
-	if (len < safe_len || vec_verify_vq_map(ARM64_VEC_SME)) {
->>>>>>> e8d4006d
 		pr_crit("CPU%d: SME: vector length support mismatch\n",
 			smp_processor_id());
 		cpu_die_early();
 	}
-<<<<<<< HEAD
-=======
 
 	cpacr_restore(cpacr);
->>>>>>> e8d4006d
 }
 
 static void verify_hyp_capabilities(void)
