--- conflicted
+++ resolved
@@ -254,11 +254,7 @@
 				  <&clk IMX8MP_CLK_CLKOUT2>,
 				  <&clk IMX8MP_AUDIO_PLL2_OUT>;
 		assigned-clock-parents = <&clk IMX8MP_AUDIO_PLL2_OUT>;
-<<<<<<< HEAD
-		assigned-clock-rates = <13000000>, <13000000>, <156000000>;
-=======
 		assigned-clock-rates = <13000000>, <13000000>, <208000000>;
->>>>>>> 0c383648
 		reset-gpios = <&gpio4 1 GPIO_ACTIVE_HIGH>;
 		status = "disabled";
 
