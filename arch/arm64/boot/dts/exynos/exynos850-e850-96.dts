// SPDX-License-Identifier: GPL-2.0
/*
 * WinLink E850-96 board device tree source
 *
 * Copyright (C) 2018 Samsung Electronics Co., Ltd.
 * Copyright (C) 2021 Linaro Ltd.
 *
 * Device tree source file for WinLink's E850-96 board which is based on
 * Samsung Exynos850 SoC.
 */

/dts-v1/;

#include "exynos850.dtsi"
#include <dt-bindings/gpio/gpio.h>
#include <dt-bindings/input/input.h>
#include <dt-bindings/leds/common.h>

/ {
	model = "WinLink E850-96 board";
	compatible = "winlink,e850-96", "samsung,exynos850";

	aliases {
		mmc0 = &mmc_0;
		serial0 = &serial_0;
	};

	chosen {
		stdout-path = &serial_0;
	};

	connector {
		compatible = "gpio-usb-b-connector", "usb-b-connector";
		label = "micro-USB";
		type = "micro";
		vbus-supply = <&reg_usb_host_vbus>;
		id-gpios = <&gpa0 0 GPIO_ACTIVE_LOW>;
		pinctrl-names = "default";
		pinctrl-0 = <&micro_usb_det_pins>;

		port {
			usb_dr_connector: endpoint {
				remote-endpoint = <&usb1_drd_sw>;
			};
		};
	};

	/*
	 * RAM: 4 GiB (eMCP):
	 *   - 2 GiB at 0x80000000
	 *   - 2 GiB at 0x880000000
	 *
	 * 0xbab00000..0xbfffffff: secure memory (85 MiB).
	 */
	memory@80000000 {
		device_type = "memory";
		reg = <0x0 0x80000000 0x3ab00000>,
		      <0x0 0xc0000000 0x40000000>,
		      <0x8 0x80000000 0x80000000>;
	};

	gpio-keys {
		compatible = "gpio-keys";
		pinctrl-names = "default";
		pinctrl-0 = <&key_voldown_pins &key_volup_pins>;

		volume-down-key {
			label = "Volume Down";
			linux,code = <KEY_VOLUMEDOWN>;
			gpios = <&gpa1 0 GPIO_ACTIVE_LOW>;
		};

		volume-up-key {
			label = "Volume Up";
			linux,code = <KEY_VOLUMEUP>;
			gpios = <&gpa0 7 GPIO_ACTIVE_LOW>;
		};
	};

	leds {
		compatible = "gpio-leds";

		/* HEART_BEAT_LED */
		user_led1: led-1 {
			label = "yellow:user1";
			gpios = <&gpg2 2 GPIO_ACTIVE_HIGH>;
			color = <LED_COLOR_ID_YELLOW>;
			function = LED_FUNCTION_HEARTBEAT;
			linux,default-trigger = "heartbeat";
		};

		/* eMMC_LED */
		user_led2: led-2 {
			label = "yellow:user2";
			gpios = <&gpg2 3 GPIO_ACTIVE_HIGH>;
			color = <LED_COLOR_ID_YELLOW>;
			linux,default-trigger = "mmc0";
		};

		/* SD_LED */
		user_led3: led-3 {
			label = "white:user3";
			gpios = <&gpg2 4 GPIO_ACTIVE_HIGH>;
			color = <LED_COLOR_ID_WHITE>;
			function = LED_FUNCTION_SD;
			linux,default-trigger = "mmc2";
		};

		/* WIFI_LED */
		wlan_active_led: led-4 {
			label = "yellow:wlan";
			gpios = <&gpg2 6 GPIO_ACTIVE_HIGH>;
			color = <LED_COLOR_ID_YELLOW>;
			function = LED_FUNCTION_WLAN;
			linux,default-trigger = "phy0tx";
			default-state = "off";
		};

		/* BLUETOOTH_LED */
		bt_active_led: led-5 {
			label = "blue:bt";
			gpios = <&gpg2 7 GPIO_ACTIVE_HIGH>;
			color = <LED_COLOR_ID_BLUE>;
			function = LED_FUNCTION_BLUETOOTH;
			linux,default-trigger = "hci0-power";
			default-state = "off";
		};
	};

	/* TODO: Remove this once PMIC is implemented  */
	reg_dummy: regulator-0 {
		compatible = "regulator-fixed";
		regulator-name = "dummy_reg";
	};

	reg_usb_host_vbus: regulator-1 {
		compatible = "regulator-fixed";
		regulator-name = "usb_host_vbus";
		regulator-min-microvolt = <5000000>;
		regulator-max-microvolt = <5000000>;
		gpio = <&gpa3 5 GPIO_ACTIVE_LOW>;
	};

<<<<<<< HEAD
=======
	reserved-memory {
		#address-cells = <2>;
		#size-cells = <1>;
		ranges;

		ramoops@f0000000 {
			compatible = "ramoops";
			reg = <0x0 0xf0000000 0x200000>;
			record-size = <0x20000>;
			console-size = <0x20000>;
			ftrace-size = <0x100000>;
			pmsg-size = <0x20000>;
		};
	};

>>>>>>> b7df1b3a
	/*
	 * RTC clock (XrtcXTI); external, must be 32.768 kHz.
	 *
	 * TODO: Remove this once RTC clock is implemented properly as part of
	 *       PMIC driver.
	 */
	rtcclk: clock-rtcclk {
		compatible = "fixed-clock";
		clock-output-names = "rtcclk";
		#clock-cells = <0>;
		clock-frequency = <32768>;
	};
};

&cmu_hsi {
	clocks = <&oscclk>, <&rtcclk>,
		 <&cmu_top CLK_DOUT_HSI_BUS>,
		 <&cmu_top CLK_DOUT_HSI_MMC_CARD>,
		 <&cmu_top CLK_DOUT_HSI_USB20DRD>;
	clock-names = "oscclk", "rtcclk", "dout_hsi_bus",
		      "dout_hsi_mmc_card", "dout_hsi_usb20drd";
};

&mmc_0 {
	status = "okay";
	mmc-hs200-1_8v;
	mmc-hs400-1_8v;
	cap-mmc-highspeed;
	non-removable;
	mmc-hs400-enhanced-strobe;
	card-detect-delay = <200>;
	clock-frequency = <800000000>;
	bus-width = <8>;
	samsung,dw-mshc-ciu-div = <3>;
	samsung,dw-mshc-sdr-timing = <0 4>;
	samsung,dw-mshc-ddr-timing = <2 4>;
	samsung,dw-mshc-hs400-timing = <0 2>;

	pinctrl-names = "default";
	pinctrl-0 = <&sd0_clk_pins &sd0_cmd_pins &sd0_rdqs_pins &sd0_nreset_pins
		     &sd0_bus1_pins &sd0_bus4_pins &sd0_bus8_pins>;
};

&oscclk {
	clock-frequency = <26000000>;
};

&pinctrl_alive {
	key_voldown_pins: key-voldown-pins {
		samsung,pins = "gpa1-0";
		samsung,pin-function = <EXYNOS_PIN_FUNC_EINT>;
		samsung,pin-pud = <EXYNOS_PIN_PULL_NONE>;
		samsung,pin-drv = <EXYNOS5420_PIN_DRV_LV1>;
	};

	key_volup_pins: key-volup-pins {
		samsung,pins = "gpa0-7";
		samsung,pin-function = <EXYNOS_PIN_FUNC_EINT>;
		samsung,pin-pud = <EXYNOS_PIN_PULL_NONE>;
		samsung,pin-drv = <EXYNOS5420_PIN_DRV_LV1>;
	};

	micro_usb_det_pins: micro-usb-det-pins {
		samsung,pins = "gpa0-0";
		samsung,pin-function = <EXYNOS_PIN_FUNC_INPUT>;
		samsung,pin-pud = <EXYNOS_PIN_PULL_NONE>;
	};
};

&rtc {
	status = "okay";
	clocks = <&cmu_apm CLK_GOUT_RTC_PCLK>, <&rtcclk>;
	clock-names = "rtc", "rtc_src";
};

&serial_0 {
	status = "okay";
	pinctrl-names = "default";
	pinctrl-0 = <&uart1_pins>;
};

&usbdrd {
	status = "okay";
	vdd10-supply = <&reg_dummy>;
	vdd33-supply = <&reg_dummy>;
};

&usbdrd_dwc3 {
	dr_mode = "otg";
	usb-role-switch;
	role-switch-default-mode = "host";

	port {
		usb1_drd_sw: endpoint {
			remote-endpoint = <&usb_dr_connector>;
		};
	};
};

&usbdrd_phy {
	status = "okay";
};

&usi_uart {
	samsung,clkreq-on; /* needed for UART mode */
	status = "okay";
};

&watchdog_cl0 {
	status = "okay";
};

&watchdog_cl1 {
	status = "okay";
};<|MERGE_RESOLUTION|>--- conflicted
+++ resolved
@@ -141,8 +141,6 @@
 		gpio = <&gpa3 5 GPIO_ACTIVE_LOW>;
 	};
 
-<<<<<<< HEAD
-=======
 	reserved-memory {
 		#address-cells = <2>;
 		#size-cells = <1>;
@@ -158,7 +156,6 @@
 		};
 	};
 
->>>>>>> b7df1b3a
 	/*
 	 * RTC clock (XrtcXTI); external, must be 32.768 kHz.
 	 *
