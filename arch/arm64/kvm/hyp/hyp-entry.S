--- conflicted
+++ resolved
@@ -198,10 +198,6 @@
 .macro invalid_vector	label, target = __hyp_panic
 	.align	2
 SYM_CODE_START(\label)
-<<<<<<< HEAD
-\label:
-=======
->>>>>>> 358c7c61
 	b \target
 SYM_CODE_END(\label)
 .endm
