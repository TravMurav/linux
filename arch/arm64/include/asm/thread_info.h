--- conflicted
+++ resolved
@@ -63,13 +63,8 @@
 #define TIF_NOTIFY_RESUME	2	/* callback before returning to user */
 #define TIF_FOREIGN_FPSTATE	3	/* CPU's FP state is not current's */
 #define TIF_UPROBE		4	/* uprobe breakpoint or singlestep */
-<<<<<<< HEAD
 #define TIF_MTE_ASYNC_FAULT	5	/* MTE Asynchronous Tag Check Fault */
-=======
-#define TIF_FSCHECK		5	/* Check FS is USER_DS on return */
-#define TIF_MTE_ASYNC_FAULT	6	/* MTE Asynchronous Tag Check Fault */
 #define TIF_NOTIFY_SIGNAL	7	/* signal notifications exist */
->>>>>>> 355fb9e2
 #define TIF_SYSCALL_TRACE	8	/* syscall trace active */
 #define TIF_SYSCALL_AUDIT	9	/* syscall auditing */
 #define TIF_SYSCALL_TRACEPOINT	10	/* syscall tracepoint for ftrace */
@@ -103,12 +98,8 @@
 
 #define _TIF_WORK_MASK		(_TIF_NEED_RESCHED | _TIF_SIGPENDING | \
 				 _TIF_NOTIFY_RESUME | _TIF_FOREIGN_FPSTATE | \
-<<<<<<< HEAD
-				 _TIF_UPROBE | _TIF_MTE_ASYNC_FAULT)
-=======
-				 _TIF_UPROBE | _TIF_FSCHECK | _TIF_MTE_ASYNC_FAULT | \
+				 _TIF_UPROBE | _TIF_MTE_ASYNC_FAULT | \
 				 _TIF_NOTIFY_SIGNAL)
->>>>>>> 355fb9e2
 
 #define _TIF_SYSCALL_WORK	(_TIF_SYSCALL_TRACE | _TIF_SYSCALL_AUDIT | \
 				 _TIF_SYSCALL_TRACEPOINT | _TIF_SECCOMP | \
