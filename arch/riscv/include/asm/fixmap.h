--- conflicted
+++ resolved
@@ -25,10 +25,7 @@
 	FIX_PTE,
 	FIX_PMD,
 	FIX_PUD,
-<<<<<<< HEAD
-=======
 	FIX_P4D,
->>>>>>> 95cd2cdc
 	FIX_TEXT_POKE1,
 	FIX_TEXT_POKE0,
 	FIX_EARLYCON_MEM_BASE,
