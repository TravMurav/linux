--- conflicted
+++ resolved
@@ -172,11 +172,7 @@
 	high_memory = (void *)_ramend;
 
 	/* Reserve kernel text/data/bss */
-<<<<<<< HEAD
-	memblock_reserve(memstart, memstart - _rambase);
-=======
 	memblock_reserve(_rambase, memstart - _rambase);
->>>>>>> f9885ef8
 
 	m68k_virt_to_node_shift = fls(_ramend - 1) - 6;
 	module_fixup(NULL, __start_fixup, __stop_fixup);
