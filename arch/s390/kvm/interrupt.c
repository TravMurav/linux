// SPDX-License-Identifier: GPL-2.0
/*
 * handling kvm guest interrupts
 *
 * Copyright IBM Corp. 2008, 2020
 *
 *    Author(s): Carsten Otte <cotte@de.ibm.com>
 */

#define KMSG_COMPONENT "kvm-s390"
#define pr_fmt(fmt) KMSG_COMPONENT ": " fmt

#include <linux/interrupt.h>
#include <linux/kvm_host.h>
#include <linux/hrtimer.h>
#include <linux/mmu_context.h>
#include <linux/nospec.h>
#include <linux/signal.h>
#include <linux/slab.h>
#include <linux/bitmap.h>
#include <linux/vmalloc.h>
#include <asm/asm-offsets.h>
#include <asm/dis.h>
#include <linux/uaccess.h>
#include <asm/sclp.h>
#include <asm/isc.h>
#include <asm/gmap.h>
#include <asm/switch_to.h>
#include <asm/nmi.h>
#include <asm/airq.h>
#include <asm/tpi.h>
#include "kvm-s390.h"
#include "gaccess.h"
#include "trace-s390.h"
#include "pci.h"

#define PFAULT_INIT 0x0600
#define PFAULT_DONE 0x0680
#define VIRTIO_PARAM 0x0d00

static struct kvm_s390_gib *gib;

/* handle external calls via sigp interpretation facility */
static int sca_ext_call_pending(struct kvm_vcpu *vcpu, int *src_id)
{
	int c, scn;

	if (!kvm_s390_test_cpuflags(vcpu, CPUSTAT_ECALL_PEND))
		return 0;

	BUG_ON(!kvm_s390_use_sca_entries());
	read_lock(&vcpu->kvm->arch.sca_lock);
	if (vcpu->kvm->arch.use_esca) {
		struct esca_block *sca = vcpu->kvm->arch.sca;
		union esca_sigp_ctrl sigp_ctrl =
			sca->cpu[vcpu->vcpu_id].sigp_ctrl;

		c = sigp_ctrl.c;
		scn = sigp_ctrl.scn;
	} else {
		struct bsca_block *sca = vcpu->kvm->arch.sca;
		union bsca_sigp_ctrl sigp_ctrl =
			sca->cpu[vcpu->vcpu_id].sigp_ctrl;

		c = sigp_ctrl.c;
		scn = sigp_ctrl.scn;
	}
	read_unlock(&vcpu->kvm->arch.sca_lock);

	if (src_id)
		*src_id = scn;

	return c;
}

static int sca_inject_ext_call(struct kvm_vcpu *vcpu, int src_id)
{
	int expect, rc;

	BUG_ON(!kvm_s390_use_sca_entries());
	read_lock(&vcpu->kvm->arch.sca_lock);
	if (vcpu->kvm->arch.use_esca) {
		struct esca_block *sca = vcpu->kvm->arch.sca;
		union esca_sigp_ctrl *sigp_ctrl =
			&(sca->cpu[vcpu->vcpu_id].sigp_ctrl);
		union esca_sigp_ctrl new_val = {0}, old_val = *sigp_ctrl;

		new_val.scn = src_id;
		new_val.c = 1;
		old_val.c = 0;

		expect = old_val.value;
		rc = cmpxchg(&sigp_ctrl->value, old_val.value, new_val.value);
	} else {
		struct bsca_block *sca = vcpu->kvm->arch.sca;
		union bsca_sigp_ctrl *sigp_ctrl =
			&(sca->cpu[vcpu->vcpu_id].sigp_ctrl);
		union bsca_sigp_ctrl new_val = {0}, old_val = *sigp_ctrl;

		new_val.scn = src_id;
		new_val.c = 1;
		old_val.c = 0;

		expect = old_val.value;
		rc = cmpxchg(&sigp_ctrl->value, old_val.value, new_val.value);
	}
	read_unlock(&vcpu->kvm->arch.sca_lock);

	if (rc != expect) {
		/* another external call is pending */
		return -EBUSY;
	}
	kvm_s390_set_cpuflags(vcpu, CPUSTAT_ECALL_PEND);
	return 0;
}

static void sca_clear_ext_call(struct kvm_vcpu *vcpu)
{
	int rc, expect;

	if (!kvm_s390_use_sca_entries())
		return;
	kvm_s390_clear_cpuflags(vcpu, CPUSTAT_ECALL_PEND);
	read_lock(&vcpu->kvm->arch.sca_lock);
	if (vcpu->kvm->arch.use_esca) {
		struct esca_block *sca = vcpu->kvm->arch.sca;
		union esca_sigp_ctrl *sigp_ctrl =
			&(sca->cpu[vcpu->vcpu_id].sigp_ctrl);
		union esca_sigp_ctrl old = *sigp_ctrl;

		expect = old.value;
		rc = cmpxchg(&sigp_ctrl->value, old.value, 0);
	} else {
		struct bsca_block *sca = vcpu->kvm->arch.sca;
		union bsca_sigp_ctrl *sigp_ctrl =
			&(sca->cpu[vcpu->vcpu_id].sigp_ctrl);
		union bsca_sigp_ctrl old = *sigp_ctrl;

		expect = old.value;
		rc = cmpxchg(&sigp_ctrl->value, old.value, 0);
	}
	read_unlock(&vcpu->kvm->arch.sca_lock);
	WARN_ON(rc != expect); /* cannot clear? */
}

int psw_extint_disabled(struct kvm_vcpu *vcpu)
{
	return !(vcpu->arch.sie_block->gpsw.mask & PSW_MASK_EXT);
}

static int psw_ioint_disabled(struct kvm_vcpu *vcpu)
{
	return !(vcpu->arch.sie_block->gpsw.mask & PSW_MASK_IO);
}

static int psw_mchk_disabled(struct kvm_vcpu *vcpu)
{
	return !(vcpu->arch.sie_block->gpsw.mask & PSW_MASK_MCHECK);
}

static int psw_interrupts_disabled(struct kvm_vcpu *vcpu)
{
	return psw_extint_disabled(vcpu) &&
	       psw_ioint_disabled(vcpu) &&
	       psw_mchk_disabled(vcpu);
}

static int ckc_interrupts_enabled(struct kvm_vcpu *vcpu)
{
	if (psw_extint_disabled(vcpu) ||
	    !(vcpu->arch.sie_block->gcr[0] & CR0_CLOCK_COMPARATOR_SUBMASK))
		return 0;
	if (guestdbg_enabled(vcpu) && guestdbg_sstep_enabled(vcpu))
		/* No timer interrupts when single stepping */
		return 0;
	return 1;
}

static int ckc_irq_pending(struct kvm_vcpu *vcpu)
{
	const u64 now = kvm_s390_get_tod_clock_fast(vcpu->kvm);
	const u64 ckc = vcpu->arch.sie_block->ckc;

	if (vcpu->arch.sie_block->gcr[0] & CR0_CLOCK_COMPARATOR_SIGN) {
		if ((s64)ckc >= (s64)now)
			return 0;
	} else if (ckc >= now) {
		return 0;
	}
	return ckc_interrupts_enabled(vcpu);
}

static int cpu_timer_interrupts_enabled(struct kvm_vcpu *vcpu)
{
	return !psw_extint_disabled(vcpu) &&
	       (vcpu->arch.sie_block->gcr[0] & CR0_CPU_TIMER_SUBMASK);
}

static int cpu_timer_irq_pending(struct kvm_vcpu *vcpu)
{
	if (!cpu_timer_interrupts_enabled(vcpu))
		return 0;
	return kvm_s390_get_cpu_timer(vcpu) >> 63;
}

static uint64_t isc_to_isc_bits(int isc)
{
	return (0x80 >> isc) << 24;
}

static inline u32 isc_to_int_word(u8 isc)
{
	return ((u32)isc << 27) | 0x80000000;
}

static inline u8 int_word_to_isc(u32 int_word)
{
	return (int_word & 0x38000000) >> 27;
}

/*
 * To use atomic bitmap functions, we have to provide a bitmap address
 * that is u64 aligned. However, the ipm might be u32 aligned.
 * Therefore, we logically start the bitmap at the very beginning of the
 * struct and fixup the bit number.
 */
#define IPM_BIT_OFFSET (offsetof(struct kvm_s390_gisa, ipm) * BITS_PER_BYTE)

/**
 * gisa_set_iam - change the GISA interruption alert mask
 *
 * @gisa: gisa to operate on
 * @iam: new IAM value to use
 *
 * Change the IAM atomically with the next alert address and the IPM
 * of the GISA if the GISA is not part of the GIB alert list. All three
 * fields are located in the first long word of the GISA.
 *
 * Returns: 0 on success
 *          -EBUSY in case the gisa is part of the alert list
 */
static inline int gisa_set_iam(struct kvm_s390_gisa *gisa, u8 iam)
{
	u64 word, _word;

	do {
		word = READ_ONCE(gisa->u64.word[0]);
		if ((u64)gisa != word >> 32)
			return -EBUSY;
		_word = (word & ~0xffUL) | iam;
	} while (cmpxchg(&gisa->u64.word[0], word, _word) != word);

	return 0;
}

/**
 * gisa_clear_ipm - clear the GISA interruption pending mask
 *
 * @gisa: gisa to operate on
 *
 * Clear the IPM atomically with the next alert address and the IAM
 * of the GISA unconditionally. All three fields are located in the
 * first long word of the GISA.
 */
static inline void gisa_clear_ipm(struct kvm_s390_gisa *gisa)
{
	u64 word, _word;

	do {
		word = READ_ONCE(gisa->u64.word[0]);
		_word = word & ~(0xffUL << 24);
	} while (cmpxchg(&gisa->u64.word[0], word, _word) != word);
}

/**
 * gisa_get_ipm_or_restore_iam - return IPM or restore GISA IAM
 *
 * @gi: gisa interrupt struct to work on
 *
 * Atomically restores the interruption alert mask if none of the
 * relevant ISCs are pending and return the IPM.
 *
 * Returns: the relevant pending ISCs
 */
static inline u8 gisa_get_ipm_or_restore_iam(struct kvm_s390_gisa_interrupt *gi)
{
	u8 pending_mask, alert_mask;
	u64 word, _word;

	do {
		word = READ_ONCE(gi->origin->u64.word[0]);
		alert_mask = READ_ONCE(gi->alert.mask);
		pending_mask = (u8)(word >> 24) & alert_mask;
		if (pending_mask)
			return pending_mask;
		_word = (word & ~0xffUL) | alert_mask;
	} while (cmpxchg(&gi->origin->u64.word[0], word, _word) != word);

	return 0;
}

static inline int gisa_in_alert_list(struct kvm_s390_gisa *gisa)
{
	return READ_ONCE(gisa->next_alert) != (u32)(u64)gisa;
}

static inline void gisa_set_ipm_gisc(struct kvm_s390_gisa *gisa, u32 gisc)
{
	set_bit_inv(IPM_BIT_OFFSET + gisc, (unsigned long *) gisa);
}

static inline u8 gisa_get_ipm(struct kvm_s390_gisa *gisa)
{
	return READ_ONCE(gisa->ipm);
}

static inline void gisa_clear_ipm_gisc(struct kvm_s390_gisa *gisa, u32 gisc)
{
	clear_bit_inv(IPM_BIT_OFFSET + gisc, (unsigned long *) gisa);
}

static inline int gisa_tac_ipm_gisc(struct kvm_s390_gisa *gisa, u32 gisc)
{
	return test_and_clear_bit_inv(IPM_BIT_OFFSET + gisc, (unsigned long *) gisa);
}

static inline unsigned long pending_irqs_no_gisa(struct kvm_vcpu *vcpu)
{
	unsigned long pending = vcpu->kvm->arch.float_int.pending_irqs |
				vcpu->arch.local_int.pending_irqs;

	pending &= ~vcpu->kvm->arch.float_int.masked_irqs;
	return pending;
}

static inline unsigned long pending_irqs(struct kvm_vcpu *vcpu)
{
	struct kvm_s390_gisa_interrupt *gi = &vcpu->kvm->arch.gisa_int;
	unsigned long pending_mask;

	pending_mask = pending_irqs_no_gisa(vcpu);
	if (gi->origin)
		pending_mask |= gisa_get_ipm(gi->origin) << IRQ_PEND_IO_ISC_7;
	return pending_mask;
}

static inline int isc_to_irq_type(unsigned long isc)
{
	return IRQ_PEND_IO_ISC_0 - isc;
}

static inline int irq_type_to_isc(unsigned long irq_type)
{
	return IRQ_PEND_IO_ISC_0 - irq_type;
}

static unsigned long disable_iscs(struct kvm_vcpu *vcpu,
				   unsigned long active_mask)
{
	int i;

	for (i = 0; i <= MAX_ISC; i++)
		if (!(vcpu->arch.sie_block->gcr[6] & isc_to_isc_bits(i)))
			active_mask &= ~(1UL << (isc_to_irq_type(i)));

	return active_mask;
}

static unsigned long deliverable_irqs(struct kvm_vcpu *vcpu)
{
	unsigned long active_mask;

	active_mask = pending_irqs(vcpu);
	if (!active_mask)
		return 0;

	if (psw_extint_disabled(vcpu))
		active_mask &= ~IRQ_PEND_EXT_MASK;
	if (psw_ioint_disabled(vcpu))
		active_mask &= ~IRQ_PEND_IO_MASK;
	else
		active_mask = disable_iscs(vcpu, active_mask);
	if (!(vcpu->arch.sie_block->gcr[0] & CR0_EXTERNAL_CALL_SUBMASK))
		__clear_bit(IRQ_PEND_EXT_EXTERNAL, &active_mask);
	if (!(vcpu->arch.sie_block->gcr[0] & CR0_EMERGENCY_SIGNAL_SUBMASK))
		__clear_bit(IRQ_PEND_EXT_EMERGENCY, &active_mask);
	if (!(vcpu->arch.sie_block->gcr[0] & CR0_CLOCK_COMPARATOR_SUBMASK))
		__clear_bit(IRQ_PEND_EXT_CLOCK_COMP, &active_mask);
	if (!(vcpu->arch.sie_block->gcr[0] & CR0_CPU_TIMER_SUBMASK))
		__clear_bit(IRQ_PEND_EXT_CPU_TIMER, &active_mask);
	if (!(vcpu->arch.sie_block->gcr[0] & CR0_SERVICE_SIGNAL_SUBMASK)) {
		__clear_bit(IRQ_PEND_EXT_SERVICE, &active_mask);
		__clear_bit(IRQ_PEND_EXT_SERVICE_EV, &active_mask);
	}
	if (psw_mchk_disabled(vcpu))
		active_mask &= ~IRQ_PEND_MCHK_MASK;
	/* PV guest cpus can have a single interruption injected at a time. */
	if (kvm_s390_pv_cpu_get_handle(vcpu) &&
	    vcpu->arch.sie_block->iictl != IICTL_CODE_NONE)
		active_mask &= ~(IRQ_PEND_EXT_II_MASK |
				 IRQ_PEND_IO_MASK |
				 IRQ_PEND_MCHK_MASK);
	/*
	 * Check both floating and local interrupt's cr14 because
	 * bit IRQ_PEND_MCHK_REP could be set in both cases.
	 */
	if (!(vcpu->arch.sie_block->gcr[14] &
	   (vcpu->kvm->arch.float_int.mchk.cr14 |
	   vcpu->arch.local_int.irq.mchk.cr14)))
		__clear_bit(IRQ_PEND_MCHK_REP, &active_mask);

	/*
	 * STOP irqs will never be actively delivered. They are triggered via
	 * intercept requests and cleared when the stop intercept is performed.
	 */
	__clear_bit(IRQ_PEND_SIGP_STOP, &active_mask);

	return active_mask;
}

static void __set_cpu_idle(struct kvm_vcpu *vcpu)
{
	kvm_s390_set_cpuflags(vcpu, CPUSTAT_WAIT);
	set_bit(vcpu->vcpu_idx, vcpu->kvm->arch.idle_mask);
}

static void __unset_cpu_idle(struct kvm_vcpu *vcpu)
{
	kvm_s390_clear_cpuflags(vcpu, CPUSTAT_WAIT);
	clear_bit(vcpu->vcpu_idx, vcpu->kvm->arch.idle_mask);
}

static void __reset_intercept_indicators(struct kvm_vcpu *vcpu)
{
	kvm_s390_clear_cpuflags(vcpu, CPUSTAT_IO_INT | CPUSTAT_EXT_INT |
				      CPUSTAT_STOP_INT);
	vcpu->arch.sie_block->lctl = 0x0000;
	vcpu->arch.sie_block->ictl &= ~(ICTL_LPSW | ICTL_STCTL | ICTL_PINT);

	if (guestdbg_enabled(vcpu)) {
		vcpu->arch.sie_block->lctl |= (LCTL_CR0 | LCTL_CR9 |
					       LCTL_CR10 | LCTL_CR11);
		vcpu->arch.sie_block->ictl |= (ICTL_STCTL | ICTL_PINT);
	}
}

static void set_intercept_indicators_io(struct kvm_vcpu *vcpu)
{
	if (!(pending_irqs_no_gisa(vcpu) & IRQ_PEND_IO_MASK))
		return;
	if (psw_ioint_disabled(vcpu))
		kvm_s390_set_cpuflags(vcpu, CPUSTAT_IO_INT);
	else
		vcpu->arch.sie_block->lctl |= LCTL_CR6;
}

static void set_intercept_indicators_ext(struct kvm_vcpu *vcpu)
{
	if (!(pending_irqs_no_gisa(vcpu) & IRQ_PEND_EXT_MASK))
		return;
	if (psw_extint_disabled(vcpu))
		kvm_s390_set_cpuflags(vcpu, CPUSTAT_EXT_INT);
	else
		vcpu->arch.sie_block->lctl |= LCTL_CR0;
}

static void set_intercept_indicators_mchk(struct kvm_vcpu *vcpu)
{
	if (!(pending_irqs_no_gisa(vcpu) & IRQ_PEND_MCHK_MASK))
		return;
	if (psw_mchk_disabled(vcpu))
		vcpu->arch.sie_block->ictl |= ICTL_LPSW;
	else
		vcpu->arch.sie_block->lctl |= LCTL_CR14;
}

static void set_intercept_indicators_stop(struct kvm_vcpu *vcpu)
{
	if (kvm_s390_is_stop_irq_pending(vcpu))
		kvm_s390_set_cpuflags(vcpu, CPUSTAT_STOP_INT);
}

/* Set interception request for non-deliverable interrupts */
static void set_intercept_indicators(struct kvm_vcpu *vcpu)
{
	set_intercept_indicators_io(vcpu);
	set_intercept_indicators_ext(vcpu);
	set_intercept_indicators_mchk(vcpu);
	set_intercept_indicators_stop(vcpu);
}

static int __must_check __deliver_cpu_timer(struct kvm_vcpu *vcpu)
{
	struct kvm_s390_local_interrupt *li = &vcpu->arch.local_int;
	int rc = 0;

	vcpu->stat.deliver_cputm++;
	trace_kvm_s390_deliver_interrupt(vcpu->vcpu_id, KVM_S390_INT_CPU_TIMER,
					 0, 0);
	if (kvm_s390_pv_cpu_is_protected(vcpu)) {
		vcpu->arch.sie_block->iictl = IICTL_CODE_EXT;
		vcpu->arch.sie_block->eic = EXT_IRQ_CPU_TIMER;
	} else {
		rc  = put_guest_lc(vcpu, EXT_IRQ_CPU_TIMER,
				   (u16 *)__LC_EXT_INT_CODE);
		rc |= put_guest_lc(vcpu, 0, (u16 *)__LC_EXT_CPU_ADDR);
		rc |= write_guest_lc(vcpu, __LC_EXT_OLD_PSW,
				     &vcpu->arch.sie_block->gpsw, sizeof(psw_t));
		rc |= read_guest_lc(vcpu, __LC_EXT_NEW_PSW,
				    &vcpu->arch.sie_block->gpsw, sizeof(psw_t));
	}
	clear_bit(IRQ_PEND_EXT_CPU_TIMER, &li->pending_irqs);
	return rc ? -EFAULT : 0;
}

static int __must_check __deliver_ckc(struct kvm_vcpu *vcpu)
{
	struct kvm_s390_local_interrupt *li = &vcpu->arch.local_int;
	int rc = 0;

	vcpu->stat.deliver_ckc++;
	trace_kvm_s390_deliver_interrupt(vcpu->vcpu_id, KVM_S390_INT_CLOCK_COMP,
					 0, 0);
	if (kvm_s390_pv_cpu_is_protected(vcpu)) {
		vcpu->arch.sie_block->iictl = IICTL_CODE_EXT;
		vcpu->arch.sie_block->eic = EXT_IRQ_CLK_COMP;
	} else {
		rc  = put_guest_lc(vcpu, EXT_IRQ_CLK_COMP,
				   (u16 __user *)__LC_EXT_INT_CODE);
		rc |= put_guest_lc(vcpu, 0, (u16 *)__LC_EXT_CPU_ADDR);
		rc |= write_guest_lc(vcpu, __LC_EXT_OLD_PSW,
				     &vcpu->arch.sie_block->gpsw, sizeof(psw_t));
		rc |= read_guest_lc(vcpu, __LC_EXT_NEW_PSW,
				    &vcpu->arch.sie_block->gpsw, sizeof(psw_t));
	}
	clear_bit(IRQ_PEND_EXT_CLOCK_COMP, &li->pending_irqs);
	return rc ? -EFAULT : 0;
}

static int __must_check __deliver_pfault_init(struct kvm_vcpu *vcpu)
{
	struct kvm_s390_local_interrupt *li = &vcpu->arch.local_int;
	struct kvm_s390_ext_info ext;
	int rc;

	spin_lock(&li->lock);
	ext = li->irq.ext;
	clear_bit(IRQ_PEND_PFAULT_INIT, &li->pending_irqs);
	li->irq.ext.ext_params2 = 0;
	spin_unlock(&li->lock);

	VCPU_EVENT(vcpu, 4, "deliver: pfault init token 0x%llx",
		   ext.ext_params2);
	trace_kvm_s390_deliver_interrupt(vcpu->vcpu_id,
					 KVM_S390_INT_PFAULT_INIT,
					 0, ext.ext_params2);

	rc  = put_guest_lc(vcpu, EXT_IRQ_CP_SERVICE, (u16 *) __LC_EXT_INT_CODE);
	rc |= put_guest_lc(vcpu, PFAULT_INIT, (u16 *) __LC_EXT_CPU_ADDR);
	rc |= write_guest_lc(vcpu, __LC_EXT_OLD_PSW,
			     &vcpu->arch.sie_block->gpsw, sizeof(psw_t));
	rc |= read_guest_lc(vcpu, __LC_EXT_NEW_PSW,
			    &vcpu->arch.sie_block->gpsw, sizeof(psw_t));
	rc |= put_guest_lc(vcpu, ext.ext_params2, (u64 *) __LC_EXT_PARAMS2);
	return rc ? -EFAULT : 0;
}

static int __write_machine_check(struct kvm_vcpu *vcpu,
				 struct kvm_s390_mchk_info *mchk)
{
	unsigned long ext_sa_addr;
	unsigned long lc;
	freg_t fprs[NUM_FPRS];
	union mci mci;
	int rc;

	/*
	 * All other possible payload for a machine check (e.g. the register
	 * contents in the save area) will be handled by the ultravisor, as
	 * the hypervisor does not not have the needed information for
	 * protected guests.
	 */
	if (kvm_s390_pv_cpu_is_protected(vcpu)) {
		vcpu->arch.sie_block->iictl = IICTL_CODE_MCHK;
		vcpu->arch.sie_block->mcic = mchk->mcic;
		vcpu->arch.sie_block->faddr = mchk->failing_storage_address;
		vcpu->arch.sie_block->edc = mchk->ext_damage_code;
		return 0;
	}

	mci.val = mchk->mcic;
	/* take care of lazy register loading */
	save_fpu_regs();
	save_access_regs(vcpu->run->s.regs.acrs);
	if (MACHINE_HAS_GS && vcpu->arch.gs_enabled)
		save_gs_cb(current->thread.gs_cb);

	/* Extended save area */
	rc = read_guest_lc(vcpu, __LC_MCESAD, &ext_sa_addr,
			   sizeof(unsigned long));
	/* Only bits 0 through 63-LC are used for address formation */
	lc = ext_sa_addr & MCESA_LC_MASK;
	if (test_kvm_facility(vcpu->kvm, 133)) {
		switch (lc) {
		case 0:
		case 10:
			ext_sa_addr &= ~0x3ffUL;
			break;
		case 11:
			ext_sa_addr &= ~0x7ffUL;
			break;
		case 12:
			ext_sa_addr &= ~0xfffUL;
			break;
		default:
			ext_sa_addr = 0;
			break;
		}
	} else {
		ext_sa_addr &= ~0x3ffUL;
	}

	if (!rc && mci.vr && ext_sa_addr && test_kvm_facility(vcpu->kvm, 129)) {
		if (write_guest_abs(vcpu, ext_sa_addr, vcpu->run->s.regs.vrs,
				    512))
			mci.vr = 0;
	} else {
		mci.vr = 0;
	}
	if (!rc && mci.gs && ext_sa_addr && test_kvm_facility(vcpu->kvm, 133)
	    && (lc == 11 || lc == 12)) {
		if (write_guest_abs(vcpu, ext_sa_addr + 1024,
				    &vcpu->run->s.regs.gscb, 32))
			mci.gs = 0;
	} else {
		mci.gs = 0;
	}

	/* General interruption information */
	rc |= put_guest_lc(vcpu, 1, (u8 __user *) __LC_AR_MODE_ID);
	rc |= write_guest_lc(vcpu, __LC_MCK_OLD_PSW,
			     &vcpu->arch.sie_block->gpsw, sizeof(psw_t));
	rc |= read_guest_lc(vcpu, __LC_MCK_NEW_PSW,
			    &vcpu->arch.sie_block->gpsw, sizeof(psw_t));
	rc |= put_guest_lc(vcpu, mci.val, (u64 __user *) __LC_MCCK_CODE);

	/* Register-save areas */
	if (MACHINE_HAS_VX) {
		convert_vx_to_fp(fprs, (__vector128 *) vcpu->run->s.regs.vrs);
		rc |= write_guest_lc(vcpu, __LC_FPREGS_SAVE_AREA, fprs, 128);
	} else {
		rc |= write_guest_lc(vcpu, __LC_FPREGS_SAVE_AREA,
				     vcpu->run->s.regs.fprs, 128);
	}
	rc |= write_guest_lc(vcpu, __LC_GPREGS_SAVE_AREA,
			     vcpu->run->s.regs.gprs, 128);
	rc |= put_guest_lc(vcpu, current->thread.fpu.fpc,
			   (u32 __user *) __LC_FP_CREG_SAVE_AREA);
	rc |= put_guest_lc(vcpu, vcpu->arch.sie_block->todpr,
			   (u32 __user *) __LC_TOD_PROGREG_SAVE_AREA);
	rc |= put_guest_lc(vcpu, kvm_s390_get_cpu_timer(vcpu),
			   (u64 __user *) __LC_CPU_TIMER_SAVE_AREA);
	rc |= put_guest_lc(vcpu, vcpu->arch.sie_block->ckc >> 8,
			   (u64 __user *) __LC_CLOCK_COMP_SAVE_AREA);
	rc |= write_guest_lc(vcpu, __LC_AREGS_SAVE_AREA,
			     &vcpu->run->s.regs.acrs, 64);
	rc |= write_guest_lc(vcpu, __LC_CREGS_SAVE_AREA,
			     &vcpu->arch.sie_block->gcr, 128);

	/* Extended interruption information */
	rc |= put_guest_lc(vcpu, mchk->ext_damage_code,
			   (u32 __user *) __LC_EXT_DAMAGE_CODE);
	rc |= put_guest_lc(vcpu, mchk->failing_storage_address,
			   (u64 __user *) __LC_MCCK_FAIL_STOR_ADDR);
	rc |= write_guest_lc(vcpu, __LC_PSW_SAVE_AREA, &mchk->fixed_logout,
			     sizeof(mchk->fixed_logout));
	return rc ? -EFAULT : 0;
}

static int __must_check __deliver_machine_check(struct kvm_vcpu *vcpu)
{
	struct kvm_s390_float_interrupt *fi = &vcpu->kvm->arch.float_int;
	struct kvm_s390_local_interrupt *li = &vcpu->arch.local_int;
	struct kvm_s390_mchk_info mchk = {};
	int deliver = 0;
	int rc = 0;

	spin_lock(&fi->lock);
	spin_lock(&li->lock);
	if (test_bit(IRQ_PEND_MCHK_EX, &li->pending_irqs) ||
	    test_bit(IRQ_PEND_MCHK_REP, &li->pending_irqs)) {
		/*
		 * If there was an exigent machine check pending, then any
		 * repressible machine checks that might have been pending
		 * are indicated along with it, so always clear bits for
		 * repressible and exigent interrupts
		 */
		mchk = li->irq.mchk;
		clear_bit(IRQ_PEND_MCHK_EX, &li->pending_irqs);
		clear_bit(IRQ_PEND_MCHK_REP, &li->pending_irqs);
		memset(&li->irq.mchk, 0, sizeof(mchk));
		deliver = 1;
	}
	/*
	 * We indicate floating repressible conditions along with
	 * other pending conditions. Channel Report Pending and Channel
	 * Subsystem damage are the only two and are indicated by
	 * bits in mcic and masked in cr14.
	 */
	if (test_and_clear_bit(IRQ_PEND_MCHK_REP, &fi->pending_irqs)) {
		mchk.mcic |= fi->mchk.mcic;
		mchk.cr14 |= fi->mchk.cr14;
		memset(&fi->mchk, 0, sizeof(mchk));
		deliver = 1;
	}
	spin_unlock(&li->lock);
	spin_unlock(&fi->lock);

	if (deliver) {
		VCPU_EVENT(vcpu, 3, "deliver: machine check mcic 0x%llx",
			   mchk.mcic);
		trace_kvm_s390_deliver_interrupt(vcpu->vcpu_id,
						 KVM_S390_MCHK,
						 mchk.cr14, mchk.mcic);
		vcpu->stat.deliver_machine_check++;
		rc = __write_machine_check(vcpu, &mchk);
	}
	return rc;
}

static int __must_check __deliver_restart(struct kvm_vcpu *vcpu)
{
	struct kvm_s390_local_interrupt *li = &vcpu->arch.local_int;
	int rc = 0;

	VCPU_EVENT(vcpu, 3, "%s", "deliver: cpu restart");
	vcpu->stat.deliver_restart_signal++;
	trace_kvm_s390_deliver_interrupt(vcpu->vcpu_id, KVM_S390_RESTART, 0, 0);

	if (kvm_s390_pv_cpu_is_protected(vcpu)) {
		vcpu->arch.sie_block->iictl = IICTL_CODE_RESTART;
	} else {
		rc  = write_guest_lc(vcpu,
				     offsetof(struct lowcore, restart_old_psw),
				     &vcpu->arch.sie_block->gpsw, sizeof(psw_t));
		rc |= read_guest_lc(vcpu, offsetof(struct lowcore, restart_psw),
				    &vcpu->arch.sie_block->gpsw, sizeof(psw_t));
	}
	clear_bit(IRQ_PEND_RESTART, &li->pending_irqs);
	return rc ? -EFAULT : 0;
}

static int __must_check __deliver_set_prefix(struct kvm_vcpu *vcpu)
{
	struct kvm_s390_local_interrupt *li = &vcpu->arch.local_int;
	struct kvm_s390_prefix_info prefix;

	spin_lock(&li->lock);
	prefix = li->irq.prefix;
	li->irq.prefix.address = 0;
	clear_bit(IRQ_PEND_SET_PREFIX, &li->pending_irqs);
	spin_unlock(&li->lock);

	vcpu->stat.deliver_prefix_signal++;
	trace_kvm_s390_deliver_interrupt(vcpu->vcpu_id,
					 KVM_S390_SIGP_SET_PREFIX,
					 prefix.address, 0);

	kvm_s390_set_prefix(vcpu, prefix.address);
	return 0;
}

static int __must_check __deliver_emergency_signal(struct kvm_vcpu *vcpu)
{
	struct kvm_s390_local_interrupt *li = &vcpu->arch.local_int;
	int rc;
	int cpu_addr;

	spin_lock(&li->lock);
	cpu_addr = find_first_bit(li->sigp_emerg_pending, KVM_MAX_VCPUS);
	clear_bit(cpu_addr, li->sigp_emerg_pending);
	if (bitmap_empty(li->sigp_emerg_pending, KVM_MAX_VCPUS))
		clear_bit(IRQ_PEND_EXT_EMERGENCY, &li->pending_irqs);
	spin_unlock(&li->lock);

	VCPU_EVENT(vcpu, 4, "%s", "deliver: sigp emerg");
	vcpu->stat.deliver_emergency_signal++;
	trace_kvm_s390_deliver_interrupt(vcpu->vcpu_id, KVM_S390_INT_EMERGENCY,
					 cpu_addr, 0);
	if (kvm_s390_pv_cpu_is_protected(vcpu)) {
		vcpu->arch.sie_block->iictl = IICTL_CODE_EXT;
		vcpu->arch.sie_block->eic = EXT_IRQ_EMERGENCY_SIG;
		vcpu->arch.sie_block->extcpuaddr = cpu_addr;
		return 0;
	}

	rc  = put_guest_lc(vcpu, EXT_IRQ_EMERGENCY_SIG,
			   (u16 *)__LC_EXT_INT_CODE);
	rc |= put_guest_lc(vcpu, cpu_addr, (u16 *)__LC_EXT_CPU_ADDR);
	rc |= write_guest_lc(vcpu, __LC_EXT_OLD_PSW,
			     &vcpu->arch.sie_block->gpsw, sizeof(psw_t));
	rc |= read_guest_lc(vcpu, __LC_EXT_NEW_PSW,
			    &vcpu->arch.sie_block->gpsw, sizeof(psw_t));
	return rc ? -EFAULT : 0;
}

static int __must_check __deliver_external_call(struct kvm_vcpu *vcpu)
{
	struct kvm_s390_local_interrupt *li = &vcpu->arch.local_int;
	struct kvm_s390_extcall_info extcall;
	int rc;

	spin_lock(&li->lock);
	extcall = li->irq.extcall;
	li->irq.extcall.code = 0;
	clear_bit(IRQ_PEND_EXT_EXTERNAL, &li->pending_irqs);
	spin_unlock(&li->lock);

	VCPU_EVENT(vcpu, 4, "%s", "deliver: sigp ext call");
	vcpu->stat.deliver_external_call++;
	trace_kvm_s390_deliver_interrupt(vcpu->vcpu_id,
					 KVM_S390_INT_EXTERNAL_CALL,
					 extcall.code, 0);
	if (kvm_s390_pv_cpu_is_protected(vcpu)) {
		vcpu->arch.sie_block->iictl = IICTL_CODE_EXT;
		vcpu->arch.sie_block->eic = EXT_IRQ_EXTERNAL_CALL;
		vcpu->arch.sie_block->extcpuaddr = extcall.code;
		return 0;
	}

	rc  = put_guest_lc(vcpu, EXT_IRQ_EXTERNAL_CALL,
			   (u16 *)__LC_EXT_INT_CODE);
	rc |= put_guest_lc(vcpu, extcall.code, (u16 *)__LC_EXT_CPU_ADDR);
	rc |= write_guest_lc(vcpu, __LC_EXT_OLD_PSW,
			     &vcpu->arch.sie_block->gpsw, sizeof(psw_t));
	rc |= read_guest_lc(vcpu, __LC_EXT_NEW_PSW, &vcpu->arch.sie_block->gpsw,
			    sizeof(psw_t));
	return rc ? -EFAULT : 0;
}

static int __deliver_prog_pv(struct kvm_vcpu *vcpu, u16 code)
{
	switch (code) {
	case PGM_SPECIFICATION:
		vcpu->arch.sie_block->iictl = IICTL_CODE_SPECIFICATION;
		break;
	case PGM_OPERAND:
		vcpu->arch.sie_block->iictl = IICTL_CODE_OPERAND;
		break;
	default:
		return -EINVAL;
	}
	return 0;
}

static int __must_check __deliver_prog(struct kvm_vcpu *vcpu)
{
	struct kvm_s390_local_interrupt *li = &vcpu->arch.local_int;
	struct kvm_s390_pgm_info pgm_info;
	int rc = 0, nullifying = false;
	u16 ilen;

	spin_lock(&li->lock);
	pgm_info = li->irq.pgm;
	clear_bit(IRQ_PEND_PROG, &li->pending_irqs);
	memset(&li->irq.pgm, 0, sizeof(pgm_info));
	spin_unlock(&li->lock);

	ilen = pgm_info.flags & KVM_S390_PGM_FLAGS_ILC_MASK;
	VCPU_EVENT(vcpu, 3, "deliver: program irq code 0x%x, ilen:%d",
		   pgm_info.code, ilen);
	vcpu->stat.deliver_program++;
	trace_kvm_s390_deliver_interrupt(vcpu->vcpu_id, KVM_S390_PROGRAM_INT,
					 pgm_info.code, 0);

	/* PER is handled by the ultravisor */
	if (kvm_s390_pv_cpu_is_protected(vcpu))
		return __deliver_prog_pv(vcpu, pgm_info.code & ~PGM_PER);

	switch (pgm_info.code & ~PGM_PER) {
	case PGM_AFX_TRANSLATION:
	case PGM_ASX_TRANSLATION:
	case PGM_EX_TRANSLATION:
	case PGM_LFX_TRANSLATION:
	case PGM_LSTE_SEQUENCE:
	case PGM_LSX_TRANSLATION:
	case PGM_LX_TRANSLATION:
	case PGM_PRIMARY_AUTHORITY:
	case PGM_SECONDARY_AUTHORITY:
		nullifying = true;
		fallthrough;
	case PGM_SPACE_SWITCH:
		rc = put_guest_lc(vcpu, pgm_info.trans_exc_code,
				  (u64 *)__LC_TRANS_EXC_CODE);
		break;
	case PGM_ALEN_TRANSLATION:
	case PGM_ALE_SEQUENCE:
	case PGM_ASTE_INSTANCE:
	case PGM_ASTE_SEQUENCE:
	case PGM_ASTE_VALIDITY:
	case PGM_EXTENDED_AUTHORITY:
		rc = put_guest_lc(vcpu, pgm_info.exc_access_id,
				  (u8 *)__LC_EXC_ACCESS_ID);
		nullifying = true;
		break;
	case PGM_ASCE_TYPE:
	case PGM_PAGE_TRANSLATION:
	case PGM_REGION_FIRST_TRANS:
	case PGM_REGION_SECOND_TRANS:
	case PGM_REGION_THIRD_TRANS:
	case PGM_SEGMENT_TRANSLATION:
		rc = put_guest_lc(vcpu, pgm_info.trans_exc_code,
				  (u64 *)__LC_TRANS_EXC_CODE);
		rc |= put_guest_lc(vcpu, pgm_info.exc_access_id,
				   (u8 *)__LC_EXC_ACCESS_ID);
		rc |= put_guest_lc(vcpu, pgm_info.op_access_id,
				   (u8 *)__LC_OP_ACCESS_ID);
		nullifying = true;
		break;
	case PGM_MONITOR:
		rc = put_guest_lc(vcpu, pgm_info.mon_class_nr,
				  (u16 *)__LC_MON_CLASS_NR);
		rc |= put_guest_lc(vcpu, pgm_info.mon_code,
				   (u64 *)__LC_MON_CODE);
		break;
	case PGM_VECTOR_PROCESSING:
	case PGM_DATA:
		rc = put_guest_lc(vcpu, pgm_info.data_exc_code,
				  (u32 *)__LC_DATA_EXC_CODE);
		break;
	case PGM_PROTECTION:
		rc = put_guest_lc(vcpu, pgm_info.trans_exc_code,
				  (u64 *)__LC_TRANS_EXC_CODE);
		rc |= put_guest_lc(vcpu, pgm_info.exc_access_id,
				   (u8 *)__LC_EXC_ACCESS_ID);
		break;
	case PGM_STACK_FULL:
	case PGM_STACK_EMPTY:
	case PGM_STACK_SPECIFICATION:
	case PGM_STACK_TYPE:
	case PGM_STACK_OPERATION:
	case PGM_TRACE_TABEL:
	case PGM_CRYPTO_OPERATION:
		nullifying = true;
		break;
	}

	if (pgm_info.code & PGM_PER) {
		rc |= put_guest_lc(vcpu, pgm_info.per_code,
				   (u8 *) __LC_PER_CODE);
		rc |= put_guest_lc(vcpu, pgm_info.per_atmid,
				   (u8 *)__LC_PER_ATMID);
		rc |= put_guest_lc(vcpu, pgm_info.per_address,
				   (u64 *) __LC_PER_ADDRESS);
		rc |= put_guest_lc(vcpu, pgm_info.per_access_id,
				   (u8 *) __LC_PER_ACCESS_ID);
	}

	if (nullifying && !(pgm_info.flags & KVM_S390_PGM_FLAGS_NO_REWIND))
		kvm_s390_rewind_psw(vcpu, ilen);

	/* bit 1+2 of the target are the ilc, so we can directly use ilen */
	rc |= put_guest_lc(vcpu, ilen, (u16 *) __LC_PGM_ILC);
	rc |= put_guest_lc(vcpu, vcpu->arch.sie_block->gbea,
				 (u64 *) __LC_PGM_LAST_BREAK);
	rc |= put_guest_lc(vcpu, pgm_info.code,
			   (u16 *)__LC_PGM_INT_CODE);
	rc |= write_guest_lc(vcpu, __LC_PGM_OLD_PSW,
			     &vcpu->arch.sie_block->gpsw, sizeof(psw_t));
	rc |= read_guest_lc(vcpu, __LC_PGM_NEW_PSW,
			    &vcpu->arch.sie_block->gpsw, sizeof(psw_t));
	return rc ? -EFAULT : 0;
}

#define SCCB_MASK 0xFFFFFFF8
#define SCCB_EVENT_PENDING 0x3

static int write_sclp(struct kvm_vcpu *vcpu, u32 parm)
{
	int rc;

	if (kvm_s390_pv_cpu_get_handle(vcpu)) {
		vcpu->arch.sie_block->iictl = IICTL_CODE_EXT;
		vcpu->arch.sie_block->eic = EXT_IRQ_SERVICE_SIG;
		vcpu->arch.sie_block->eiparams = parm;
		return 0;
	}

	rc  = put_guest_lc(vcpu, EXT_IRQ_SERVICE_SIG, (u16 *)__LC_EXT_INT_CODE);
	rc |= put_guest_lc(vcpu, 0, (u16 *)__LC_EXT_CPU_ADDR);
	rc |= write_guest_lc(vcpu, __LC_EXT_OLD_PSW,
			     &vcpu->arch.sie_block->gpsw, sizeof(psw_t));
	rc |= read_guest_lc(vcpu, __LC_EXT_NEW_PSW,
			    &vcpu->arch.sie_block->gpsw, sizeof(psw_t));
	rc |= put_guest_lc(vcpu, parm,
			   (u32 *)__LC_EXT_PARAMS);

	return rc ? -EFAULT : 0;
}

static int __must_check __deliver_service(struct kvm_vcpu *vcpu)
{
	struct kvm_s390_float_interrupt *fi = &vcpu->kvm->arch.float_int;
	struct kvm_s390_ext_info ext;

	spin_lock(&fi->lock);
	if (test_bit(IRQ_PEND_EXT_SERVICE, &fi->masked_irqs) ||
	    !(test_bit(IRQ_PEND_EXT_SERVICE, &fi->pending_irqs))) {
		spin_unlock(&fi->lock);
		return 0;
	}
	ext = fi->srv_signal;
	memset(&fi->srv_signal, 0, sizeof(ext));
	clear_bit(IRQ_PEND_EXT_SERVICE, &fi->pending_irqs);
	clear_bit(IRQ_PEND_EXT_SERVICE_EV, &fi->pending_irqs);
	if (kvm_s390_pv_cpu_is_protected(vcpu))
		set_bit(IRQ_PEND_EXT_SERVICE, &fi->masked_irqs);
	spin_unlock(&fi->lock);

	VCPU_EVENT(vcpu, 4, "deliver: sclp parameter 0x%x",
		   ext.ext_params);
	vcpu->stat.deliver_service_signal++;
	trace_kvm_s390_deliver_interrupt(vcpu->vcpu_id, KVM_S390_INT_SERVICE,
					 ext.ext_params, 0);

	return write_sclp(vcpu, ext.ext_params);
}

static int __must_check __deliver_service_ev(struct kvm_vcpu *vcpu)
{
	struct kvm_s390_float_interrupt *fi = &vcpu->kvm->arch.float_int;
	struct kvm_s390_ext_info ext;

	spin_lock(&fi->lock);
	if (!(test_bit(IRQ_PEND_EXT_SERVICE_EV, &fi->pending_irqs))) {
		spin_unlock(&fi->lock);
		return 0;
	}
	ext = fi->srv_signal;
	/* only clear the event bit */
	fi->srv_signal.ext_params &= ~SCCB_EVENT_PENDING;
	clear_bit(IRQ_PEND_EXT_SERVICE_EV, &fi->pending_irqs);
	spin_unlock(&fi->lock);

	VCPU_EVENT(vcpu, 4, "%s", "deliver: sclp parameter event");
	vcpu->stat.deliver_service_signal++;
	trace_kvm_s390_deliver_interrupt(vcpu->vcpu_id, KVM_S390_INT_SERVICE,
					 ext.ext_params, 0);

	return write_sclp(vcpu, SCCB_EVENT_PENDING);
}

static int __must_check __deliver_pfault_done(struct kvm_vcpu *vcpu)
{
	struct kvm_s390_float_interrupt *fi = &vcpu->kvm->arch.float_int;
	struct kvm_s390_interrupt_info *inti;
	int rc = 0;

	spin_lock(&fi->lock);
	inti = list_first_entry_or_null(&fi->lists[FIRQ_LIST_PFAULT],
					struct kvm_s390_interrupt_info,
					list);
	if (inti) {
		list_del(&inti->list);
		fi->counters[FIRQ_CNTR_PFAULT] -= 1;
	}
	if (list_empty(&fi->lists[FIRQ_LIST_PFAULT]))
		clear_bit(IRQ_PEND_PFAULT_DONE, &fi->pending_irqs);
	spin_unlock(&fi->lock);

	if (inti) {
		trace_kvm_s390_deliver_interrupt(vcpu->vcpu_id,
						 KVM_S390_INT_PFAULT_DONE, 0,
						 inti->ext.ext_params2);
		VCPU_EVENT(vcpu, 4, "deliver: pfault done token 0x%llx",
			   inti->ext.ext_params2);

		rc  = put_guest_lc(vcpu, EXT_IRQ_CP_SERVICE,
				(u16 *)__LC_EXT_INT_CODE);
		rc |= put_guest_lc(vcpu, PFAULT_DONE,
				(u16 *)__LC_EXT_CPU_ADDR);
		rc |= write_guest_lc(vcpu, __LC_EXT_OLD_PSW,
				&vcpu->arch.sie_block->gpsw,
				sizeof(psw_t));
		rc |= read_guest_lc(vcpu, __LC_EXT_NEW_PSW,
				&vcpu->arch.sie_block->gpsw,
				sizeof(psw_t));
		rc |= put_guest_lc(vcpu, inti->ext.ext_params2,
				(u64 *)__LC_EXT_PARAMS2);
		kfree(inti);
	}
	return rc ? -EFAULT : 0;
}

static int __must_check __deliver_virtio(struct kvm_vcpu *vcpu)
{
	struct kvm_s390_float_interrupt *fi = &vcpu->kvm->arch.float_int;
	struct kvm_s390_interrupt_info *inti;
	int rc = 0;

	spin_lock(&fi->lock);
	inti = list_first_entry_or_null(&fi->lists[FIRQ_LIST_VIRTIO],
					struct kvm_s390_interrupt_info,
					list);
	if (inti) {
		VCPU_EVENT(vcpu, 4,
			   "deliver: virtio parm: 0x%x,parm64: 0x%llx",
			   inti->ext.ext_params, inti->ext.ext_params2);
		vcpu->stat.deliver_virtio++;
		trace_kvm_s390_deliver_interrupt(vcpu->vcpu_id,
				inti->type,
				inti->ext.ext_params,
				inti->ext.ext_params2);
		list_del(&inti->list);
		fi->counters[FIRQ_CNTR_VIRTIO] -= 1;
	}
	if (list_empty(&fi->lists[FIRQ_LIST_VIRTIO]))
		clear_bit(IRQ_PEND_VIRTIO, &fi->pending_irqs);
	spin_unlock(&fi->lock);

	if (inti) {
		rc  = put_guest_lc(vcpu, EXT_IRQ_CP_SERVICE,
				(u16 *)__LC_EXT_INT_CODE);
		rc |= put_guest_lc(vcpu, VIRTIO_PARAM,
				(u16 *)__LC_EXT_CPU_ADDR);
		rc |= write_guest_lc(vcpu, __LC_EXT_OLD_PSW,
				&vcpu->arch.sie_block->gpsw,
				sizeof(psw_t));
		rc |= read_guest_lc(vcpu, __LC_EXT_NEW_PSW,
				&vcpu->arch.sie_block->gpsw,
				sizeof(psw_t));
		rc |= put_guest_lc(vcpu, inti->ext.ext_params,
				(u32 *)__LC_EXT_PARAMS);
		rc |= put_guest_lc(vcpu, inti->ext.ext_params2,
				(u64 *)__LC_EXT_PARAMS2);
		kfree(inti);
	}
	return rc ? -EFAULT : 0;
}

static int __do_deliver_io(struct kvm_vcpu *vcpu, struct kvm_s390_io_info *io)
{
	int rc;

	if (kvm_s390_pv_cpu_is_protected(vcpu)) {
		vcpu->arch.sie_block->iictl = IICTL_CODE_IO;
		vcpu->arch.sie_block->subchannel_id = io->subchannel_id;
		vcpu->arch.sie_block->subchannel_nr = io->subchannel_nr;
		vcpu->arch.sie_block->io_int_parm = io->io_int_parm;
		vcpu->arch.sie_block->io_int_word = io->io_int_word;
		return 0;
	}

	rc  = put_guest_lc(vcpu, io->subchannel_id, (u16 *)__LC_SUBCHANNEL_ID);
	rc |= put_guest_lc(vcpu, io->subchannel_nr, (u16 *)__LC_SUBCHANNEL_NR);
	rc |= put_guest_lc(vcpu, io->io_int_parm, (u32 *)__LC_IO_INT_PARM);
	rc |= put_guest_lc(vcpu, io->io_int_word, (u32 *)__LC_IO_INT_WORD);
	rc |= write_guest_lc(vcpu, __LC_IO_OLD_PSW,
			     &vcpu->arch.sie_block->gpsw,
			     sizeof(psw_t));
	rc |= read_guest_lc(vcpu, __LC_IO_NEW_PSW,
			    &vcpu->arch.sie_block->gpsw,
			    sizeof(psw_t));
	return rc ? -EFAULT : 0;
}

static int __must_check __deliver_io(struct kvm_vcpu *vcpu,
				     unsigned long irq_type)
{
	struct list_head *isc_list;
	struct kvm_s390_float_interrupt *fi;
	struct kvm_s390_gisa_interrupt *gi = &vcpu->kvm->arch.gisa_int;
	struct kvm_s390_interrupt_info *inti = NULL;
	struct kvm_s390_io_info io;
	u32 isc;
	int rc = 0;

	fi = &vcpu->kvm->arch.float_int;

	spin_lock(&fi->lock);
	isc = irq_type_to_isc(irq_type);
	isc_list = &fi->lists[isc];
	inti = list_first_entry_or_null(isc_list,
					struct kvm_s390_interrupt_info,
					list);
	if (inti) {
		if (inti->type & KVM_S390_INT_IO_AI_MASK)
			VCPU_EVENT(vcpu, 4, "%s", "deliver: I/O (AI)");
		else
			VCPU_EVENT(vcpu, 4, "deliver: I/O %x ss %x schid %04x",
			inti->io.subchannel_id >> 8,
			inti->io.subchannel_id >> 1 & 0x3,
			inti->io.subchannel_nr);

		vcpu->stat.deliver_io++;
		trace_kvm_s390_deliver_interrupt(vcpu->vcpu_id,
				inti->type,
				((__u32)inti->io.subchannel_id << 16) |
				inti->io.subchannel_nr,
				((__u64)inti->io.io_int_parm << 32) |
				inti->io.io_int_word);
		list_del(&inti->list);
		fi->counters[FIRQ_CNTR_IO] -= 1;
	}
	if (list_empty(isc_list))
		clear_bit(irq_type, &fi->pending_irqs);
	spin_unlock(&fi->lock);

	if (inti) {
		rc = __do_deliver_io(vcpu, &(inti->io));
		kfree(inti);
		goto out;
	}

	if (gi->origin && gisa_tac_ipm_gisc(gi->origin, isc)) {
		/*
		 * in case an adapter interrupt was not delivered
		 * in SIE context KVM will handle the delivery
		 */
		VCPU_EVENT(vcpu, 4, "%s isc %u", "deliver: I/O (AI/gisa)", isc);
		memset(&io, 0, sizeof(io));
		io.io_int_word = isc_to_int_word(isc);
		vcpu->stat.deliver_io++;
		trace_kvm_s390_deliver_interrupt(vcpu->vcpu_id,
			KVM_S390_INT_IO(1, 0, 0, 0),
			((__u32)io.subchannel_id << 16) |
			io.subchannel_nr,
			((__u64)io.io_int_parm << 32) |
			io.io_int_word);
		rc = __do_deliver_io(vcpu, &io);
	}
out:
	return rc;
}

/* Check whether an external call is pending (deliverable or not) */
int kvm_s390_ext_call_pending(struct kvm_vcpu *vcpu)
{
	struct kvm_s390_local_interrupt *li = &vcpu->arch.local_int;

	if (!sclp.has_sigpif)
		return test_bit(IRQ_PEND_EXT_EXTERNAL, &li->pending_irqs);

	return sca_ext_call_pending(vcpu, NULL);
}

int kvm_s390_vcpu_has_irq(struct kvm_vcpu *vcpu, int exclude_stop)
{
	if (deliverable_irqs(vcpu))
		return 1;

	if (kvm_cpu_has_pending_timer(vcpu))
		return 1;

	/* external call pending and deliverable */
	if (kvm_s390_ext_call_pending(vcpu) &&
	    !psw_extint_disabled(vcpu) &&
	    (vcpu->arch.sie_block->gcr[0] & CR0_EXTERNAL_CALL_SUBMASK))
		return 1;

	if (!exclude_stop && kvm_s390_is_stop_irq_pending(vcpu))
		return 1;
	return 0;
}

int kvm_cpu_has_pending_timer(struct kvm_vcpu *vcpu)
{
	return ckc_irq_pending(vcpu) || cpu_timer_irq_pending(vcpu);
}

static u64 __calculate_sltime(struct kvm_vcpu *vcpu)
{
	const u64 now = kvm_s390_get_tod_clock_fast(vcpu->kvm);
	const u64 ckc = vcpu->arch.sie_block->ckc;
	u64 cputm, sltime = 0;

	if (ckc_interrupts_enabled(vcpu)) {
		if (vcpu->arch.sie_block->gcr[0] & CR0_CLOCK_COMPARATOR_SIGN) {
			if ((s64)now < (s64)ckc)
				sltime = tod_to_ns((s64)ckc - (s64)now);
		} else if (now < ckc) {
			sltime = tod_to_ns(ckc - now);
		}
		/* already expired */
		if (!sltime)
			return 0;
		if (cpu_timer_interrupts_enabled(vcpu)) {
			cputm = kvm_s390_get_cpu_timer(vcpu);
			/* already expired? */
			if (cputm >> 63)
				return 0;
			return min_t(u64, sltime, tod_to_ns(cputm));
		}
	} else if (cpu_timer_interrupts_enabled(vcpu)) {
		sltime = kvm_s390_get_cpu_timer(vcpu);
		/* already expired? */
		if (sltime >> 63)
			return 0;
	}
	return sltime;
}

int kvm_s390_handle_wait(struct kvm_vcpu *vcpu)
{
	struct kvm_s390_gisa_interrupt *gi = &vcpu->kvm->arch.gisa_int;
	u64 sltime;

	vcpu->stat.exit_wait_state++;

	/* fast path */
	if (kvm_arch_vcpu_runnable(vcpu))
		return 0;

	if (psw_interrupts_disabled(vcpu)) {
		VCPU_EVENT(vcpu, 3, "%s", "disabled wait");
		return -EOPNOTSUPP; /* disabled wait */
	}

	if (gi->origin &&
	    (gisa_get_ipm_or_restore_iam(gi) &
	     vcpu->arch.sie_block->gcr[6] >> 24))
		return 0;

	if (!ckc_interrupts_enabled(vcpu) &&
	    !cpu_timer_interrupts_enabled(vcpu)) {
		VCPU_EVENT(vcpu, 3, "%s", "enabled wait w/o timer");
		__set_cpu_idle(vcpu);
		goto no_timer;
	}

	sltime = __calculate_sltime(vcpu);
	if (!sltime)
		return 0;

	__set_cpu_idle(vcpu);
	hrtimer_start(&vcpu->arch.ckc_timer, sltime, HRTIMER_MODE_REL);
	VCPU_EVENT(vcpu, 4, "enabled wait: %llu ns", sltime);
no_timer:
	kvm_vcpu_srcu_read_unlock(vcpu);
	kvm_vcpu_halt(vcpu);
	vcpu->valid_wakeup = false;
	__unset_cpu_idle(vcpu);
	kvm_vcpu_srcu_read_lock(vcpu);

	hrtimer_cancel(&vcpu->arch.ckc_timer);
	return 0;
}

void kvm_s390_vcpu_wakeup(struct kvm_vcpu *vcpu)
{
	vcpu->valid_wakeup = true;
	kvm_vcpu_wake_up(vcpu);

	/*
	 * The VCPU might not be sleeping but rather executing VSIE. Let's
	 * kick it, so it leaves the SIE to process the request.
	 */
	kvm_s390_vsie_kick(vcpu);
}

enum hrtimer_restart kvm_s390_idle_wakeup(struct hrtimer *timer)
{
	struct kvm_vcpu *vcpu;
	u64 sltime;

	vcpu = container_of(timer, struct kvm_vcpu, arch.ckc_timer);
	sltime = __calculate_sltime(vcpu);

	/*
	 * If the monotonic clock runs faster than the tod clock we might be
	 * woken up too early and have to go back to sleep to avoid deadlocks.
	 */
	if (sltime && hrtimer_forward_now(timer, ns_to_ktime(sltime)))
		return HRTIMER_RESTART;
	kvm_s390_vcpu_wakeup(vcpu);
	return HRTIMER_NORESTART;
}

void kvm_s390_clear_local_irqs(struct kvm_vcpu *vcpu)
{
	struct kvm_s390_local_interrupt *li = &vcpu->arch.local_int;

	spin_lock(&li->lock);
	li->pending_irqs = 0;
	bitmap_zero(li->sigp_emerg_pending, KVM_MAX_VCPUS);
	memset(&li->irq, 0, sizeof(li->irq));
	spin_unlock(&li->lock);

	sca_clear_ext_call(vcpu);
}

int __must_check kvm_s390_deliver_pending_interrupts(struct kvm_vcpu *vcpu)
{
	struct kvm_s390_local_interrupt *li = &vcpu->arch.local_int;
	int rc = 0;
	unsigned long irq_type;
	unsigned long irqs;

	__reset_intercept_indicators(vcpu);

	/* pending ckc conditions might have been invalidated */
	clear_bit(IRQ_PEND_EXT_CLOCK_COMP, &li->pending_irqs);
	if (ckc_irq_pending(vcpu))
		set_bit(IRQ_PEND_EXT_CLOCK_COMP, &li->pending_irqs);

	/* pending cpu timer conditions might have been invalidated */
	clear_bit(IRQ_PEND_EXT_CPU_TIMER, &li->pending_irqs);
	if (cpu_timer_irq_pending(vcpu))
		set_bit(IRQ_PEND_EXT_CPU_TIMER, &li->pending_irqs);

	while ((irqs = deliverable_irqs(vcpu)) && !rc) {
		/* bits are in the reverse order of interrupt priority */
		irq_type = find_last_bit(&irqs, IRQ_PEND_COUNT);
		switch (irq_type) {
		case IRQ_PEND_IO_ISC_0:
		case IRQ_PEND_IO_ISC_1:
		case IRQ_PEND_IO_ISC_2:
		case IRQ_PEND_IO_ISC_3:
		case IRQ_PEND_IO_ISC_4:
		case IRQ_PEND_IO_ISC_5:
		case IRQ_PEND_IO_ISC_6:
		case IRQ_PEND_IO_ISC_7:
			rc = __deliver_io(vcpu, irq_type);
			break;
		case IRQ_PEND_MCHK_EX:
		case IRQ_PEND_MCHK_REP:
			rc = __deliver_machine_check(vcpu);
			break;
		case IRQ_PEND_PROG:
			rc = __deliver_prog(vcpu);
			break;
		case IRQ_PEND_EXT_EMERGENCY:
			rc = __deliver_emergency_signal(vcpu);
			break;
		case IRQ_PEND_EXT_EXTERNAL:
			rc = __deliver_external_call(vcpu);
			break;
		case IRQ_PEND_EXT_CLOCK_COMP:
			rc = __deliver_ckc(vcpu);
			break;
		case IRQ_PEND_EXT_CPU_TIMER:
			rc = __deliver_cpu_timer(vcpu);
			break;
		case IRQ_PEND_RESTART:
			rc = __deliver_restart(vcpu);
			break;
		case IRQ_PEND_SET_PREFIX:
			rc = __deliver_set_prefix(vcpu);
			break;
		case IRQ_PEND_PFAULT_INIT:
			rc = __deliver_pfault_init(vcpu);
			break;
		case IRQ_PEND_EXT_SERVICE:
			rc = __deliver_service(vcpu);
			break;
		case IRQ_PEND_EXT_SERVICE_EV:
			rc = __deliver_service_ev(vcpu);
			break;
		case IRQ_PEND_PFAULT_DONE:
			rc = __deliver_pfault_done(vcpu);
			break;
		case IRQ_PEND_VIRTIO:
			rc = __deliver_virtio(vcpu);
			break;
		default:
			WARN_ONCE(1, "Unknown pending irq type %ld", irq_type);
			clear_bit(irq_type, &li->pending_irqs);
		}
	}

	set_intercept_indicators(vcpu);

	return rc;
}

static int __inject_prog(struct kvm_vcpu *vcpu, struct kvm_s390_irq *irq)
{
	struct kvm_s390_local_interrupt *li = &vcpu->arch.local_int;

	vcpu->stat.inject_program++;
	VCPU_EVENT(vcpu, 3, "inject: program irq code 0x%x", irq->u.pgm.code);
	trace_kvm_s390_inject_vcpu(vcpu->vcpu_id, KVM_S390_PROGRAM_INT,
				   irq->u.pgm.code, 0);

	if (!(irq->u.pgm.flags & KVM_S390_PGM_FLAGS_ILC_VALID)) {
		/* auto detection if no valid ILC was given */
		irq->u.pgm.flags &= ~KVM_S390_PGM_FLAGS_ILC_MASK;
		irq->u.pgm.flags |= kvm_s390_get_ilen(vcpu);
		irq->u.pgm.flags |= KVM_S390_PGM_FLAGS_ILC_VALID;
	}

	if (irq->u.pgm.code == PGM_PER) {
		li->irq.pgm.code |= PGM_PER;
		li->irq.pgm.flags = irq->u.pgm.flags;
		/* only modify PER related information */
		li->irq.pgm.per_address = irq->u.pgm.per_address;
		li->irq.pgm.per_code = irq->u.pgm.per_code;
		li->irq.pgm.per_atmid = irq->u.pgm.per_atmid;
		li->irq.pgm.per_access_id = irq->u.pgm.per_access_id;
	} else if (!(irq->u.pgm.code & PGM_PER)) {
		li->irq.pgm.code = (li->irq.pgm.code & PGM_PER) |
				   irq->u.pgm.code;
		li->irq.pgm.flags = irq->u.pgm.flags;
		/* only modify non-PER information */
		li->irq.pgm.trans_exc_code = irq->u.pgm.trans_exc_code;
		li->irq.pgm.mon_code = irq->u.pgm.mon_code;
		li->irq.pgm.data_exc_code = irq->u.pgm.data_exc_code;
		li->irq.pgm.mon_class_nr = irq->u.pgm.mon_class_nr;
		li->irq.pgm.exc_access_id = irq->u.pgm.exc_access_id;
		li->irq.pgm.op_access_id = irq->u.pgm.op_access_id;
	} else {
		li->irq.pgm = irq->u.pgm;
	}
	set_bit(IRQ_PEND_PROG, &li->pending_irqs);
	return 0;
}

static int __inject_pfault_init(struct kvm_vcpu *vcpu, struct kvm_s390_irq *irq)
{
	struct kvm_s390_local_interrupt *li = &vcpu->arch.local_int;

	vcpu->stat.inject_pfault_init++;
	VCPU_EVENT(vcpu, 4, "inject: pfault init parameter block at 0x%llx",
		   irq->u.ext.ext_params2);
	trace_kvm_s390_inject_vcpu(vcpu->vcpu_id, KVM_S390_INT_PFAULT_INIT,
				   irq->u.ext.ext_params,
				   irq->u.ext.ext_params2);

	li->irq.ext = irq->u.ext;
	set_bit(IRQ_PEND_PFAULT_INIT, &li->pending_irqs);
	kvm_s390_set_cpuflags(vcpu, CPUSTAT_EXT_INT);
	return 0;
}

static int __inject_extcall(struct kvm_vcpu *vcpu, struct kvm_s390_irq *irq)
{
	struct kvm_s390_local_interrupt *li = &vcpu->arch.local_int;
	struct kvm_s390_extcall_info *extcall = &li->irq.extcall;
	uint16_t src_id = irq->u.extcall.code;

	vcpu->stat.inject_external_call++;
	VCPU_EVENT(vcpu, 4, "inject: external call source-cpu:%u",
		   src_id);
	trace_kvm_s390_inject_vcpu(vcpu->vcpu_id, KVM_S390_INT_EXTERNAL_CALL,
				   src_id, 0);

	/* sending vcpu invalid */
	if (kvm_get_vcpu_by_id(vcpu->kvm, src_id) == NULL)
		return -EINVAL;

	if (sclp.has_sigpif && !kvm_s390_pv_cpu_get_handle(vcpu))
		return sca_inject_ext_call(vcpu, src_id);

	if (test_and_set_bit(IRQ_PEND_EXT_EXTERNAL, &li->pending_irqs))
		return -EBUSY;
	*extcall = irq->u.extcall;
	kvm_s390_set_cpuflags(vcpu, CPUSTAT_EXT_INT);
	return 0;
}

static int __inject_set_prefix(struct kvm_vcpu *vcpu, struct kvm_s390_irq *irq)
{
	struct kvm_s390_local_interrupt *li = &vcpu->arch.local_int;
	struct kvm_s390_prefix_info *prefix = &li->irq.prefix;

	vcpu->stat.inject_set_prefix++;
	VCPU_EVENT(vcpu, 3, "inject: set prefix to %x",
		   irq->u.prefix.address);
	trace_kvm_s390_inject_vcpu(vcpu->vcpu_id, KVM_S390_SIGP_SET_PREFIX,
				   irq->u.prefix.address, 0);

	if (!is_vcpu_stopped(vcpu))
		return -EBUSY;

	*prefix = irq->u.prefix;
	set_bit(IRQ_PEND_SET_PREFIX, &li->pending_irqs);
	return 0;
}

#define KVM_S390_STOP_SUPP_FLAGS (KVM_S390_STOP_FLAG_STORE_STATUS)
static int __inject_sigp_stop(struct kvm_vcpu *vcpu, struct kvm_s390_irq *irq)
{
	struct kvm_s390_local_interrupt *li = &vcpu->arch.local_int;
	struct kvm_s390_stop_info *stop = &li->irq.stop;
	int rc = 0;

	vcpu->stat.inject_stop_signal++;
	trace_kvm_s390_inject_vcpu(vcpu->vcpu_id, KVM_S390_SIGP_STOP, 0, 0);

	if (irq->u.stop.flags & ~KVM_S390_STOP_SUPP_FLAGS)
		return -EINVAL;

	if (is_vcpu_stopped(vcpu)) {
		if (irq->u.stop.flags & KVM_S390_STOP_FLAG_STORE_STATUS)
			rc = kvm_s390_store_status_unloaded(vcpu,
						KVM_S390_STORE_STATUS_NOADDR);
		return rc;
	}

	if (test_and_set_bit(IRQ_PEND_SIGP_STOP, &li->pending_irqs))
		return -EBUSY;
	stop->flags = irq->u.stop.flags;
	kvm_s390_set_cpuflags(vcpu, CPUSTAT_STOP_INT);
	return 0;
}

static int __inject_sigp_restart(struct kvm_vcpu *vcpu)
{
	struct kvm_s390_local_interrupt *li = &vcpu->arch.local_int;

	vcpu->stat.inject_restart++;
	VCPU_EVENT(vcpu, 3, "%s", "inject: restart int");
	trace_kvm_s390_inject_vcpu(vcpu->vcpu_id, KVM_S390_RESTART, 0, 0);

	set_bit(IRQ_PEND_RESTART, &li->pending_irqs);
	return 0;
}

static int __inject_sigp_emergency(struct kvm_vcpu *vcpu,
				   struct kvm_s390_irq *irq)
{
	struct kvm_s390_local_interrupt *li = &vcpu->arch.local_int;

	vcpu->stat.inject_emergency_signal++;
	VCPU_EVENT(vcpu, 4, "inject: emergency from cpu %u",
		   irq->u.emerg.code);
	trace_kvm_s390_inject_vcpu(vcpu->vcpu_id, KVM_S390_INT_EMERGENCY,
				   irq->u.emerg.code, 0);

	/* sending vcpu invalid */
	if (kvm_get_vcpu_by_id(vcpu->kvm, irq->u.emerg.code) == NULL)
		return -EINVAL;

	set_bit(irq->u.emerg.code, li->sigp_emerg_pending);
	set_bit(IRQ_PEND_EXT_EMERGENCY, &li->pending_irqs);
	kvm_s390_set_cpuflags(vcpu, CPUSTAT_EXT_INT);
	return 0;
}

static int __inject_mchk(struct kvm_vcpu *vcpu, struct kvm_s390_irq *irq)
{
	struct kvm_s390_local_interrupt *li = &vcpu->arch.local_int;
	struct kvm_s390_mchk_info *mchk = &li->irq.mchk;

	vcpu->stat.inject_mchk++;
	VCPU_EVENT(vcpu, 3, "inject: machine check mcic 0x%llx",
		   irq->u.mchk.mcic);
	trace_kvm_s390_inject_vcpu(vcpu->vcpu_id, KVM_S390_MCHK, 0,
				   irq->u.mchk.mcic);

	/*
	 * Because repressible machine checks can be indicated along with
	 * exigent machine checks (PoP, Chapter 11, Interruption action)
	 * we need to combine cr14, mcic and external damage code.
	 * Failing storage address and the logout area should not be or'ed
	 * together, we just indicate the last occurrence of the corresponding
	 * machine check
	 */
	mchk->cr14 |= irq->u.mchk.cr14;
	mchk->mcic |= irq->u.mchk.mcic;
	mchk->ext_damage_code |= irq->u.mchk.ext_damage_code;
	mchk->failing_storage_address = irq->u.mchk.failing_storage_address;
	memcpy(&mchk->fixed_logout, &irq->u.mchk.fixed_logout,
	       sizeof(mchk->fixed_logout));
	if (mchk->mcic & MCHK_EX_MASK)
		set_bit(IRQ_PEND_MCHK_EX, &li->pending_irqs);
	else if (mchk->mcic & MCHK_REP_MASK)
		set_bit(IRQ_PEND_MCHK_REP,  &li->pending_irqs);
	return 0;
}

static int __inject_ckc(struct kvm_vcpu *vcpu)
{
	struct kvm_s390_local_interrupt *li = &vcpu->arch.local_int;

	vcpu->stat.inject_ckc++;
	VCPU_EVENT(vcpu, 3, "%s", "inject: clock comparator external");
	trace_kvm_s390_inject_vcpu(vcpu->vcpu_id, KVM_S390_INT_CLOCK_COMP,
				   0, 0);

	set_bit(IRQ_PEND_EXT_CLOCK_COMP, &li->pending_irqs);
	kvm_s390_set_cpuflags(vcpu, CPUSTAT_EXT_INT);
	return 0;
}

static int __inject_cpu_timer(struct kvm_vcpu *vcpu)
{
	struct kvm_s390_local_interrupt *li = &vcpu->arch.local_int;

	vcpu->stat.inject_cputm++;
	VCPU_EVENT(vcpu, 3, "%s", "inject: cpu timer external");
	trace_kvm_s390_inject_vcpu(vcpu->vcpu_id, KVM_S390_INT_CPU_TIMER,
				   0, 0);

	set_bit(IRQ_PEND_EXT_CPU_TIMER, &li->pending_irqs);
	kvm_s390_set_cpuflags(vcpu, CPUSTAT_EXT_INT);
	return 0;
}

static struct kvm_s390_interrupt_info *get_io_int(struct kvm *kvm,
						  int isc, u32 schid)
{
	struct kvm_s390_float_interrupt *fi = &kvm->arch.float_int;
	struct list_head *isc_list = &fi->lists[FIRQ_LIST_IO_ISC_0 + isc];
	struct kvm_s390_interrupt_info *iter;
	u16 id = (schid & 0xffff0000U) >> 16;
	u16 nr = schid & 0x0000ffffU;

	spin_lock(&fi->lock);
	list_for_each_entry(iter, isc_list, list) {
		if (schid && (id != iter->io.subchannel_id ||
			      nr != iter->io.subchannel_nr))
			continue;
		/* found an appropriate entry */
		list_del_init(&iter->list);
		fi->counters[FIRQ_CNTR_IO] -= 1;
		if (list_empty(isc_list))
			clear_bit(isc_to_irq_type(isc), &fi->pending_irqs);
		spin_unlock(&fi->lock);
		return iter;
	}
	spin_unlock(&fi->lock);
	return NULL;
}

static struct kvm_s390_interrupt_info *get_top_io_int(struct kvm *kvm,
						      u64 isc_mask, u32 schid)
{
	struct kvm_s390_interrupt_info *inti = NULL;
	int isc;

	for (isc = 0; isc <= MAX_ISC && !inti; isc++) {
		if (isc_mask & isc_to_isc_bits(isc))
			inti = get_io_int(kvm, isc, schid);
	}
	return inti;
}

static int get_top_gisa_isc(struct kvm *kvm, u64 isc_mask, u32 schid)
{
	struct kvm_s390_gisa_interrupt *gi = &kvm->arch.gisa_int;
	unsigned long active_mask;
	int isc;

	if (schid)
		goto out;
	if (!gi->origin)
		goto out;

	active_mask = (isc_mask & gisa_get_ipm(gi->origin) << 24) << 32;
	while (active_mask) {
		isc = __fls(active_mask) ^ (BITS_PER_LONG - 1);
		if (gisa_tac_ipm_gisc(gi->origin, isc))
			return isc;
		clear_bit_inv(isc, &active_mask);
	}
out:
	return -EINVAL;
}

/*
 * Dequeue and return an I/O interrupt matching any of the interruption
 * subclasses as designated by the isc mask in cr6 and the schid (if != 0).
 * Take into account the interrupts pending in the interrupt list and in GISA.
 *
 * Note that for a guest that does not enable I/O interrupts
 * but relies on TPI, a flood of classic interrupts may starve
 * out adapter interrupts on the same isc. Linux does not do
 * that, and it is possible to work around the issue by configuring
 * different iscs for classic and adapter interrupts in the guest,
 * but we may want to revisit this in the future.
 */
struct kvm_s390_interrupt_info *kvm_s390_get_io_int(struct kvm *kvm,
						    u64 isc_mask, u32 schid)
{
	struct kvm_s390_gisa_interrupt *gi = &kvm->arch.gisa_int;
	struct kvm_s390_interrupt_info *inti, *tmp_inti;
	int isc;

	inti = get_top_io_int(kvm, isc_mask, schid);

	isc = get_top_gisa_isc(kvm, isc_mask, schid);
	if (isc < 0)
		/* no AI in GISA */
		goto out;

	if (!inti)
		/* AI in GISA but no classical IO int */
		goto gisa_out;

	/* both types of interrupts present */
	if (int_word_to_isc(inti->io.io_int_word) <= isc) {
		/* classical IO int with higher priority */
		gisa_set_ipm_gisc(gi->origin, isc);
		goto out;
	}
gisa_out:
	tmp_inti = kzalloc(sizeof(*inti), GFP_KERNEL_ACCOUNT);
	if (tmp_inti) {
		tmp_inti->type = KVM_S390_INT_IO(1, 0, 0, 0);
		tmp_inti->io.io_int_word = isc_to_int_word(isc);
		if (inti)
			kvm_s390_reinject_io_int(kvm, inti);
		inti = tmp_inti;
	} else
		gisa_set_ipm_gisc(gi->origin, isc);
out:
	return inti;
}

static int __inject_service(struct kvm *kvm,
			     struct kvm_s390_interrupt_info *inti)
{
	struct kvm_s390_float_interrupt *fi = &kvm->arch.float_int;

	kvm->stat.inject_service_signal++;
	spin_lock(&fi->lock);
	fi->srv_signal.ext_params |= inti->ext.ext_params & SCCB_EVENT_PENDING;

	/* We always allow events, track them separately from the sccb ints */
	if (fi->srv_signal.ext_params & SCCB_EVENT_PENDING)
		set_bit(IRQ_PEND_EXT_SERVICE_EV, &fi->pending_irqs);

	/*
	 * Early versions of the QEMU s390 bios will inject several
	 * service interrupts after another without handling a
	 * condition code indicating busy.
	 * We will silently ignore those superfluous sccb values.
	 * A future version of QEMU will take care of serialization
	 * of servc requests
	 */
	if (fi->srv_signal.ext_params & SCCB_MASK)
		goto out;
	fi->srv_signal.ext_params |= inti->ext.ext_params & SCCB_MASK;
	set_bit(IRQ_PEND_EXT_SERVICE, &fi->pending_irqs);
out:
	spin_unlock(&fi->lock);
	kfree(inti);
	return 0;
}

static int __inject_virtio(struct kvm *kvm,
			    struct kvm_s390_interrupt_info *inti)
{
	struct kvm_s390_float_interrupt *fi = &kvm->arch.float_int;

	kvm->stat.inject_virtio++;
	spin_lock(&fi->lock);
	if (fi->counters[FIRQ_CNTR_VIRTIO] >= KVM_S390_MAX_VIRTIO_IRQS) {
		spin_unlock(&fi->lock);
		return -EBUSY;
	}
	fi->counters[FIRQ_CNTR_VIRTIO] += 1;
	list_add_tail(&inti->list, &fi->lists[FIRQ_LIST_VIRTIO]);
	set_bit(IRQ_PEND_VIRTIO, &fi->pending_irqs);
	spin_unlock(&fi->lock);
	return 0;
}

static int __inject_pfault_done(struct kvm *kvm,
				 struct kvm_s390_interrupt_info *inti)
{
	struct kvm_s390_float_interrupt *fi = &kvm->arch.float_int;

	kvm->stat.inject_pfault_done++;
	spin_lock(&fi->lock);
	if (fi->counters[FIRQ_CNTR_PFAULT] >=
		(ASYNC_PF_PER_VCPU * KVM_MAX_VCPUS)) {
		spin_unlock(&fi->lock);
		return -EBUSY;
	}
	fi->counters[FIRQ_CNTR_PFAULT] += 1;
	list_add_tail(&inti->list, &fi->lists[FIRQ_LIST_PFAULT]);
	set_bit(IRQ_PEND_PFAULT_DONE, &fi->pending_irqs);
	spin_unlock(&fi->lock);
	return 0;
}

#define CR_PENDING_SUBCLASS 28
static int __inject_float_mchk(struct kvm *kvm,
				struct kvm_s390_interrupt_info *inti)
{
	struct kvm_s390_float_interrupt *fi = &kvm->arch.float_int;

	kvm->stat.inject_float_mchk++;
	spin_lock(&fi->lock);
	fi->mchk.cr14 |= inti->mchk.cr14 & (1UL << CR_PENDING_SUBCLASS);
	fi->mchk.mcic |= inti->mchk.mcic;
	set_bit(IRQ_PEND_MCHK_REP, &fi->pending_irqs);
	spin_unlock(&fi->lock);
	kfree(inti);
	return 0;
}

static int __inject_io(struct kvm *kvm, struct kvm_s390_interrupt_info *inti)
{
	struct kvm_s390_gisa_interrupt *gi = &kvm->arch.gisa_int;
	struct kvm_s390_float_interrupt *fi;
	struct list_head *list;
	int isc;

	kvm->stat.inject_io++;
	isc = int_word_to_isc(inti->io.io_int_word);

	/*
	 * We do not use the lock checking variant as this is just a
	 * performance optimization and we do not hold the lock here.
	 * This is ok as the code will pick interrupts from both "lists"
	 * for delivery.
	 */
	if (gi->origin && inti->type & KVM_S390_INT_IO_AI_MASK) {
		VM_EVENT(kvm, 4, "%s isc %1u", "inject: I/O (AI/gisa)", isc);
		gisa_set_ipm_gisc(gi->origin, isc);
		kfree(inti);
		return 0;
	}

	fi = &kvm->arch.float_int;
	spin_lock(&fi->lock);
	if (fi->counters[FIRQ_CNTR_IO] >= KVM_S390_MAX_FLOAT_IRQS) {
		spin_unlock(&fi->lock);
		return -EBUSY;
	}
	fi->counters[FIRQ_CNTR_IO] += 1;

	if (inti->type & KVM_S390_INT_IO_AI_MASK)
		VM_EVENT(kvm, 4, "%s", "inject: I/O (AI)");
	else
		VM_EVENT(kvm, 4, "inject: I/O %x ss %x schid %04x",
			inti->io.subchannel_id >> 8,
			inti->io.subchannel_id >> 1 & 0x3,
			inti->io.subchannel_nr);
	list = &fi->lists[FIRQ_LIST_IO_ISC_0 + isc];
	list_add_tail(&inti->list, list);
	set_bit(isc_to_irq_type(isc), &fi->pending_irqs);
	spin_unlock(&fi->lock);
	return 0;
}

/*
 * Find a destination VCPU for a floating irq and kick it.
 */
static void __floating_irq_kick(struct kvm *kvm, u64 type)
{
	struct kvm_vcpu *dst_vcpu;
	int sigcpu, online_vcpus, nr_tries = 0;

	online_vcpus = atomic_read(&kvm->online_vcpus);
	if (!online_vcpus)
		return;

	/* find idle VCPUs first, then round robin */
	sigcpu = find_first_bit(kvm->arch.idle_mask, online_vcpus);
	if (sigcpu == online_vcpus) {
		do {
			sigcpu = kvm->arch.float_int.next_rr_cpu++;
			kvm->arch.float_int.next_rr_cpu %= online_vcpus;
			/* avoid endless loops if all vcpus are stopped */
			if (nr_tries++ >= online_vcpus)
				return;
		} while (is_vcpu_stopped(kvm_get_vcpu(kvm, sigcpu)));
	}
	dst_vcpu = kvm_get_vcpu(kvm, sigcpu);

	/* make the VCPU drop out of the SIE, or wake it up if sleeping */
	switch (type) {
	case KVM_S390_MCHK:
		kvm_s390_set_cpuflags(dst_vcpu, CPUSTAT_STOP_INT);
		break;
	case KVM_S390_INT_IO_MIN...KVM_S390_INT_IO_MAX:
		if (!(type & KVM_S390_INT_IO_AI_MASK &&
		      kvm->arch.gisa_int.origin) ||
		      kvm_s390_pv_cpu_get_handle(dst_vcpu))
			kvm_s390_set_cpuflags(dst_vcpu, CPUSTAT_IO_INT);
		break;
	default:
		kvm_s390_set_cpuflags(dst_vcpu, CPUSTAT_EXT_INT);
		break;
	}
	kvm_s390_vcpu_wakeup(dst_vcpu);
}

static int __inject_vm(struct kvm *kvm, struct kvm_s390_interrupt_info *inti)
{
	u64 type = READ_ONCE(inti->type);
	int rc;

	switch (type) {
	case KVM_S390_MCHK:
		rc = __inject_float_mchk(kvm, inti);
		break;
	case KVM_S390_INT_VIRTIO:
		rc = __inject_virtio(kvm, inti);
		break;
	case KVM_S390_INT_SERVICE:
		rc = __inject_service(kvm, inti);
		break;
	case KVM_S390_INT_PFAULT_DONE:
		rc = __inject_pfault_done(kvm, inti);
		break;
	case KVM_S390_INT_IO_MIN...KVM_S390_INT_IO_MAX:
		rc = __inject_io(kvm, inti);
		break;
	default:
		rc = -EINVAL;
	}
	if (rc)
		return rc;

	__floating_irq_kick(kvm, type);
	return 0;
}

int kvm_s390_inject_vm(struct kvm *kvm,
		       struct kvm_s390_interrupt *s390int)
{
	struct kvm_s390_interrupt_info *inti;
	int rc;

	inti = kzalloc(sizeof(*inti), GFP_KERNEL_ACCOUNT);
	if (!inti)
		return -ENOMEM;

	inti->type = s390int->type;
	switch (inti->type) {
	case KVM_S390_INT_VIRTIO:
		VM_EVENT(kvm, 5, "inject: virtio parm:%x,parm64:%llx",
			 s390int->parm, s390int->parm64);
		inti->ext.ext_params = s390int->parm;
		inti->ext.ext_params2 = s390int->parm64;
		break;
	case KVM_S390_INT_SERVICE:
		VM_EVENT(kvm, 4, "inject: sclp parm:%x", s390int->parm);
		inti->ext.ext_params = s390int->parm;
		break;
	case KVM_S390_INT_PFAULT_DONE:
		inti->ext.ext_params2 = s390int->parm64;
		break;
	case KVM_S390_MCHK:
		VM_EVENT(kvm, 3, "inject: machine check mcic 0x%llx",
			 s390int->parm64);
		inti->mchk.cr14 = s390int->parm; /* upper bits are not used */
		inti->mchk.mcic = s390int->parm64;
		break;
	case KVM_S390_INT_IO_MIN...KVM_S390_INT_IO_MAX:
		inti->io.subchannel_id = s390int->parm >> 16;
		inti->io.subchannel_nr = s390int->parm & 0x0000ffffu;
		inti->io.io_int_parm = s390int->parm64 >> 32;
		inti->io.io_int_word = s390int->parm64 & 0x00000000ffffffffull;
		break;
	default:
		kfree(inti);
		return -EINVAL;
	}
	trace_kvm_s390_inject_vm(s390int->type, s390int->parm, s390int->parm64,
				 2);

	rc = __inject_vm(kvm, inti);
	if (rc)
		kfree(inti);
	return rc;
}

int kvm_s390_reinject_io_int(struct kvm *kvm,
			      struct kvm_s390_interrupt_info *inti)
{
	return __inject_vm(kvm, inti);
}

int s390int_to_s390irq(struct kvm_s390_interrupt *s390int,
		       struct kvm_s390_irq *irq)
{
	irq->type = s390int->type;
	switch (irq->type) {
	case KVM_S390_PROGRAM_INT:
		if (s390int->parm & 0xffff0000)
			return -EINVAL;
		irq->u.pgm.code = s390int->parm;
		break;
	case KVM_S390_SIGP_SET_PREFIX:
		irq->u.prefix.address = s390int->parm;
		break;
	case KVM_S390_SIGP_STOP:
		irq->u.stop.flags = s390int->parm;
		break;
	case KVM_S390_INT_EXTERNAL_CALL:
		if (s390int->parm & 0xffff0000)
			return -EINVAL;
		irq->u.extcall.code = s390int->parm;
		break;
	case KVM_S390_INT_EMERGENCY:
		if (s390int->parm & 0xffff0000)
			return -EINVAL;
		irq->u.emerg.code = s390int->parm;
		break;
	case KVM_S390_MCHK:
		irq->u.mchk.mcic = s390int->parm64;
		break;
	case KVM_S390_INT_PFAULT_INIT:
		irq->u.ext.ext_params = s390int->parm;
		irq->u.ext.ext_params2 = s390int->parm64;
		break;
	case KVM_S390_RESTART:
	case KVM_S390_INT_CLOCK_COMP:
	case KVM_S390_INT_CPU_TIMER:
		break;
	default:
		return -EINVAL;
	}
	return 0;
}

int kvm_s390_is_stop_irq_pending(struct kvm_vcpu *vcpu)
{
	struct kvm_s390_local_interrupt *li = &vcpu->arch.local_int;

	return test_bit(IRQ_PEND_SIGP_STOP, &li->pending_irqs);
}

int kvm_s390_is_restart_irq_pending(struct kvm_vcpu *vcpu)
{
	struct kvm_s390_local_interrupt *li = &vcpu->arch.local_int;

	return test_bit(IRQ_PEND_RESTART, &li->pending_irqs);
}

void kvm_s390_clear_stop_irq(struct kvm_vcpu *vcpu)
{
	struct kvm_s390_local_interrupt *li = &vcpu->arch.local_int;

	spin_lock(&li->lock);
	li->irq.stop.flags = 0;
	clear_bit(IRQ_PEND_SIGP_STOP, &li->pending_irqs);
	spin_unlock(&li->lock);
}

static int do_inject_vcpu(struct kvm_vcpu *vcpu, struct kvm_s390_irq *irq)
{
	int rc;

	switch (irq->type) {
	case KVM_S390_PROGRAM_INT:
		rc = __inject_prog(vcpu, irq);
		break;
	case KVM_S390_SIGP_SET_PREFIX:
		rc = __inject_set_prefix(vcpu, irq);
		break;
	case KVM_S390_SIGP_STOP:
		rc = __inject_sigp_stop(vcpu, irq);
		break;
	case KVM_S390_RESTART:
		rc = __inject_sigp_restart(vcpu);
		break;
	case KVM_S390_INT_CLOCK_COMP:
		rc = __inject_ckc(vcpu);
		break;
	case KVM_S390_INT_CPU_TIMER:
		rc = __inject_cpu_timer(vcpu);
		break;
	case KVM_S390_INT_EXTERNAL_CALL:
		rc = __inject_extcall(vcpu, irq);
		break;
	case KVM_S390_INT_EMERGENCY:
		rc = __inject_sigp_emergency(vcpu, irq);
		break;
	case KVM_S390_MCHK:
		rc = __inject_mchk(vcpu, irq);
		break;
	case KVM_S390_INT_PFAULT_INIT:
		rc = __inject_pfault_init(vcpu, irq);
		break;
	case KVM_S390_INT_VIRTIO:
	case KVM_S390_INT_SERVICE:
	case KVM_S390_INT_IO_MIN...KVM_S390_INT_IO_MAX:
	default:
		rc = -EINVAL;
	}

	return rc;
}

int kvm_s390_inject_vcpu(struct kvm_vcpu *vcpu, struct kvm_s390_irq *irq)
{
	struct kvm_s390_local_interrupt *li = &vcpu->arch.local_int;
	int rc;

	spin_lock(&li->lock);
	rc = do_inject_vcpu(vcpu, irq);
	spin_unlock(&li->lock);
	if (!rc)
		kvm_s390_vcpu_wakeup(vcpu);
	return rc;
}

static inline void clear_irq_list(struct list_head *_list)
{
	struct kvm_s390_interrupt_info *inti, *n;

	list_for_each_entry_safe(inti, n, _list, list) {
		list_del(&inti->list);
		kfree(inti);
	}
}

static void inti_to_irq(struct kvm_s390_interrupt_info *inti,
		       struct kvm_s390_irq *irq)
{
	irq->type = inti->type;
	switch (inti->type) {
	case KVM_S390_INT_PFAULT_INIT:
	case KVM_S390_INT_PFAULT_DONE:
	case KVM_S390_INT_VIRTIO:
		irq->u.ext = inti->ext;
		break;
	case KVM_S390_INT_IO_MIN...KVM_S390_INT_IO_MAX:
		irq->u.io = inti->io;
		break;
	}
}

void kvm_s390_clear_float_irqs(struct kvm *kvm)
{
	struct kvm_s390_float_interrupt *fi = &kvm->arch.float_int;
	int i;

	mutex_lock(&kvm->lock);
	if (!kvm_s390_pv_is_protected(kvm))
		fi->masked_irqs = 0;
	mutex_unlock(&kvm->lock);
	spin_lock(&fi->lock);
	fi->pending_irqs = 0;
	memset(&fi->srv_signal, 0, sizeof(fi->srv_signal));
	memset(&fi->mchk, 0, sizeof(fi->mchk));
	for (i = 0; i < FIRQ_LIST_COUNT; i++)
		clear_irq_list(&fi->lists[i]);
	for (i = 0; i < FIRQ_MAX_COUNT; i++)
		fi->counters[i] = 0;
	spin_unlock(&fi->lock);
	kvm_s390_gisa_clear(kvm);
};

static int get_all_floating_irqs(struct kvm *kvm, u8 __user *usrbuf, u64 len)
{
	struct kvm_s390_gisa_interrupt *gi = &kvm->arch.gisa_int;
	struct kvm_s390_interrupt_info *inti;
	struct kvm_s390_float_interrupt *fi;
	struct kvm_s390_irq *buf;
	struct kvm_s390_irq *irq;
	int max_irqs;
	int ret = 0;
	int n = 0;
	int i;

	if (len > KVM_S390_FLIC_MAX_BUFFER || len == 0)
		return -EINVAL;

	/*
	 * We are already using -ENOMEM to signal
	 * userspace it may retry with a bigger buffer,
	 * so we need to use something else for this case
	 */
	buf = vzalloc(len);
	if (!buf)
		return -ENOBUFS;

	max_irqs = len / sizeof(struct kvm_s390_irq);

	if (gi->origin && gisa_get_ipm(gi->origin)) {
		for (i = 0; i <= MAX_ISC; i++) {
			if (n == max_irqs) {
				/* signal userspace to try again */
				ret = -ENOMEM;
				goto out_nolock;
			}
			if (gisa_tac_ipm_gisc(gi->origin, i)) {
				irq = (struct kvm_s390_irq *) &buf[n];
				irq->type = KVM_S390_INT_IO(1, 0, 0, 0);
				irq->u.io.io_int_word = isc_to_int_word(i);
				n++;
			}
		}
	}
	fi = &kvm->arch.float_int;
	spin_lock(&fi->lock);
	for (i = 0; i < FIRQ_LIST_COUNT; i++) {
		list_for_each_entry(inti, &fi->lists[i], list) {
			if (n == max_irqs) {
				/* signal userspace to try again */
				ret = -ENOMEM;
				goto out;
			}
			inti_to_irq(inti, &buf[n]);
			n++;
		}
	}
	if (test_bit(IRQ_PEND_EXT_SERVICE, &fi->pending_irqs) ||
	    test_bit(IRQ_PEND_EXT_SERVICE_EV, &fi->pending_irqs)) {
		if (n == max_irqs) {
			/* signal userspace to try again */
			ret = -ENOMEM;
			goto out;
		}
		irq = (struct kvm_s390_irq *) &buf[n];
		irq->type = KVM_S390_INT_SERVICE;
		irq->u.ext = fi->srv_signal;
		n++;
	}
	if (test_bit(IRQ_PEND_MCHK_REP, &fi->pending_irqs)) {
		if (n == max_irqs) {
				/* signal userspace to try again */
				ret = -ENOMEM;
				goto out;
		}
		irq = (struct kvm_s390_irq *) &buf[n];
		irq->type = KVM_S390_MCHK;
		irq->u.mchk = fi->mchk;
		n++;
}

out:
	spin_unlock(&fi->lock);
out_nolock:
	if (!ret && n > 0) {
		if (copy_to_user(usrbuf, buf, sizeof(struct kvm_s390_irq) * n))
			ret = -EFAULT;
	}
	vfree(buf);

	return ret < 0 ? ret : n;
}

static int flic_ais_mode_get_all(struct kvm *kvm, struct kvm_device_attr *attr)
{
	struct kvm_s390_float_interrupt *fi = &kvm->arch.float_int;
	struct kvm_s390_ais_all ais;

	if (attr->attr < sizeof(ais))
		return -EINVAL;

	if (!test_kvm_facility(kvm, 72))
		return -EOPNOTSUPP;

	mutex_lock(&fi->ais_lock);
	ais.simm = fi->simm;
	ais.nimm = fi->nimm;
	mutex_unlock(&fi->ais_lock);

	if (copy_to_user((void __user *)attr->addr, &ais, sizeof(ais)))
		return -EFAULT;

	return 0;
}

static int flic_get_attr(struct kvm_device *dev, struct kvm_device_attr *attr)
{
	int r;

	switch (attr->group) {
	case KVM_DEV_FLIC_GET_ALL_IRQS:
		r = get_all_floating_irqs(dev->kvm, (u8 __user *) attr->addr,
					  attr->attr);
		break;
	case KVM_DEV_FLIC_AISM_ALL:
		r = flic_ais_mode_get_all(dev->kvm, attr);
		break;
	default:
		r = -EINVAL;
	}

	return r;
}

static inline int copy_irq_from_user(struct kvm_s390_interrupt_info *inti,
				     u64 addr)
{
	struct kvm_s390_irq __user *uptr = (struct kvm_s390_irq __user *) addr;
	void *target = NULL;
	void __user *source;
	u64 size;

	if (get_user(inti->type, (u64 __user *)addr))
		return -EFAULT;

	switch (inti->type) {
	case KVM_S390_INT_PFAULT_INIT:
	case KVM_S390_INT_PFAULT_DONE:
	case KVM_S390_INT_VIRTIO:
	case KVM_S390_INT_SERVICE:
		target = (void *) &inti->ext;
		source = &uptr->u.ext;
		size = sizeof(inti->ext);
		break;
	case KVM_S390_INT_IO_MIN...KVM_S390_INT_IO_MAX:
		target = (void *) &inti->io;
		source = &uptr->u.io;
		size = sizeof(inti->io);
		break;
	case KVM_S390_MCHK:
		target = (void *) &inti->mchk;
		source = &uptr->u.mchk;
		size = sizeof(inti->mchk);
		break;
	default:
		return -EINVAL;
	}

	if (copy_from_user(target, source, size))
		return -EFAULT;

	return 0;
}

static int enqueue_floating_irq(struct kvm_device *dev,
				struct kvm_device_attr *attr)
{
	struct kvm_s390_interrupt_info *inti = NULL;
	int r = 0;
	int len = attr->attr;

	if (len % sizeof(struct kvm_s390_irq) != 0)
		return -EINVAL;
	else if (len > KVM_S390_FLIC_MAX_BUFFER)
		return -EINVAL;

	while (len >= sizeof(struct kvm_s390_irq)) {
		inti = kzalloc(sizeof(*inti), GFP_KERNEL_ACCOUNT);
		if (!inti)
			return -ENOMEM;

		r = copy_irq_from_user(inti, attr->addr);
		if (r) {
			kfree(inti);
			return r;
		}
		r = __inject_vm(dev->kvm, inti);
		if (r) {
			kfree(inti);
			return r;
		}
		len -= sizeof(struct kvm_s390_irq);
		attr->addr += sizeof(struct kvm_s390_irq);
	}

	return r;
}

static struct s390_io_adapter *get_io_adapter(struct kvm *kvm, unsigned int id)
{
	if (id >= MAX_S390_IO_ADAPTERS)
		return NULL;
	id = array_index_nospec(id, MAX_S390_IO_ADAPTERS);
	return kvm->arch.adapters[id];
}

static int register_io_adapter(struct kvm_device *dev,
			       struct kvm_device_attr *attr)
{
	struct s390_io_adapter *adapter;
	struct kvm_s390_io_adapter adapter_info;

	if (copy_from_user(&adapter_info,
			   (void __user *)attr->addr, sizeof(adapter_info)))
		return -EFAULT;

	if (adapter_info.id >= MAX_S390_IO_ADAPTERS)
		return -EINVAL;

	adapter_info.id = array_index_nospec(adapter_info.id,
					     MAX_S390_IO_ADAPTERS);

	if (dev->kvm->arch.adapters[adapter_info.id] != NULL)
		return -EINVAL;

	adapter = kzalloc(sizeof(*adapter), GFP_KERNEL_ACCOUNT);
	if (!adapter)
		return -ENOMEM;

	adapter->id = adapter_info.id;
	adapter->isc = adapter_info.isc;
	adapter->maskable = adapter_info.maskable;
	adapter->masked = false;
	adapter->swap = adapter_info.swap;
	adapter->suppressible = (adapter_info.flags) &
				KVM_S390_ADAPTER_SUPPRESSIBLE;
	dev->kvm->arch.adapters[adapter->id] = adapter;

	return 0;
}

int kvm_s390_mask_adapter(struct kvm *kvm, unsigned int id, bool masked)
{
	int ret;
	struct s390_io_adapter *adapter = get_io_adapter(kvm, id);

	if (!adapter || !adapter->maskable)
		return -EINVAL;
	ret = adapter->masked;
	adapter->masked = masked;
	return ret;
}

void kvm_s390_destroy_adapters(struct kvm *kvm)
{
	int i;

	for (i = 0; i < MAX_S390_IO_ADAPTERS; i++)
		kfree(kvm->arch.adapters[i]);
}

static int modify_io_adapter(struct kvm_device *dev,
			     struct kvm_device_attr *attr)
{
	struct kvm_s390_io_adapter_req req;
	struct s390_io_adapter *adapter;
	int ret;

	if (copy_from_user(&req, (void __user *)attr->addr, sizeof(req)))
		return -EFAULT;

	adapter = get_io_adapter(dev->kvm, req.id);
	if (!adapter)
		return -EINVAL;
	switch (req.type) {
	case KVM_S390_IO_ADAPTER_MASK:
		ret = kvm_s390_mask_adapter(dev->kvm, req.id, req.mask);
		if (ret > 0)
			ret = 0;
		break;
	/*
	 * The following operations are no longer needed and therefore no-ops.
	 * The gpa to hva translation is done when an IRQ route is set up. The
	 * set_irq code uses get_user_pages_remote() to do the actual write.
	 */
	case KVM_S390_IO_ADAPTER_MAP:
	case KVM_S390_IO_ADAPTER_UNMAP:
		ret = 0;
		break;
	default:
		ret = -EINVAL;
	}

	return ret;
}

static int clear_io_irq(struct kvm *kvm, struct kvm_device_attr *attr)

{
	const u64 isc_mask = 0xffUL << 24; /* all iscs set */
	u32 schid;

	if (attr->flags)
		return -EINVAL;
	if (attr->attr != sizeof(schid))
		return -EINVAL;
	if (copy_from_user(&schid, (void __user *) attr->addr, sizeof(schid)))
		return -EFAULT;
	if (!schid)
		return -EINVAL;
	kfree(kvm_s390_get_io_int(kvm, isc_mask, schid));
	/*
	 * If userspace is conforming to the architecture, we can have at most
	 * one pending I/O interrupt per subchannel, so this is effectively a
	 * clear all.
	 */
	return 0;
}

static int modify_ais_mode(struct kvm *kvm, struct kvm_device_attr *attr)
{
	struct kvm_s390_float_interrupt *fi = &kvm->arch.float_int;
	struct kvm_s390_ais_req req;
	int ret = 0;

	if (!test_kvm_facility(kvm, 72))
		return -EOPNOTSUPP;

	if (copy_from_user(&req, (void __user *)attr->addr, sizeof(req)))
		return -EFAULT;

	if (req.isc > MAX_ISC)
		return -EINVAL;

	trace_kvm_s390_modify_ais_mode(req.isc,
				       (fi->simm & AIS_MODE_MASK(req.isc)) ?
				       (fi->nimm & AIS_MODE_MASK(req.isc)) ?
				       2 : KVM_S390_AIS_MODE_SINGLE :
				       KVM_S390_AIS_MODE_ALL, req.mode);

	mutex_lock(&fi->ais_lock);
	switch (req.mode) {
	case KVM_S390_AIS_MODE_ALL:
		fi->simm &= ~AIS_MODE_MASK(req.isc);
		fi->nimm &= ~AIS_MODE_MASK(req.isc);
		break;
	case KVM_S390_AIS_MODE_SINGLE:
		fi->simm |= AIS_MODE_MASK(req.isc);
		fi->nimm &= ~AIS_MODE_MASK(req.isc);
		break;
	default:
		ret = -EINVAL;
	}
	mutex_unlock(&fi->ais_lock);

	return ret;
}

static int kvm_s390_inject_airq(struct kvm *kvm,
				struct s390_io_adapter *adapter)
{
	struct kvm_s390_float_interrupt *fi = &kvm->arch.float_int;
	struct kvm_s390_interrupt s390int = {
		.type = KVM_S390_INT_IO(1, 0, 0, 0),
		.parm = 0,
		.parm64 = isc_to_int_word(adapter->isc),
	};
	int ret = 0;

	if (!test_kvm_facility(kvm, 72) || !adapter->suppressible)
		return kvm_s390_inject_vm(kvm, &s390int);

	mutex_lock(&fi->ais_lock);
	if (fi->nimm & AIS_MODE_MASK(adapter->isc)) {
		trace_kvm_s390_airq_suppressed(adapter->id, adapter->isc);
		goto out;
	}

	ret = kvm_s390_inject_vm(kvm, &s390int);
	if (!ret && (fi->simm & AIS_MODE_MASK(adapter->isc))) {
		fi->nimm |= AIS_MODE_MASK(adapter->isc);
		trace_kvm_s390_modify_ais_mode(adapter->isc,
					       KVM_S390_AIS_MODE_SINGLE, 2);
	}
out:
	mutex_unlock(&fi->ais_lock);
	return ret;
}

static int flic_inject_airq(struct kvm *kvm, struct kvm_device_attr *attr)
{
	unsigned int id = attr->attr;
	struct s390_io_adapter *adapter = get_io_adapter(kvm, id);

	if (!adapter)
		return -EINVAL;

	return kvm_s390_inject_airq(kvm, adapter);
}

static int flic_ais_mode_set_all(struct kvm *kvm, struct kvm_device_attr *attr)
{
	struct kvm_s390_float_interrupt *fi = &kvm->arch.float_int;
	struct kvm_s390_ais_all ais;

	if (!test_kvm_facility(kvm, 72))
		return -EOPNOTSUPP;

	if (copy_from_user(&ais, (void __user *)attr->addr, sizeof(ais)))
		return -EFAULT;

	mutex_lock(&fi->ais_lock);
	fi->simm = ais.simm;
	fi->nimm = ais.nimm;
	mutex_unlock(&fi->ais_lock);

	return 0;
}

static int flic_set_attr(struct kvm_device *dev, struct kvm_device_attr *attr)
{
	int r = 0;
	unsigned long i;
	struct kvm_vcpu *vcpu;

	switch (attr->group) {
	case KVM_DEV_FLIC_ENQUEUE:
		r = enqueue_floating_irq(dev, attr);
		break;
	case KVM_DEV_FLIC_CLEAR_IRQS:
		kvm_s390_clear_float_irqs(dev->kvm);
		break;
	case KVM_DEV_FLIC_APF_ENABLE:
		dev->kvm->arch.gmap->pfault_enabled = 1;
		break;
	case KVM_DEV_FLIC_APF_DISABLE_WAIT:
		dev->kvm->arch.gmap->pfault_enabled = 0;
		/*
		 * Make sure no async faults are in transition when
		 * clearing the queues. So we don't need to worry
		 * about late coming workers.
		 */
		synchronize_srcu(&dev->kvm->srcu);
		kvm_for_each_vcpu(i, vcpu, dev->kvm)
			kvm_clear_async_pf_completion_queue(vcpu);
		break;
	case KVM_DEV_FLIC_ADAPTER_REGISTER:
		r = register_io_adapter(dev, attr);
		break;
	case KVM_DEV_FLIC_ADAPTER_MODIFY:
		r = modify_io_adapter(dev, attr);
		break;
	case KVM_DEV_FLIC_CLEAR_IO_IRQ:
		r = clear_io_irq(dev->kvm, attr);
		break;
	case KVM_DEV_FLIC_AISM:
		r = modify_ais_mode(dev->kvm, attr);
		break;
	case KVM_DEV_FLIC_AIRQ_INJECT:
		r = flic_inject_airq(dev->kvm, attr);
		break;
	case KVM_DEV_FLIC_AISM_ALL:
		r = flic_ais_mode_set_all(dev->kvm, attr);
		break;
	default:
		r = -EINVAL;
	}

	return r;
}

static int flic_has_attr(struct kvm_device *dev,
			     struct kvm_device_attr *attr)
{
	switch (attr->group) {
	case KVM_DEV_FLIC_GET_ALL_IRQS:
	case KVM_DEV_FLIC_ENQUEUE:
	case KVM_DEV_FLIC_CLEAR_IRQS:
	case KVM_DEV_FLIC_APF_ENABLE:
	case KVM_DEV_FLIC_APF_DISABLE_WAIT:
	case KVM_DEV_FLIC_ADAPTER_REGISTER:
	case KVM_DEV_FLIC_ADAPTER_MODIFY:
	case KVM_DEV_FLIC_CLEAR_IO_IRQ:
	case KVM_DEV_FLIC_AISM:
	case KVM_DEV_FLIC_AIRQ_INJECT:
	case KVM_DEV_FLIC_AISM_ALL:
		return 0;
	}
	return -ENXIO;
}

static int flic_create(struct kvm_device *dev, u32 type)
{
	if (!dev)
		return -EINVAL;
	if (dev->kvm->arch.flic)
		return -EINVAL;
	dev->kvm->arch.flic = dev;
	return 0;
}

static void flic_destroy(struct kvm_device *dev)
{
	dev->kvm->arch.flic = NULL;
	kfree(dev);
}

/* s390 floating irq controller (flic) */
struct kvm_device_ops kvm_flic_ops = {
	.name = "kvm-flic",
	.get_attr = flic_get_attr,
	.set_attr = flic_set_attr,
	.has_attr = flic_has_attr,
	.create = flic_create,
	.destroy = flic_destroy,
};

static unsigned long get_ind_bit(__u64 addr, unsigned long bit_nr, bool swap)
{
	unsigned long bit;

	bit = bit_nr + (addr % PAGE_SIZE) * 8;

	return swap ? (bit ^ (BITS_PER_LONG - 1)) : bit;
}

static struct page *get_map_page(struct kvm *kvm, u64 uaddr)
{
	struct page *page = NULL;

	mmap_read_lock(kvm->mm);
	get_user_pages_remote(kvm->mm, uaddr, 1, FOLL_WRITE,
			      &page, NULL, NULL);
	mmap_read_unlock(kvm->mm);
	return page;
}

static int adapter_indicators_set(struct kvm *kvm,
				  struct s390_io_adapter *adapter,
				  struct kvm_s390_adapter_int *adapter_int)
{
	unsigned long bit;
	int summary_set, idx;
	struct page *ind_page, *summary_page;
	void *map;

	ind_page = get_map_page(kvm, adapter_int->ind_addr);
	if (!ind_page)
		return -1;
	summary_page = get_map_page(kvm, adapter_int->summary_addr);
	if (!summary_page) {
		put_page(ind_page);
		return -1;
	}

	idx = srcu_read_lock(&kvm->srcu);
	map = page_address(ind_page);
	bit = get_ind_bit(adapter_int->ind_addr,
			  adapter_int->ind_offset, adapter->swap);
	set_bit(bit, map);
	mark_page_dirty(kvm, adapter_int->ind_addr >> PAGE_SHIFT);
	set_page_dirty_lock(ind_page);
	map = page_address(summary_page);
	bit = get_ind_bit(adapter_int->summary_addr,
			  adapter_int->summary_offset, adapter->swap);
	summary_set = test_and_set_bit(bit, map);
	mark_page_dirty(kvm, adapter_int->summary_addr >> PAGE_SHIFT);
	set_page_dirty_lock(summary_page);
	srcu_read_unlock(&kvm->srcu, idx);

	put_page(ind_page);
	put_page(summary_page);
	return summary_set ? 0 : 1;
}

/*
 * < 0 - not injected due to error
 * = 0 - coalesced, summary indicator already active
 * > 0 - injected interrupt
 */
static int set_adapter_int(struct kvm_kernel_irq_routing_entry *e,
			   struct kvm *kvm, int irq_source_id, int level,
			   bool line_status)
{
	int ret;
	struct s390_io_adapter *adapter;

	/* We're only interested in the 0->1 transition. */
	if (!level)
		return 0;
	adapter = get_io_adapter(kvm, e->adapter.adapter_id);
	if (!adapter)
		return -1;
	ret = adapter_indicators_set(kvm, adapter, &e->adapter);
	if ((ret > 0) && !adapter->masked) {
		ret = kvm_s390_inject_airq(kvm, adapter);
		if (ret == 0)
			ret = 1;
	}
	return ret;
}

/*
 * Inject the machine check to the guest.
 */
void kvm_s390_reinject_machine_check(struct kvm_vcpu *vcpu,
				     struct mcck_volatile_info *mcck_info)
{
	struct kvm_s390_interrupt_info inti;
	struct kvm_s390_irq irq;
	struct kvm_s390_mchk_info *mchk;
	union mci mci;
	__u64 cr14 = 0;         /* upper bits are not used */
	int rc;

	mci.val = mcck_info->mcic;
	if (mci.sr)
		cr14 |= CR14_RECOVERY_SUBMASK;
	if (mci.dg)
		cr14 |= CR14_DEGRADATION_SUBMASK;
	if (mci.w)
		cr14 |= CR14_WARNING_SUBMASK;

	mchk = mci.ck ? &inti.mchk : &irq.u.mchk;
	mchk->cr14 = cr14;
	mchk->mcic = mcck_info->mcic;
	mchk->ext_damage_code = mcck_info->ext_damage_code;
	mchk->failing_storage_address = mcck_info->failing_storage_address;
	if (mci.ck) {
		/* Inject the floating machine check */
		inti.type = KVM_S390_MCHK;
		rc = __inject_vm(vcpu->kvm, &inti);
	} else {
		/* Inject the machine check to specified vcpu */
		irq.type = KVM_S390_MCHK;
		rc = kvm_s390_inject_vcpu(vcpu, &irq);
	}
	WARN_ON_ONCE(rc);
}

int kvm_set_routing_entry(struct kvm *kvm,
			  struct kvm_kernel_irq_routing_entry *e,
			  const struct kvm_irq_routing_entry *ue)
{
	u64 uaddr;

	switch (ue->type) {
	/* we store the userspace addresses instead of the guest addresses */
	case KVM_IRQ_ROUTING_S390_ADAPTER:
		e->set = set_adapter_int;
		uaddr =  gmap_translate(kvm->arch.gmap, ue->u.adapter.summary_addr);
		if (uaddr == -EFAULT)
			return -EFAULT;
		e->adapter.summary_addr = uaddr;
		uaddr =  gmap_translate(kvm->arch.gmap, ue->u.adapter.ind_addr);
		if (uaddr == -EFAULT)
			return -EFAULT;
		e->adapter.ind_addr = uaddr;
		e->adapter.summary_offset = ue->u.adapter.summary_offset;
		e->adapter.ind_offset = ue->u.adapter.ind_offset;
		e->adapter.adapter_id = ue->u.adapter.adapter_id;
		return 0;
	default:
		return -EINVAL;
	}
}

int kvm_set_msi(struct kvm_kernel_irq_routing_entry *e, struct kvm *kvm,
		int irq_source_id, int level, bool line_status)
{
	return -EINVAL;
}

int kvm_s390_set_irq_state(struct kvm_vcpu *vcpu, void __user *irqstate, int len)
{
	struct kvm_s390_local_interrupt *li = &vcpu->arch.local_int;
	struct kvm_s390_irq *buf;
	int r = 0;
	int n;

	buf = vmalloc(len);
	if (!buf)
		return -ENOMEM;

	if (copy_from_user((void *) buf, irqstate, len)) {
		r = -EFAULT;
		goto out_free;
	}

	/*
	 * Don't allow setting the interrupt state
	 * when there are already interrupts pending
	 */
	spin_lock(&li->lock);
	if (li->pending_irqs) {
		r = -EBUSY;
		goto out_unlock;
	}

	for (n = 0; n < len / sizeof(*buf); n++) {
		r = do_inject_vcpu(vcpu, &buf[n]);
		if (r)
			break;
	}

out_unlock:
	spin_unlock(&li->lock);
out_free:
	vfree(buf);

	return r;
}

static void store_local_irq(struct kvm_s390_local_interrupt *li,
			    struct kvm_s390_irq *irq,
			    unsigned long irq_type)
{
	switch (irq_type) {
	case IRQ_PEND_MCHK_EX:
	case IRQ_PEND_MCHK_REP:
		irq->type = KVM_S390_MCHK;
		irq->u.mchk = li->irq.mchk;
		break;
	case IRQ_PEND_PROG:
		irq->type = KVM_S390_PROGRAM_INT;
		irq->u.pgm = li->irq.pgm;
		break;
	case IRQ_PEND_PFAULT_INIT:
		irq->type = KVM_S390_INT_PFAULT_INIT;
		irq->u.ext = li->irq.ext;
		break;
	case IRQ_PEND_EXT_EXTERNAL:
		irq->type = KVM_S390_INT_EXTERNAL_CALL;
		irq->u.extcall = li->irq.extcall;
		break;
	case IRQ_PEND_EXT_CLOCK_COMP:
		irq->type = KVM_S390_INT_CLOCK_COMP;
		break;
	case IRQ_PEND_EXT_CPU_TIMER:
		irq->type = KVM_S390_INT_CPU_TIMER;
		break;
	case IRQ_PEND_SIGP_STOP:
		irq->type = KVM_S390_SIGP_STOP;
		irq->u.stop = li->irq.stop;
		break;
	case IRQ_PEND_RESTART:
		irq->type = KVM_S390_RESTART;
		break;
	case IRQ_PEND_SET_PREFIX:
		irq->type = KVM_S390_SIGP_SET_PREFIX;
		irq->u.prefix = li->irq.prefix;
		break;
	}
}

int kvm_s390_get_irq_state(struct kvm_vcpu *vcpu, __u8 __user *buf, int len)
{
	int scn;
	DECLARE_BITMAP(sigp_emerg_pending, KVM_MAX_VCPUS);
	struct kvm_s390_local_interrupt *li = &vcpu->arch.local_int;
	unsigned long pending_irqs;
	struct kvm_s390_irq irq;
	unsigned long irq_type;
	int cpuaddr;
	int n = 0;

	spin_lock(&li->lock);
	pending_irqs = li->pending_irqs;
	memcpy(&sigp_emerg_pending, &li->sigp_emerg_pending,
	       sizeof(sigp_emerg_pending));
	spin_unlock(&li->lock);

	for_each_set_bit(irq_type, &pending_irqs, IRQ_PEND_COUNT) {
		memset(&irq, 0, sizeof(irq));
		if (irq_type == IRQ_PEND_EXT_EMERGENCY)
			continue;
		if (n + sizeof(irq) > len)
			return -ENOBUFS;
		store_local_irq(&vcpu->arch.local_int, &irq, irq_type);
		if (copy_to_user(&buf[n], &irq, sizeof(irq)))
			return -EFAULT;
		n += sizeof(irq);
	}

	if (test_bit(IRQ_PEND_EXT_EMERGENCY, &pending_irqs)) {
		for_each_set_bit(cpuaddr, sigp_emerg_pending, KVM_MAX_VCPUS) {
			memset(&irq, 0, sizeof(irq));
			if (n + sizeof(irq) > len)
				return -ENOBUFS;
			irq.type = KVM_S390_INT_EMERGENCY;
			irq.u.emerg.code = cpuaddr;
			if (copy_to_user(&buf[n], &irq, sizeof(irq)))
				return -EFAULT;
			n += sizeof(irq);
		}
	}

	if (sca_ext_call_pending(vcpu, &scn)) {
		if (n + sizeof(irq) > len)
			return -ENOBUFS;
		memset(&irq, 0, sizeof(irq));
		irq.type = KVM_S390_INT_EXTERNAL_CALL;
		irq.u.extcall.code = scn;
		if (copy_to_user(&buf[n], &irq, sizeof(irq)))
			return -EFAULT;
		n += sizeof(irq);
	}

	return n;
}

static void __airqs_kick_single_vcpu(struct kvm *kvm, u8 deliverable_mask)
{
	int vcpu_idx, online_vcpus = atomic_read(&kvm->online_vcpus);
	struct kvm_s390_gisa_interrupt *gi = &kvm->arch.gisa_int;
	struct kvm_vcpu *vcpu;
	u8 vcpu_isc_mask;

	for_each_set_bit(vcpu_idx, kvm->arch.idle_mask, online_vcpus) {
		vcpu = kvm_get_vcpu(kvm, vcpu_idx);
		if (psw_ioint_disabled(vcpu))
			continue;
		vcpu_isc_mask = (u8)(vcpu->arch.sie_block->gcr[6] >> 24);
		if (deliverable_mask & vcpu_isc_mask) {
			/* lately kicked but not yet running */
			if (test_and_set_bit(vcpu_idx, gi->kicked_mask))
				return;
			kvm_s390_vcpu_wakeup(vcpu);
			return;
		}
	}
}

static enum hrtimer_restart gisa_vcpu_kicker(struct hrtimer *timer)
{
	struct kvm_s390_gisa_interrupt *gi =
		container_of(timer, struct kvm_s390_gisa_interrupt, timer);
	struct kvm *kvm =
		container_of(gi->origin, struct sie_page2, gisa)->kvm;
	u8 pending_mask;

	pending_mask = gisa_get_ipm_or_restore_iam(gi);
	if (pending_mask) {
		__airqs_kick_single_vcpu(kvm, pending_mask);
		hrtimer_forward_now(timer, ns_to_ktime(gi->expires));
		return HRTIMER_RESTART;
	}

	return HRTIMER_NORESTART;
}

#define NULL_GISA_ADDR 0x00000000UL
#define NONE_GISA_ADDR 0x00000001UL
#define GISA_ADDR_MASK 0xfffff000UL

static void process_gib_alert_list(void)
{
	struct kvm_s390_gisa_interrupt *gi;
	struct kvm_s390_gisa *gisa;
	struct kvm *kvm;
	u32 final, origin = 0UL;

	do {
		/*
		 * If the NONE_GISA_ADDR is still stored in the alert list
		 * origin, we will leave the outer loop. No further GISA has
		 * been added to the alert list by millicode while processing
		 * the current alert list.
		 */
		final = (origin & NONE_GISA_ADDR);
		/*
		 * Cut off the alert list and store the NONE_GISA_ADDR in the
		 * alert list origin to avoid further GAL interruptions.
		 * A new alert list can be build up by millicode in parallel
		 * for guests not in the yet cut-off alert list. When in the
		 * final loop, store the NULL_GISA_ADDR instead. This will re-
		 * enable GAL interruptions on the host again.
		 */
		origin = xchg(&gib->alert_list_origin,
			      (!final) ? NONE_GISA_ADDR : NULL_GISA_ADDR);
		/*
		 * Loop through the just cut-off alert list and start the
		 * gisa timers to kick idle vcpus to consume the pending
		 * interruptions asap.
		 */
		while (origin & GISA_ADDR_MASK) {
			gisa = (struct kvm_s390_gisa *)(u64)origin;
			origin = gisa->next_alert;
			gisa->next_alert = (u32)(u64)gisa;
			kvm = container_of(gisa, struct sie_page2, gisa)->kvm;
			gi = &kvm->arch.gisa_int;
			if (hrtimer_active(&gi->timer))
				hrtimer_cancel(&gi->timer);
			hrtimer_start(&gi->timer, 0, HRTIMER_MODE_REL);
		}
	} while (!final);

}

void kvm_s390_gisa_clear(struct kvm *kvm)
{
	struct kvm_s390_gisa_interrupt *gi = &kvm->arch.gisa_int;

	if (!gi->origin)
		return;
	gisa_clear_ipm(gi->origin);
	VM_EVENT(kvm, 3, "gisa 0x%pK cleared", gi->origin);
}

void kvm_s390_gisa_init(struct kvm *kvm)
{
	struct kvm_s390_gisa_interrupt *gi = &kvm->arch.gisa_int;

	if (!css_general_characteristics.aiv)
		return;
	gi->origin = &kvm->arch.sie_page2->gisa;
	gi->alert.mask = 0;
	spin_lock_init(&gi->alert.ref_lock);
	gi->expires = 50 * 1000; /* 50 usec */
	hrtimer_init(&gi->timer, CLOCK_MONOTONIC, HRTIMER_MODE_REL);
	gi->timer.function = gisa_vcpu_kicker;
	memset(gi->origin, 0, sizeof(struct kvm_s390_gisa));
	gi->origin->next_alert = (u32)(u64)gi->origin;
	VM_EVENT(kvm, 3, "gisa 0x%pK initialized", gi->origin);
}

void kvm_s390_gisa_enable(struct kvm *kvm)
{
	struct kvm_s390_gisa_interrupt *gi = &kvm->arch.gisa_int;
	struct kvm_vcpu *vcpu;
	unsigned long i;
	u32 gisa_desc;

	if (gi->origin)
		return;
	kvm_s390_gisa_init(kvm);
	gisa_desc = kvm_s390_get_gisa_desc(kvm);
	if (!gisa_desc)
		return;
	kvm_for_each_vcpu(i, vcpu, kvm) {
		mutex_lock(&vcpu->mutex);
		vcpu->arch.sie_block->gd = gisa_desc;
		vcpu->arch.sie_block->eca |= ECA_AIV;
		VCPU_EVENT(vcpu, 3, "AIV gisa format-%u enabled for cpu %03u",
			   vcpu->arch.sie_block->gd & 0x3, vcpu->vcpu_id);
		mutex_unlock(&vcpu->mutex);
	}
}

void kvm_s390_gisa_destroy(struct kvm *kvm)
{
	struct kvm_s390_gisa_interrupt *gi = &kvm->arch.gisa_int;
	struct kvm_s390_gisa *gisa = gi->origin;

	if (!gi->origin)
		return;
	if (gi->alert.mask)
		KVM_EVENT(3, "vm 0x%pK has unexpected iam 0x%02x",
			  kvm, gi->alert.mask);
	while (gisa_in_alert_list(gi->origin))
		cpu_relax();
	hrtimer_cancel(&gi->timer);
	gi->origin = NULL;
	VM_EVENT(kvm, 3, "gisa 0x%pK destroyed", gisa);
}

void kvm_s390_gisa_disable(struct kvm *kvm)
{
	struct kvm_s390_gisa_interrupt *gi = &kvm->arch.gisa_int;
	struct kvm_vcpu *vcpu;
	unsigned long i;

	if (!gi->origin)
		return;
	kvm_for_each_vcpu(i, vcpu, kvm) {
		mutex_lock(&vcpu->mutex);
		vcpu->arch.sie_block->eca &= ~ECA_AIV;
		vcpu->arch.sie_block->gd = 0U;
		mutex_unlock(&vcpu->mutex);
		VCPU_EVENT(vcpu, 3, "AIV disabled for cpu %03u", vcpu->vcpu_id);
	}
	kvm_s390_gisa_destroy(kvm);
}

/**
 * kvm_s390_gisc_register - register a guest ISC
 *
 * @kvm:  the kernel vm to work with
 * @gisc: the guest interruption sub class to register
 *
 * The function extends the vm specific alert mask to use.
 * The effective IAM mask in the GISA is updated as well
 * in case the GISA is not part of the GIB alert list.
 * It will be updated latest when the IAM gets restored
 * by gisa_get_ipm_or_restore_iam().
 *
 * Returns: the nonspecific ISC (NISC) the gib alert mechanism
 *          has registered with the channel subsystem.
 *          -ENODEV in case the vm uses no GISA
 *          -ERANGE in case the guest ISC is invalid
 */
int kvm_s390_gisc_register(struct kvm *kvm, u32 gisc)
{
	struct kvm_s390_gisa_interrupt *gi = &kvm->arch.gisa_int;

	if (!gi->origin)
		return -ENODEV;
	if (gisc > MAX_ISC)
		return -ERANGE;

	spin_lock(&gi->alert.ref_lock);
	gi->alert.ref_count[gisc]++;
	if (gi->alert.ref_count[gisc] == 1) {
		gi->alert.mask |= 0x80 >> gisc;
		gisa_set_iam(gi->origin, gi->alert.mask);
	}
	spin_unlock(&gi->alert.ref_lock);

	return gib->nisc;
}
EXPORT_SYMBOL_GPL(kvm_s390_gisc_register);

/**
 * kvm_s390_gisc_unregister - unregister a guest ISC
 *
 * @kvm:  the kernel vm to work with
 * @gisc: the guest interruption sub class to register
 *
 * The function reduces the vm specific alert mask to use.
 * The effective IAM mask in the GISA is updated as well
 * in case the GISA is not part of the GIB alert list.
 * It will be updated latest when the IAM gets restored
 * by gisa_get_ipm_or_restore_iam().
 *
 * Returns: the nonspecific ISC (NISC) the gib alert mechanism
 *          has registered with the channel subsystem.
 *          -ENODEV in case the vm uses no GISA
 *          -ERANGE in case the guest ISC is invalid
 *          -EINVAL in case the guest ISC is not registered
 */
int kvm_s390_gisc_unregister(struct kvm *kvm, u32 gisc)
{
	struct kvm_s390_gisa_interrupt *gi = &kvm->arch.gisa_int;
	int rc = 0;

	if (!gi->origin)
		return -ENODEV;
	if (gisc > MAX_ISC)
		return -ERANGE;

	spin_lock(&gi->alert.ref_lock);
	if (gi->alert.ref_count[gisc] == 0) {
		rc = -EINVAL;
		goto out;
	}
	gi->alert.ref_count[gisc]--;
	if (gi->alert.ref_count[gisc] == 0) {
		gi->alert.mask &= ~(0x80 >> gisc);
		gisa_set_iam(gi->origin, gi->alert.mask);
	}
out:
	spin_unlock(&gi->alert.ref_lock);

	return rc;
}
EXPORT_SYMBOL_GPL(kvm_s390_gisc_unregister);

static void aen_host_forward(unsigned long si)
{
	struct kvm_s390_gisa_interrupt *gi;
	struct zpci_gaite *gaite;
	struct kvm *kvm;

	gaite = (struct zpci_gaite *)aift->gait +
		(si * sizeof(struct zpci_gaite));
	if (gaite->count == 0)
		return;
	if (gaite->aisb != 0)
<<<<<<< HEAD
		set_bit_inv(gaite->aisbo, (unsigned long *)gaite->aisb);
=======
		set_bit_inv(gaite->aisbo, phys_to_virt(gaite->aisb));
>>>>>>> 7365df19

	kvm = kvm_s390_pci_si_to_kvm(aift, si);
	if (!kvm)
		return;
	gi = &kvm->arch.gisa_int;

	if (!(gi->origin->g1.simm & AIS_MODE_MASK(gaite->gisc)) ||
	    !(gi->origin->g1.nimm & AIS_MODE_MASK(gaite->gisc))) {
		gisa_set_ipm_gisc(gi->origin, gaite->gisc);
		if (hrtimer_active(&gi->timer))
			hrtimer_cancel(&gi->timer);
		hrtimer_start(&gi->timer, 0, HRTIMER_MODE_REL);
		kvm->stat.aen_forward++;
	}
}

static void aen_process_gait(u8 isc)
{
	bool found = false, first = true;
	union zpci_sic_iib iib = {{0}};
	unsigned long si, flags;

	spin_lock_irqsave(&aift->gait_lock, flags);

	if (!aift->gait) {
		spin_unlock_irqrestore(&aift->gait_lock, flags);
		return;
	}

	for (si = 0;;) {
		/* Scan adapter summary indicator bit vector */
		si = airq_iv_scan(aift->sbv, si, airq_iv_end(aift->sbv));
		if (si == -1UL) {
			if (first || found) {
				/* Re-enable interrupts. */
				zpci_set_irq_ctrl(SIC_IRQ_MODE_SINGLE, isc,
						  &iib);
				first = found = false;
			} else {
				/* Interrupts on and all bits processed */
				break;
			}
			found = false;
			si = 0;
			/* Scan again after re-enabling interrupts */
			continue;
		}
		found = true;
		aen_host_forward(si);
	}

	spin_unlock_irqrestore(&aift->gait_lock, flags);
}

static void gib_alert_irq_handler(struct airq_struct *airq,
				  struct tpi_info *tpi_info)
{
	struct tpi_adapter_info *info = (struct tpi_adapter_info *)tpi_info;

	inc_irq_stat(IRQIO_GAL);

	if ((info->forward || info->error) &&
	    IS_ENABLED(CONFIG_VFIO_PCI_ZDEV_KVM)) {
		aen_process_gait(info->isc);
		if (info->aism != 0)
			process_gib_alert_list();
	} else {
		process_gib_alert_list();
	}
}

static struct airq_struct gib_alert_irq = {
	.handler = gib_alert_irq_handler,
	.lsi_ptr = &gib_alert_irq.lsi_mask,
};

void kvm_s390_gib_destroy(void)
{
	if (!gib)
		return;
	if (kvm_s390_pci_interp_allowed() && aift) {
		mutex_lock(&aift->aift_lock);
		kvm_s390_pci_aen_exit();
		mutex_unlock(&aift->aift_lock);
	}
	chsc_sgib(0);
	unregister_adapter_interrupt(&gib_alert_irq);
	free_page((unsigned long)gib);
	gib = NULL;
}

int kvm_s390_gib_init(u8 nisc)
{
	int rc = 0;

	if (!css_general_characteristics.aiv) {
		KVM_EVENT(3, "%s", "gib not initialized, no AIV facility");
		goto out;
	}

	gib = (struct kvm_s390_gib *)get_zeroed_page(GFP_KERNEL_ACCOUNT | GFP_DMA);
	if (!gib) {
		rc = -ENOMEM;
		goto out;
	}

	gib_alert_irq.isc = nisc;
	if (register_adapter_interrupt(&gib_alert_irq)) {
		pr_err("Registering the GIB alert interruption handler failed\n");
		rc = -EIO;
		goto out_free_gib;
	}

	gib->nisc = nisc;
	if (chsc_sgib((u32)(u64)gib)) {
		pr_err("Associating the GIB with the AIV facility failed\n");
		free_page((unsigned long)gib);
		gib = NULL;
		rc = -EIO;
		goto out_unreg_gal;
	}

	if (kvm_s390_pci_interp_allowed()) {
		if (kvm_s390_pci_aen_init(nisc)) {
			pr_err("Initializing AEN for PCI failed\n");
			rc = -EIO;
			goto out_unreg_gal;
		}
	}

	KVM_EVENT(3, "gib 0x%pK (nisc=%d) initialized", gib, gib->nisc);
	goto out;

out_unreg_gal:
	unregister_adapter_interrupt(&gib_alert_irq);
out_free_gib:
	free_page((unsigned long)gib);
	gib = NULL;
out:
	return rc;
}<|MERGE_RESOLUTION|>--- conflicted
+++ resolved
@@ -3324,11 +3324,7 @@
 	if (gaite->count == 0)
 		return;
 	if (gaite->aisb != 0)
-<<<<<<< HEAD
-		set_bit_inv(gaite->aisbo, (unsigned long *)gaite->aisb);
-=======
 		set_bit_inv(gaite->aisbo, phys_to_virt(gaite->aisb));
->>>>>>> 7365df19
 
 	kvm = kvm_s390_pci_si_to_kvm(aift, si);
 	if (!kvm)
