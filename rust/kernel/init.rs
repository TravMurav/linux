--- conflicted
+++ resolved
@@ -80,23 +80,15 @@
 //!
 //! ```rust
 //! # use kernel::sync::{new_mutex, Arc, Mutex};
-<<<<<<< HEAD
-//! let mtx: Result<Arc<Mutex<usize>>> = Arc::pin_init(new_mutex!(42, "example::mtx"));
-=======
 //! let mtx: Result<Arc<Mutex<usize>>> =
 //!     Arc::pin_init(new_mutex!(42, "example::mtx"), GFP_KERNEL);
->>>>>>> 0c383648
 //! ```
 //!
 //! To declare an init macro/function you just return an [`impl PinInit<T, E>`]:
 //!
 //! ```rust
 //! # #![allow(clippy::disallowed_names)]
-<<<<<<< HEAD
-//! # use kernel::{sync::Mutex, prelude::*, new_mutex, init::PinInit, try_pin_init};
-=======
 //! # use kernel::{sync::Mutex, new_mutex, init::PinInit, try_pin_init};
->>>>>>> 0c383648
 //! #[pin_data]
 //! struct DriverData {
 //!     #[pin]
@@ -130,11 +122,7 @@
 //!
 //! ```rust
 //! # #![allow(unreachable_pub, clippy::disallowed_names)]
-<<<<<<< HEAD
-//! use kernel::{prelude::*, init, types::Opaque};
-=======
 //! use kernel::{init, types::Opaque};
->>>>>>> 0c383648
 //! use core::{ptr::addr_of_mut, marker::PhantomPinned, pin::Pin};
 //! # mod bindings {
 //! #     #![allow(non_camel_case_types)]
@@ -230,10 +218,6 @@
 };
 use alloc::boxed::Box;
 use core::{
-<<<<<<< HEAD
-    alloc::AllocError,
-=======
->>>>>>> 0c383648
     cell::UnsafeCell,
     convert::Infallible,
     marker::PhantomData,
@@ -429,11 +413,7 @@
 ///
 /// ```rust
 /// # #![allow(clippy::disallowed_names)]
-<<<<<<< HEAD
-/// # use kernel::{init, pin_init, prelude::*, init::*};
-=======
 /// # use kernel::{init, pin_init, init::*};
->>>>>>> 0c383648
 /// # use core::pin::Pin;
 /// # #[pin_data]
 /// # struct Foo {
@@ -1034,11 +1014,7 @@
 ///
 /// ```rust
 /// use kernel::{error::Error, init::init_array_from_fn};
-<<<<<<< HEAD
-/// let array: Box<[usize; 1_000]> = Box::init::<Error>(init_array_from_fn(|i| i)).unwrap();
-=======
 /// let array: Box<[usize; 1_000]> = Box::init::<Error>(init_array_from_fn(|i| i), GFP_KERNEL).unwrap();
->>>>>>> 0c383648
 /// assert_eq!(array.len(), 1_000);
 /// ```
 pub fn init_array_from_fn<I, const N: usize, T, E>(
@@ -1082,11 +1058,7 @@
 /// ```rust
 /// use kernel::{sync::{Arc, Mutex}, init::pin_init_array_from_fn, new_mutex};
 /// let array: Arc<[Mutex<usize>; 1_000]> =
-<<<<<<< HEAD
-///     Arc::pin_init(pin_init_array_from_fn(|i| new_mutex!(i))).unwrap();
-=======
 ///     Arc::pin_init(pin_init_array_from_fn(|i| new_mutex!(i)), GFP_KERNEL).unwrap();
->>>>>>> 0c383648
 /// assert_eq!(array.len(), 1_000);
 /// ```
 pub fn pin_init_array_from_fn<I, const N: usize, T, E>(
