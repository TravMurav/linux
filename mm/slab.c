--- conflicted
+++ resolved
@@ -3198,33 +3198,6 @@
 		 * to other nodes. It may fail while we still have
 		 * objects on other nodes available.
 		 */
-<<<<<<< HEAD
-		ptr = ____cache_alloc(cachep, flags);
-		if (ptr)
-			goto out;
-	}
-	/* ___cache_alloc_node can fall back to other nodes */
-	ptr = ____cache_alloc_node(cachep, flags, nodeid);
-out:
-	local_irq_restore(save_flags);
-	ptr = cache_alloc_debugcheck_after(cachep, flags, ptr, caller);
-	init = slab_want_init_on_alloc(flags, cachep);
-
-out_hooks:
-	slab_post_alloc_hook(cachep, objcg, flags, 1, &ptr, init);
-	return ptr;
-}
-
-static __always_inline void *
-__do_cache_alloc(struct kmem_cache *cache, gfp_t flags)
-{
-	void *objp;
-
-	if (current->mempolicy || cpuset_do_slab_mem_spread()) {
-		objp = alternate_node_alloc(cache, flags);
-		if (objp)
-			goto out;
-=======
 		objp = ____cache_alloc(cachep, flags);
 		nodeid = slab_node;
 	} else if (nodeid == slab_node) {
@@ -3233,7 +3206,6 @@
 		/* Node not bootstrapped yet */
 		objp = fallback_alloc(cachep, flags);
 		goto out;
->>>>>>> 7365df19
 	}
 
 	/*
@@ -3241,12 +3213,7 @@
 	 * ____cache_alloc_node() knows how to locate memory on other nodes
 	 */
 	if (!objp)
-<<<<<<< HEAD
-		objp = ____cache_alloc_node(cache, flags, numa_mem_id());
-
-=======
 		objp = ____cache_alloc_node(cachep, flags, nodeid);
->>>>>>> 7365df19
 out:
 	return objp;
 }
@@ -3473,12 +3440,7 @@
 {
 	void *ret = slab_alloc(cachep, lru, flags, cachep->object_size, _RET_IP_);
 
-<<<<<<< HEAD
-	trace_kmem_cache_alloc(_RET_IP_, ret, cachep,
-			       cachep->object_size, cachep->size, flags);
-=======
 	trace_kmem_cache_alloc(_RET_IP_, ret, cachep, flags, NUMA_NO_NODE);
->>>>>>> 7365df19
 
 	return ret;
 }
@@ -3556,26 +3518,6 @@
 }
 EXPORT_SYMBOL(kmem_cache_alloc_bulk);
 
-<<<<<<< HEAD
-#ifdef CONFIG_TRACING
-void *
-kmem_cache_alloc_trace(struct kmem_cache *cachep, gfp_t flags, size_t size)
-{
-	void *ret;
-
-	ret = slab_alloc(cachep, NULL, flags, size, _RET_IP_);
-
-	ret = kasan_kmalloc(cachep, ret, size, flags);
-	trace_kmalloc(_RET_IP_, ret, cachep,
-		      size, cachep->size, flags);
-	return ret;
-}
-EXPORT_SYMBOL(kmem_cache_alloc_trace);
-#endif
-
-#ifdef CONFIG_NUMA
-=======
->>>>>>> 7365df19
 /**
  * kmem_cache_alloc_node - Allocate an object on the specified node
  * @cachep: The cache to allocate from.
@@ -3593,61 +3535,15 @@
 {
 	void *ret = slab_alloc_node(cachep, NULL, flags, nodeid, cachep->object_size, _RET_IP_);
 
-<<<<<<< HEAD
-	trace_kmem_cache_alloc_node(_RET_IP_, ret, cachep,
-				    cachep->object_size, cachep->size,
-				    flags, nodeid);
-=======
 	trace_kmem_cache_alloc(_RET_IP_, ret, cachep, flags, nodeid);
->>>>>>> 7365df19
 
 	return ret;
 }
 EXPORT_SYMBOL(kmem_cache_alloc_node);
 
-<<<<<<< HEAD
-#ifdef CONFIG_TRACING
-void *kmem_cache_alloc_node_trace(struct kmem_cache *cachep,
-				  gfp_t flags,
-				  int nodeid,
-				  size_t size)
-{
-	void *ret;
-
-	ret = slab_alloc_node(cachep, flags, nodeid, size, _RET_IP_);
-
-	ret = kasan_kmalloc(cachep, ret, size, flags);
-	trace_kmalloc_node(_RET_IP_, ret, cachep,
-			   size, cachep->size,
-			   flags, nodeid);
-	return ret;
-}
-EXPORT_SYMBOL(kmem_cache_alloc_node_trace);
-#endif
-
-static __always_inline void *
-__do_kmalloc_node(size_t size, gfp_t flags, int node, unsigned long caller)
-{
-	struct kmem_cache *cachep;
-	void *ret;
-
-	if (unlikely(size > KMALLOC_MAX_CACHE_SIZE))
-		return NULL;
-	cachep = kmalloc_slab(size, flags);
-	if (unlikely(ZERO_OR_NULL_PTR(cachep)))
-		return cachep;
-	ret = kmem_cache_alloc_node_trace(cachep, flags, node, size);
-	ret = kasan_kmalloc(cachep, ret, size, flags);
-
-	return ret;
-}
-
-void *__kmalloc_node(size_t size, gfp_t flags, int node)
-=======
 void *__kmem_cache_alloc_node(struct kmem_cache *cachep, gfp_t flags,
 			     int nodeid, size_t orig_size,
 			     unsigned long caller)
->>>>>>> 7365df19
 {
 	return slab_alloc_node(cachep, NULL, flags, nodeid,
 			       orig_size, caller);
@@ -3679,26 +3575,7 @@
 void __do_kmem_cache_free(struct kmem_cache *cachep, void *objp,
 			  unsigned long caller)
 {
-<<<<<<< HEAD
-	struct kmem_cache *cachep;
-	void *ret;
-
-	if (unlikely(size > KMALLOC_MAX_CACHE_SIZE))
-		return NULL;
-	cachep = kmalloc_slab(size, flags);
-	if (unlikely(ZERO_OR_NULL_PTR(cachep)))
-		return cachep;
-	ret = slab_alloc(cachep, NULL, flags, size, caller);
-
-	ret = kasan_kmalloc(cachep, ret, size, flags);
-	trace_kmalloc(caller, ret, cachep,
-		      size, cachep->size, flags);
-
-	return ret;
-}
-=======
 	unsigned long flags;
->>>>>>> 7365df19
 
 	local_irq_save(flags);
 	debug_check_no_locks_freed(objp, cachep->object_size);
