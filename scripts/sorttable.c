// SPDX-License-Identifier: GPL-2.0-only
/*
 * sorttable.c: Sort the kernel's table
 *
 * Added ORC unwind tables sort support and other updates:
 * Copyright (C) 1999-2019 Alibaba Group Holding Limited. by:
 * Shile Zhang <shile.zhang@linux.alibaba.com>
 *
 * Copyright 2011 - 2012 Cavium, Inc.
 *
 * Based on code taken from recortmcount.c which is:
 *
 * Copyright 2009 John F. Reiser <jreiser@BitWagon.com>.  All rights reserved.
 *
 * Restructured to fit Linux format, as well as other updates:
 * Copyright 2010 Steven Rostedt <srostedt@redhat.com>, Red Hat Inc.
 */

/*
 * Strategy: alter the vmlinux file in-place.
 */

#include <sys/types.h>
#include <sys/mman.h>
#include <sys/stat.h>
#include <getopt.h>
#include <elf.h>
#include <fcntl.h>
#include <stdio.h>
#include <stdlib.h>
#include <string.h>
#include <unistd.h>
#include <errno.h>
#include <pthread.h>

#include <tools/be_byteshift.h>
#include <tools/le_byteshift.h>

#ifndef EM_ARCOMPACT
#define EM_ARCOMPACT	93
#endif

#ifndef EM_XTENSA
#define EM_XTENSA	94
#endif

#ifndef EM_AARCH64
#define EM_AARCH64	183
#endif

#ifndef EM_MICROBLAZE
#define EM_MICROBLAZE	189
#endif

#ifndef EM_ARCV2
#define EM_ARCV2	195
#endif

#ifndef EM_RISCV
#define EM_RISCV	243
#endif

static uint32_t (*r)(const uint32_t *);
static uint16_t (*r2)(const uint16_t *);
static uint64_t (*r8)(const uint64_t *);
static void (*w)(uint32_t, uint32_t *);
static void (*w2)(uint16_t, uint16_t *);
static void (*w8)(uint64_t, uint64_t *);
typedef void (*table_sort_t)(char *, int);

/*
 * Get the whole file as a programming convenience in order to avoid
 * malloc+lseek+read+free of many pieces.  If successful, then mmap
 * avoids copying unused pieces; else just read the whole file.
 * Open for both read and write.
 */
static void *mmap_file(char const *fname, size_t *size)
{
	int fd;
	struct stat sb;
	void *addr = NULL;

	fd = open(fname, O_RDWR);
	if (fd < 0) {
		perror(fname);
		return NULL;
	}
	if (fstat(fd, &sb) < 0) {
		perror(fname);
		goto out;
	}
	if (!S_ISREG(sb.st_mode)) {
		fprintf(stderr, "not a regular file: %s\n", fname);
		goto out;
	}

	addr = mmap(0, sb.st_size, PROT_READ|PROT_WRITE, MAP_SHARED, fd, 0);
	if (addr == MAP_FAILED) {
		fprintf(stderr, "Could not mmap file: %s\n", fname);
		goto out;
	}

	*size = sb.st_size;

out:
	close(fd);
	return addr;
}

static uint32_t rbe(const uint32_t *x)
{
	return get_unaligned_be32(x);
}

static uint16_t r2be(const uint16_t *x)
{
	return get_unaligned_be16(x);
}

static uint64_t r8be(const uint64_t *x)
{
	return get_unaligned_be64(x);
}

static uint32_t rle(const uint32_t *x)
{
	return get_unaligned_le32(x);
}

static uint16_t r2le(const uint16_t *x)
{
	return get_unaligned_le16(x);
}

static uint64_t r8le(const uint64_t *x)
{
	return get_unaligned_le64(x);
}

static void wbe(uint32_t val, uint32_t *x)
{
	put_unaligned_be32(val, x);
}

static void w2be(uint16_t val, uint16_t *x)
{
	put_unaligned_be16(val, x);
}

static void w8be(uint64_t val, uint64_t *x)
{
	put_unaligned_be64(val, x);
}

static void wle(uint32_t val, uint32_t *x)
{
	put_unaligned_le32(val, x);
}

static void w2le(uint16_t val, uint16_t *x)
{
	put_unaligned_le16(val, x);
}

static void w8le(uint64_t val, uint64_t *x)
{
	put_unaligned_le64(val, x);
}

/*
 * Move reserved section indices SHN_LORESERVE..SHN_HIRESERVE out of
 * the way to -256..-1, to avoid conflicting with real section
 * indices.
 */
#define SPECIAL(i) ((i) - (SHN_HIRESERVE + 1))

static inline int is_shndx_special(unsigned int i)
{
	return i != SHN_XINDEX && i >= SHN_LORESERVE && i <= SHN_HIRESERVE;
}

/* Accessor for sym->st_shndx, hides ugliness of "64k sections" */
static inline unsigned int get_secindex(unsigned int shndx,
					unsigned int sym_offs,
					const Elf32_Word *symtab_shndx_start)
{
	if (is_shndx_special(shndx))
		return SPECIAL(shndx);
	if (shndx != SHN_XINDEX)
		return shndx;
	return r(&symtab_shndx_start[sym_offs]);
}

/* 32 bit and 64 bit are very similar */
#include "sorttable.h"
#define SORTTABLE_64
#include "sorttable.h"

static int compare_relative_table(const void *a, const void *b)
{
	int32_t av = (int32_t)r(a);
	int32_t bv = (int32_t)r(b);

	if (av < bv)
		return -1;
	if (av > bv)
		return 1;
	return 0;
}

static void sort_relative_table(char *extab_image, int image_size)
{
	int i = 0;

	/*
	 * Do the same thing the runtime sort does, first normalize to
	 * being relative to the start of the section.
	 */
	while (i < image_size) {
		uint32_t *loc = (uint32_t *)(extab_image + i);
		w(r(loc) + i, loc);
		i += 4;
	}

	qsort(extab_image, image_size / 8, 8, compare_relative_table);

	/* Now denormalize. */
	i = 0;
	while (i < image_size) {
		uint32_t *loc = (uint32_t *)(extab_image + i);
		w(r(loc) - i, loc);
		i += 4;
	}
}

static void sort_relative_table_with_data(char *extab_image, int image_size)
{
	int i = 0;

	while (i < image_size) {
		uint32_t *loc = (uint32_t *)(extab_image + i);

		w(r(loc) + i, loc);
		w(r(loc + 1) + i + 4, loc + 1);
		/* Don't touch the fixup type or data */

		i += sizeof(uint32_t) * 3;
	}

	qsort(extab_image, image_size / 12, 12, compare_relative_table);

	i = 0;
	while (i < image_size) {
		uint32_t *loc = (uint32_t *)(extab_image + i);

		w(r(loc) - i, loc);
		w(r(loc + 1) - (i + 4), loc + 1);
		/* Don't touch the fixup type or data */

		i += sizeof(uint32_t) * 3;
	}
}

<<<<<<< HEAD
static void s390_sort_relative_table(char *extab_image, int image_size)
{
	int i;

	for (i = 0; i < image_size; i += 16) {
		char *loc = extab_image + i;
		uint64_t handler;

		w(r((uint32_t *)loc) + i, (uint32_t *)loc);
		w(r((uint32_t *)(loc + 4)) + (i + 4), (uint32_t *)(loc + 4));
		/*
		 * 0 is a special self-relative handler value, which means that
		 * handler should be ignored. It is safe, because it means that
		 * handler field points to itself, which should never happen.
		 * When creating extable-relative values, keep it as 0, since
		 * this should never occur either: it would mean that handler
		 * field points to the first extable entry.
		 */
		handler = r8((uint64_t *)(loc + 8));
		if (handler)
			handler += i + 8;
		w8(handler, (uint64_t *)(loc + 8));
	}

	qsort(extab_image, image_size / 16, 16, compare_relative_table);

	for (i = 0; i < image_size; i += 16) {
		char *loc = extab_image + i;
		uint64_t handler;

		w(r((uint32_t *)loc) - i, (uint32_t *)loc);
		w(r((uint32_t *)(loc + 4)) - (i + 4), (uint32_t *)(loc + 4));
		handler = r8((uint64_t *)(loc + 8));
		if (handler)
			handler -= i + 8;
		w8(handler, (uint64_t *)(loc + 8));
	}
}

=======
>>>>>>> 95cd2cdc
static int do_file(char const *const fname, void *addr)
{
	int rc = -1;
	Elf32_Ehdr *ehdr = addr;
	table_sort_t custom_sort = NULL;

	switch (ehdr->e_ident[EI_DATA]) {
	case ELFDATA2LSB:
		r	= rle;
		r2	= r2le;
		r8	= r8le;
		w	= wle;
		w2	= w2le;
		w8	= w8le;
		break;
	case ELFDATA2MSB:
		r	= rbe;
		r2	= r2be;
		r8	= r8be;
		w	= wbe;
		w2	= w2be;
		w8	= w8be;
		break;
	default:
		fprintf(stderr, "unrecognized ELF data encoding %d: %s\n",
			ehdr->e_ident[EI_DATA], fname);
		return -1;
	}

	if (memcmp(ELFMAG, ehdr->e_ident, SELFMAG) != 0 ||
	    (r2(&ehdr->e_type) != ET_EXEC && r2(&ehdr->e_type) != ET_DYN) ||
	    ehdr->e_ident[EI_VERSION] != EV_CURRENT) {
		fprintf(stderr, "unrecognized ET_EXEC/ET_DYN file %s\n", fname);
		return -1;
	}

	switch (r2(&ehdr->e_machine)) {
	case EM_386:
	case EM_AARCH64:
	case EM_RISCV:
<<<<<<< HEAD
	case EM_X86_64:
		custom_sort = sort_relative_table_with_data;
		break;
	case EM_S390:
		custom_sort = s390_sort_relative_table;
		break;
=======
	case EM_S390:
	case EM_X86_64:
		custom_sort = sort_relative_table_with_data;
		break;
>>>>>>> 95cd2cdc
	case EM_PARISC:
	case EM_PPC:
	case EM_PPC64:
		custom_sort = sort_relative_table;
		break;
	case EM_ARCOMPACT:
	case EM_ARCV2:
	case EM_ARM:
	case EM_MICROBLAZE:
	case EM_MIPS:
	case EM_XTENSA:
		break;
	default:
		fprintf(stderr, "unrecognized e_machine %d %s\n",
			r2(&ehdr->e_machine), fname);
		return -1;
	}

	switch (ehdr->e_ident[EI_CLASS]) {
	case ELFCLASS32:
		if (r2(&ehdr->e_ehsize) != sizeof(Elf32_Ehdr) ||
		    r2(&ehdr->e_shentsize) != sizeof(Elf32_Shdr)) {
			fprintf(stderr,
				"unrecognized ET_EXEC/ET_DYN file: %s\n", fname);
			break;
		}
		rc = do_sort_32(ehdr, fname, custom_sort);
		break;
	case ELFCLASS64:
		{
		Elf64_Ehdr *const ghdr = (Elf64_Ehdr *)ehdr;
		if (r2(&ghdr->e_ehsize) != sizeof(Elf64_Ehdr) ||
		    r2(&ghdr->e_shentsize) != sizeof(Elf64_Shdr)) {
			fprintf(stderr,
				"unrecognized ET_EXEC/ET_DYN file: %s\n",
				fname);
			break;
		}
		rc = do_sort_64(ghdr, fname, custom_sort);
		}
		break;
	default:
		fprintf(stderr, "unrecognized ELF class %d %s\n",
			ehdr->e_ident[EI_CLASS], fname);
		break;
	}

	return rc;
}

int main(int argc, char *argv[])
{
	int i, n_error = 0;  /* gcc-4.3.0 false positive complaint */
	size_t size = 0;
	void *addr = NULL;

	if (argc < 2) {
		fprintf(stderr, "usage: sorttable vmlinux...\n");
		return 0;
	}

	/* Process each file in turn, allowing deep failure. */
	for (i = 1; i < argc; i++) {
		addr = mmap_file(argv[i], &size);
		if (!addr) {
			++n_error;
			continue;
		}

		if (do_file(argv[i], addr))
			++n_error;

		munmap(addr, size);
	}

	return !!n_error;
}<|MERGE_RESOLUTION|>--- conflicted
+++ resolved
@@ -261,48 +261,6 @@
 	}
 }
 
-<<<<<<< HEAD
-static void s390_sort_relative_table(char *extab_image, int image_size)
-{
-	int i;
-
-	for (i = 0; i < image_size; i += 16) {
-		char *loc = extab_image + i;
-		uint64_t handler;
-
-		w(r((uint32_t *)loc) + i, (uint32_t *)loc);
-		w(r((uint32_t *)(loc + 4)) + (i + 4), (uint32_t *)(loc + 4));
-		/*
-		 * 0 is a special self-relative handler value, which means that
-		 * handler should be ignored. It is safe, because it means that
-		 * handler field points to itself, which should never happen.
-		 * When creating extable-relative values, keep it as 0, since
-		 * this should never occur either: it would mean that handler
-		 * field points to the first extable entry.
-		 */
-		handler = r8((uint64_t *)(loc + 8));
-		if (handler)
-			handler += i + 8;
-		w8(handler, (uint64_t *)(loc + 8));
-	}
-
-	qsort(extab_image, image_size / 16, 16, compare_relative_table);
-
-	for (i = 0; i < image_size; i += 16) {
-		char *loc = extab_image + i;
-		uint64_t handler;
-
-		w(r((uint32_t *)loc) - i, (uint32_t *)loc);
-		w(r((uint32_t *)(loc + 4)) - (i + 4), (uint32_t *)(loc + 4));
-		handler = r8((uint64_t *)(loc + 8));
-		if (handler)
-			handler -= i + 8;
-		w8(handler, (uint64_t *)(loc + 8));
-	}
-}
-
-=======
->>>>>>> 95cd2cdc
 static int do_file(char const *const fname, void *addr)
 {
 	int rc = -1;
@@ -343,19 +301,10 @@
 	case EM_386:
 	case EM_AARCH64:
 	case EM_RISCV:
-<<<<<<< HEAD
-	case EM_X86_64:
-		custom_sort = sort_relative_table_with_data;
-		break;
-	case EM_S390:
-		custom_sort = s390_sort_relative_table;
-		break;
-=======
 	case EM_S390:
 	case EM_X86_64:
 		custom_sort = sort_relative_table_with_data;
 		break;
->>>>>>> 95cd2cdc
 	case EM_PARISC:
 	case EM_PPC:
 	case EM_PPC64:
