--- conflicted
+++ resolved
@@ -367,9 +367,7 @@
 		return -EINVAL;
 	if (disk->open_partitions)
 		return -EBUSY;
-<<<<<<< HEAD
-
-	set_bit(GD_NEED_PART_SCAN, &disk->state);
+
 	/*
 	 * If the device is opened exclusively by current thread already, it's
 	 * safe to scan partitons, otherwise, use bd_prepare_to_claim() to
@@ -382,30 +380,11 @@
 			return ret;
 	}
 
-=======
-
-	/*
-	 * If the device is opened exclusively by current thread already, it's
-	 * safe to scan partitons, otherwise, use bd_prepare_to_claim() to
-	 * synchronize with other exclusive openers and other partition
-	 * scanners.
-	 */
-	if (!(mode & FMODE_EXCL)) {
-		ret = bd_prepare_to_claim(disk->part0, disk_scan_partitions);
-		if (ret)
-			return ret;
-	}
-
 	set_bit(GD_NEED_PART_SCAN, &disk->state);
->>>>>>> 8455cbb2
 	bdev = blkdev_get_by_dev(disk_devt(disk), mode & ~FMODE_EXCL, NULL);
 	if (IS_ERR(bdev))
 		ret =  PTR_ERR(bdev);
 	else
-<<<<<<< HEAD
-		blkdev_put(bdev, mode);
-
-=======
 		blkdev_put(bdev, mode & ~FMODE_EXCL);
 
 	/*
@@ -414,7 +393,6 @@
 	 * creat partition for underlying disk.
 	 */
 	clear_bit(GD_NEED_PART_SCAN, &disk->state);
->>>>>>> 8455cbb2
 	if (!(mode & FMODE_EXCL))
 		bd_abort_claiming(disk->part0, disk_scan_partitions);
 	return ret;
