--- conflicted
+++ resolved
@@ -152,12 +152,7 @@
 extern const struct export_operations cifs_export_ops;
 #endif /* CONFIG_CIFS_NFSD_EXPORT */
 
-<<<<<<< HEAD
-#define SMB3_PRODUCT_BUILD 35
-#define CIFS_VERSION   "2.36"
-=======
 /* when changing internal version - update following two lines at same time */
 #define SMB3_PRODUCT_BUILD 37
 #define CIFS_VERSION   "2.37"
->>>>>>> 980555e9
 #endif				/* _CIFSFS_H */