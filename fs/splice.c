// SPDX-License-Identifier: GPL-2.0-only
/*
 * "splice": joining two ropes together by interweaving their strands.
 *
 * This is the "extended pipe" functionality, where a pipe is used as
 * an arbitrary in-memory buffer. Think of a pipe as a small kernel
 * buffer that you can use to transfer data from one end to the other.
 *
 * The traditional unix read/write is extended with a "splice()" operation
 * that transfers data buffers to or from a pipe buffer.
 *
 * Named by Larry McVoy, original implementation from Linus, extended by
 * Jens to support splicing to files, network, direct splicing, etc and
 * fixing lots of bugs.
 *
 * Copyright (C) 2005-2006 Jens Axboe <axboe@kernel.dk>
 * Copyright (C) 2005-2006 Linus Torvalds <torvalds@osdl.org>
 * Copyright (C) 2006 Ingo Molnar <mingo@elte.hu>
 *
 */
#include <linux/bvec.h>
#include <linux/fs.h>
#include <linux/file.h>
#include <linux/pagemap.h>
#include <linux/splice.h>
#include <linux/memcontrol.h>
#include <linux/mm_inline.h>
#include <linux/swap.h>
#include <linux/writeback.h>
#include <linux/export.h>
#include <linux/syscalls.h>
#include <linux/uio.h>
#include <linux/fsnotify.h>
#include <linux/security.h>
#include <linux/gfp.h>
#include <linux/net.h>
#include <linux/socket.h>
#include <linux/sched/signal.h>

#include "internal.h"

/*
 * Splice doesn't support FMODE_NOWAIT. Since pipes may set this flag to
 * indicate they support non-blocking reads or writes, we must clear it
 * here if set to avoid blocking other users of this pipe if splice is
 * being done on it.
 */
static noinline void noinline pipe_clear_nowait(struct file *file)
{
	fmode_t fmode = READ_ONCE(file->f_mode);

	do {
		if (!(fmode & FMODE_NOWAIT))
			break;
	} while (!try_cmpxchg(&file->f_mode, &fmode, fmode & ~FMODE_NOWAIT));
}

/*
 * Attempt to steal a page from a pipe buffer. This should perhaps go into
 * a vm helper function, it's already simplified quite a bit by the
 * addition of remove_mapping(). If success is returned, the caller may
 * attempt to reuse this page for another destination.
 */
static bool page_cache_pipe_buf_try_steal(struct pipe_inode_info *pipe,
		struct pipe_buffer *buf)
{
	struct folio *folio = page_folio(buf->page);
	struct address_space *mapping;

	folio_lock(folio);

	mapping = folio_mapping(folio);
	if (mapping) {
		WARN_ON(!folio_test_uptodate(folio));

		/*
		 * At least for ext2 with nobh option, we need to wait on
		 * writeback completing on this folio, since we'll remove it
		 * from the pagecache.  Otherwise truncate wont wait on the
		 * folio, allowing the disk blocks to be reused by someone else
		 * before we actually wrote our data to them. fs corruption
		 * ensues.
		 */
		folio_wait_writeback(folio);

		if (folio_has_private(folio) &&
		    !filemap_release_folio(folio, GFP_KERNEL))
			goto out_unlock;

		/*
		 * If we succeeded in removing the mapping, set LRU flag
		 * and return good.
		 */
		if (remove_mapping(mapping, folio)) {
			buf->flags |= PIPE_BUF_FLAG_LRU;
			return true;
		}
	}

	/*
	 * Raced with truncate or failed to remove folio from current
	 * address space, unlock and return failure.
	 */
out_unlock:
	folio_unlock(folio);
	return false;
}

static void page_cache_pipe_buf_release(struct pipe_inode_info *pipe,
					struct pipe_buffer *buf)
{
	put_page(buf->page);
	buf->flags &= ~PIPE_BUF_FLAG_LRU;
}

/*
 * Check whether the contents of buf is OK to access. Since the content
 * is a page cache page, IO may be in flight.
 */
static int page_cache_pipe_buf_confirm(struct pipe_inode_info *pipe,
				       struct pipe_buffer *buf)
{
	struct page *page = buf->page;
	int err;

	if (!PageUptodate(page)) {
		lock_page(page);

		/*
		 * Page got truncated/unhashed. This will cause a 0-byte
		 * splice, if this is the first page.
		 */
		if (!page->mapping) {
			err = -ENODATA;
			goto error;
		}

		/*
		 * Uh oh, read-error from disk.
		 */
		if (!PageUptodate(page)) {
			err = -EIO;
			goto error;
		}

		/*
		 * Page is ok afterall, we are done.
		 */
		unlock_page(page);
	}

	return 0;
error:
	unlock_page(page);
	return err;
}

const struct pipe_buf_operations page_cache_pipe_buf_ops = {
	.confirm	= page_cache_pipe_buf_confirm,
	.release	= page_cache_pipe_buf_release,
	.try_steal	= page_cache_pipe_buf_try_steal,
	.get		= generic_pipe_buf_get,
};

static bool user_page_pipe_buf_try_steal(struct pipe_inode_info *pipe,
		struct pipe_buffer *buf)
{
	if (!(buf->flags & PIPE_BUF_FLAG_GIFT))
		return false;

	buf->flags |= PIPE_BUF_FLAG_LRU;
	return generic_pipe_buf_try_steal(pipe, buf);
}

static const struct pipe_buf_operations user_page_pipe_buf_ops = {
	.release	= page_cache_pipe_buf_release,
	.try_steal	= user_page_pipe_buf_try_steal,
	.get		= generic_pipe_buf_get,
};

static void wakeup_pipe_readers(struct pipe_inode_info *pipe)
{
	smp_mb();
	if (waitqueue_active(&pipe->rd_wait))
		wake_up_interruptible(&pipe->rd_wait);
	kill_fasync(&pipe->fasync_readers, SIGIO, POLL_IN);
}

/**
 * splice_to_pipe - fill passed data into a pipe
 * @pipe:	pipe to fill
 * @spd:	data to fill
 *
 * Description:
 *    @spd contains a map of pages and len/offset tuples, along with
 *    the struct pipe_buf_operations associated with these pages. This
 *    function will link that data to the pipe.
 *
 */
ssize_t splice_to_pipe(struct pipe_inode_info *pipe,
		       struct splice_pipe_desc *spd)
{
	unsigned int spd_pages = spd->nr_pages;
	unsigned int tail = pipe->tail;
	unsigned int head = pipe->head;
	unsigned int mask = pipe->ring_size - 1;
	int ret = 0, page_nr = 0;

	if (!spd_pages)
		return 0;

	if (unlikely(!pipe->readers)) {
		send_sig(SIGPIPE, current, 0);
		ret = -EPIPE;
		goto out;
	}

	while (!pipe_full(head, tail, pipe->max_usage)) {
		struct pipe_buffer *buf = &pipe->bufs[head & mask];

		buf->page = spd->pages[page_nr];
		buf->offset = spd->partial[page_nr].offset;
		buf->len = spd->partial[page_nr].len;
		buf->private = spd->partial[page_nr].private;
		buf->ops = spd->ops;
		buf->flags = 0;

		head++;
		pipe->head = head;
		page_nr++;
		ret += buf->len;

		if (!--spd->nr_pages)
			break;
	}

	if (!ret)
		ret = -EAGAIN;

out:
	while (page_nr < spd_pages)
		spd->spd_release(spd, page_nr++);

	return ret;
}
EXPORT_SYMBOL_GPL(splice_to_pipe);

ssize_t add_to_pipe(struct pipe_inode_info *pipe, struct pipe_buffer *buf)
{
	unsigned int head = pipe->head;
	unsigned int tail = pipe->tail;
	unsigned int mask = pipe->ring_size - 1;
	int ret;

	if (unlikely(!pipe->readers)) {
		send_sig(SIGPIPE, current, 0);
		ret = -EPIPE;
	} else if (pipe_full(head, tail, pipe->max_usage)) {
		ret = -EAGAIN;
	} else {
		pipe->bufs[head & mask] = *buf;
		pipe->head = head + 1;
		return buf->len;
	}
	pipe_buf_release(pipe, buf);
	return ret;
}
EXPORT_SYMBOL(add_to_pipe);

/*
 * Check if we need to grow the arrays holding pages and partial page
 * descriptions.
 */
int splice_grow_spd(const struct pipe_inode_info *pipe, struct splice_pipe_desc *spd)
{
	unsigned int max_usage = READ_ONCE(pipe->max_usage);

	spd->nr_pages_max = max_usage;
	if (max_usage <= PIPE_DEF_BUFFERS)
		return 0;

	spd->pages = kmalloc_array(max_usage, sizeof(struct page *), GFP_KERNEL);
	spd->partial = kmalloc_array(max_usage, sizeof(struct partial_page),
				     GFP_KERNEL);

	if (spd->pages && spd->partial)
		return 0;

	kfree(spd->pages);
	kfree(spd->partial);
	return -ENOMEM;
}

void splice_shrink_spd(struct splice_pipe_desc *spd)
{
	if (spd->nr_pages_max <= PIPE_DEF_BUFFERS)
		return;

	kfree(spd->pages);
	kfree(spd->partial);
}

/**
 * copy_splice_read -  Copy data from a file and splice the copy into a pipe
 * @in: The file to read from
 * @ppos: Pointer to the file position to read from
 * @pipe: The pipe to splice into
 * @len: The amount to splice
 * @flags: The SPLICE_F_* flags
 *
 * This function allocates a bunch of pages sufficient to hold the requested
 * amount of data (but limited by the remaining pipe capacity), passes it to
 * the file's ->read_iter() to read into and then splices the used pages into
 * the pipe.
 *
 * Return: On success, the number of bytes read will be returned and *@ppos
 * will be updated if appropriate; 0 will be returned if there is no more data
 * to be read; -EAGAIN will be returned if the pipe had no space, and some
 * other negative error code will be returned on error.  A short read may occur
 * if the pipe has insufficient space, we reach the end of the data or we hit a
 * hole.
 */
ssize_t copy_splice_read(struct file *in, loff_t *ppos,
			 struct pipe_inode_info *pipe,
			 size_t len, unsigned int flags)
{
	struct iov_iter to;
	struct bio_vec *bv;
	struct kiocb kiocb;
	struct page **pages;
	ssize_t ret;
	size_t used, npages, chunk, remain, keep = 0;
	int i;

	/* Work out how much data we can actually add into the pipe */
	used = pipe_occupancy(pipe->head, pipe->tail);
	npages = max_t(ssize_t, pipe->max_usage - used, 0);
	len = min_t(size_t, len, npages * PAGE_SIZE);
	npages = DIV_ROUND_UP(len, PAGE_SIZE);

	bv = kzalloc(array_size(npages, sizeof(bv[0])) +
		     array_size(npages, sizeof(struct page *)), GFP_KERNEL);
	if (!bv)
		return -ENOMEM;

	pages = (struct page **)(bv + npages);
	npages = alloc_pages_bulk_array(GFP_USER, npages, pages);
	if (!npages) {
		kfree(bv);
		return -ENOMEM;
	}

	remain = len = min_t(size_t, len, npages * PAGE_SIZE);

	for (i = 0; i < npages; i++) {
		chunk = min_t(size_t, PAGE_SIZE, remain);
		bv[i].bv_page = pages[i];
		bv[i].bv_offset = 0;
		bv[i].bv_len = chunk;
		remain -= chunk;
	}

	/* Do the I/O */
	iov_iter_bvec(&to, ITER_DEST, bv, npages, len);
	init_sync_kiocb(&kiocb, in);
	kiocb.ki_pos = *ppos;
	ret = call_read_iter(in, &kiocb, &to);

	if (ret > 0) {
		keep = DIV_ROUND_UP(ret, PAGE_SIZE);
		*ppos = kiocb.ki_pos;
	}

	/*
	 * Callers of ->splice_read() expect -EAGAIN on "can't put anything in
	 * there", rather than -EFAULT.
	 */
	if (ret == -EFAULT)
		ret = -EAGAIN;

	/* Free any pages that didn't get touched at all. */
	if (keep < npages)
		release_pages(pages + keep, npages - keep);

	/* Push the remaining pages into the pipe. */
	remain = ret;
	for (i = 0; i < keep; i++) {
		struct pipe_buffer *buf = pipe_head_buf(pipe);

		chunk = min_t(size_t, remain, PAGE_SIZE);
		*buf = (struct pipe_buffer) {
			.ops	= &default_pipe_buf_ops,
			.page	= bv[i].bv_page,
			.offset	= 0,
			.len	= chunk,
		};
		pipe->head++;
		remain -= chunk;
	}

	kfree(bv);
	return ret;
}
EXPORT_SYMBOL(copy_splice_read);

const struct pipe_buf_operations default_pipe_buf_ops = {
	.release	= generic_pipe_buf_release,
	.try_steal	= generic_pipe_buf_try_steal,
	.get		= generic_pipe_buf_get,
};

/* Pipe buffer operations for a socket and similar. */
const struct pipe_buf_operations nosteal_pipe_buf_ops = {
	.release	= generic_pipe_buf_release,
	.get		= generic_pipe_buf_get,
};
EXPORT_SYMBOL(nosteal_pipe_buf_ops);

static void wakeup_pipe_writers(struct pipe_inode_info *pipe)
{
	smp_mb();
	if (waitqueue_active(&pipe->wr_wait))
		wake_up_interruptible(&pipe->wr_wait);
	kill_fasync(&pipe->fasync_writers, SIGIO, POLL_OUT);
}

/**
 * splice_from_pipe_feed - feed available data from a pipe to a file
 * @pipe:	pipe to splice from
 * @sd:		information to @actor
 * @actor:	handler that splices the data
 *
 * Description:
 *    This function loops over the pipe and calls @actor to do the
 *    actual moving of a single struct pipe_buffer to the desired
 *    destination.  It returns when there's no more buffers left in
 *    the pipe or if the requested number of bytes (@sd->total_len)
 *    have been copied.  It returns a positive number (one) if the
 *    pipe needs to be filled with more data, zero if the required
 *    number of bytes have been copied and -errno on error.
 *
 *    This, together with splice_from_pipe_{begin,end,next}, may be
 *    used to implement the functionality of __splice_from_pipe() when
 *    locking is required around copying the pipe buffers to the
 *    destination.
 */
static int splice_from_pipe_feed(struct pipe_inode_info *pipe, struct splice_desc *sd,
			  splice_actor *actor)
{
	unsigned int head = pipe->head;
	unsigned int tail = pipe->tail;
	unsigned int mask = pipe->ring_size - 1;
	int ret;

	while (!pipe_empty(head, tail)) {
		struct pipe_buffer *buf = &pipe->bufs[tail & mask];

		sd->len = buf->len;
		if (sd->len > sd->total_len)
			sd->len = sd->total_len;

		ret = pipe_buf_confirm(pipe, buf);
		if (unlikely(ret)) {
			if (ret == -ENODATA)
				ret = 0;
			return ret;
		}

		ret = actor(pipe, buf, sd);
		if (ret <= 0)
			return ret;

		buf->offset += ret;
		buf->len -= ret;

		sd->num_spliced += ret;
		sd->len -= ret;
		sd->pos += ret;
		sd->total_len -= ret;

		if (!buf->len) {
			pipe_buf_release(pipe, buf);
			tail++;
			pipe->tail = tail;
			if (pipe->files)
				sd->need_wakeup = true;
		}

		if (!sd->total_len)
			return 0;
	}

	return 1;
}

/* We know we have a pipe buffer, but maybe it's empty? */
static inline bool eat_empty_buffer(struct pipe_inode_info *pipe)
{
	unsigned int tail = pipe->tail;
	unsigned int mask = pipe->ring_size - 1;
	struct pipe_buffer *buf = &pipe->bufs[tail & mask];

	if (unlikely(!buf->len)) {
		pipe_buf_release(pipe, buf);
		pipe->tail = tail+1;
		return true;
	}

	return false;
}

/**
 * splice_from_pipe_next - wait for some data to splice from
 * @pipe:	pipe to splice from
 * @sd:		information about the splice operation
 *
 * Description:
 *    This function will wait for some data and return a positive
 *    value (one) if pipe buffers are available.  It will return zero
 *    or -errno if no more data needs to be spliced.
 */
static int splice_from_pipe_next(struct pipe_inode_info *pipe, struct splice_desc *sd)
{
	/*
	 * Check for signal early to make process killable when there are
	 * always buffers available
	 */
	if (signal_pending(current))
		return -ERESTARTSYS;

repeat:
	while (pipe_empty(pipe->head, pipe->tail)) {
		if (!pipe->writers)
			return 0;

		if (sd->num_spliced)
			return 0;

		if (sd->flags & SPLICE_F_NONBLOCK)
			return -EAGAIN;

		if (signal_pending(current))
			return -ERESTARTSYS;

		if (sd->need_wakeup) {
			wakeup_pipe_writers(pipe);
			sd->need_wakeup = false;
		}

		pipe_wait_readable(pipe);
	}

	if (eat_empty_buffer(pipe))
		goto repeat;

	return 1;
}

/**
 * splice_from_pipe_begin - start splicing from pipe
 * @sd:		information about the splice operation
 *
 * Description:
 *    This function should be called before a loop containing
 *    splice_from_pipe_next() and splice_from_pipe_feed() to
 *    initialize the necessary fields of @sd.
 */
static void splice_from_pipe_begin(struct splice_desc *sd)
{
	sd->num_spliced = 0;
	sd->need_wakeup = false;
}

/**
 * splice_from_pipe_end - finish splicing from pipe
 * @pipe:	pipe to splice from
 * @sd:		information about the splice operation
 *
 * Description:
 *    This function will wake up pipe writers if necessary.  It should
 *    be called after a loop containing splice_from_pipe_next() and
 *    splice_from_pipe_feed().
 */
static void splice_from_pipe_end(struct pipe_inode_info *pipe, struct splice_desc *sd)
{
	if (sd->need_wakeup)
		wakeup_pipe_writers(pipe);
}

/**
 * __splice_from_pipe - splice data from a pipe to given actor
 * @pipe:	pipe to splice from
 * @sd:		information to @actor
 * @actor:	handler that splices the data
 *
 * Description:
 *    This function does little more than loop over the pipe and call
 *    @actor to do the actual moving of a single struct pipe_buffer to
 *    the desired destination. See pipe_to_file, pipe_to_sendmsg, or
 *    pipe_to_user.
 *
 */
ssize_t __splice_from_pipe(struct pipe_inode_info *pipe, struct splice_desc *sd,
			   splice_actor *actor)
{
	int ret;

	splice_from_pipe_begin(sd);
	do {
		cond_resched();
		ret = splice_from_pipe_next(pipe, sd);
		if (ret > 0)
			ret = splice_from_pipe_feed(pipe, sd, actor);
	} while (ret > 0);
	splice_from_pipe_end(pipe, sd);

	return sd->num_spliced ? sd->num_spliced : ret;
}
EXPORT_SYMBOL(__splice_from_pipe);

/**
 * splice_from_pipe - splice data from a pipe to a file
 * @pipe:	pipe to splice from
 * @out:	file to splice to
 * @ppos:	position in @out
 * @len:	how many bytes to splice
 * @flags:	splice modifier flags
 * @actor:	handler that splices the data
 *
 * Description:
 *    See __splice_from_pipe. This function locks the pipe inode,
 *    otherwise it's identical to __splice_from_pipe().
 *
 */
ssize_t splice_from_pipe(struct pipe_inode_info *pipe, struct file *out,
			 loff_t *ppos, size_t len, unsigned int flags,
			 splice_actor *actor)
{
	ssize_t ret;
	struct splice_desc sd = {
		.total_len = len,
		.flags = flags,
		.pos = *ppos,
		.u.file = out,
	};

	pipe_lock(pipe);
	ret = __splice_from_pipe(pipe, &sd, actor);
	pipe_unlock(pipe);

	return ret;
}

/**
 * iter_file_splice_write - splice data from a pipe to a file
 * @pipe:	pipe info
 * @out:	file to write to
 * @ppos:	position in @out
 * @len:	number of bytes to splice
 * @flags:	splice modifier flags
 *
 * Description:
 *    Will either move or copy pages (determined by @flags options) from
 *    the given pipe inode to the given file.
 *    This one is ->write_iter-based.
 *
 */
ssize_t
iter_file_splice_write(struct pipe_inode_info *pipe, struct file *out,
			  loff_t *ppos, size_t len, unsigned int flags)
{
	struct splice_desc sd = {
		.total_len = len,
		.flags = flags,
		.pos = *ppos,
		.u.file = out,
	};
	int nbufs = pipe->max_usage;
	struct bio_vec *array = kcalloc(nbufs, sizeof(struct bio_vec),
					GFP_KERNEL);
	ssize_t ret;

	if (unlikely(!array))
		return -ENOMEM;

	pipe_lock(pipe);

	splice_from_pipe_begin(&sd);
	while (sd.total_len) {
		struct iov_iter from;
		unsigned int head, tail, mask;
		size_t left;
		int n;

		ret = splice_from_pipe_next(pipe, &sd);
		if (ret <= 0)
			break;

		if (unlikely(nbufs < pipe->max_usage)) {
			kfree(array);
			nbufs = pipe->max_usage;
			array = kcalloc(nbufs, sizeof(struct bio_vec),
					GFP_KERNEL);
			if (!array) {
				ret = -ENOMEM;
				break;
			}
		}

		head = pipe->head;
		tail = pipe->tail;
		mask = pipe->ring_size - 1;

		/* build the vector */
		left = sd.total_len;
		for (n = 0; !pipe_empty(head, tail) && left && n < nbufs; tail++) {
			struct pipe_buffer *buf = &pipe->bufs[tail & mask];
			size_t this_len = buf->len;

			/* zero-length bvecs are not supported, skip them */
			if (!this_len)
				continue;
			this_len = min(this_len, left);

			ret = pipe_buf_confirm(pipe, buf);
			if (unlikely(ret)) {
				if (ret == -ENODATA)
					ret = 0;
				goto done;
			}

			bvec_set_page(&array[n], buf->page, this_len,
				      buf->offset);
			left -= this_len;
			n++;
		}

		iov_iter_bvec(&from, ITER_SOURCE, array, n, sd.total_len - left);
		ret = vfs_iter_write(out, &from, &sd.pos, 0);
		if (ret <= 0)
			break;

		sd.num_spliced += ret;
		sd.total_len -= ret;
		*ppos = sd.pos;

		/* dismiss the fully eaten buffers, adjust the partial one */
		tail = pipe->tail;
		while (ret) {
			struct pipe_buffer *buf = &pipe->bufs[tail & mask];
			if (ret >= buf->len) {
				ret -= buf->len;
				buf->len = 0;
				pipe_buf_release(pipe, buf);
				tail++;
				pipe->tail = tail;
				if (pipe->files)
					sd.need_wakeup = true;
			} else {
				buf->offset += ret;
				buf->len -= ret;
				ret = 0;
			}
		}
	}
done:
	kfree(array);
	splice_from_pipe_end(pipe, &sd);

	pipe_unlock(pipe);

	if (sd.num_spliced)
		ret = sd.num_spliced;

	return ret;
}

EXPORT_SYMBOL(iter_file_splice_write);

#ifdef CONFIG_NET
/**
 * splice_to_socket - splice data from a pipe to a socket
 * @pipe:	pipe to splice from
 * @out:	socket to write to
 * @ppos:	position in @out
 * @len:	number of bytes to splice
 * @flags:	splice modifier flags
 *
 * Description:
 *    Will send @len bytes from the pipe to a network socket. No data copying
 *    is involved.
 *
 */
ssize_t splice_to_socket(struct pipe_inode_info *pipe, struct file *out,
			 loff_t *ppos, size_t len, unsigned int flags)
{
	struct socket *sock = sock_from_file(out);
	struct bio_vec bvec[16];
	struct msghdr msg = {};
	ssize_t ret = 0;
	size_t spliced = 0;
	bool need_wakeup = false;

	pipe_lock(pipe);
<<<<<<< HEAD

	while (len > 0) {
		unsigned int head, tail, mask, bc = 0;
		size_t remain = len;

		/*
		 * Check for signal early to make process killable when there
		 * are always buffers available
		 */
		ret = -ERESTARTSYS;
		if (signal_pending(current))
			break;

		while (pipe_empty(pipe->head, pipe->tail)) {
			ret = 0;
			if (!pipe->writers)
				goto out;

			if (spliced)
				goto out;

			ret = -EAGAIN;
			if (flags & SPLICE_F_NONBLOCK)
				goto out;

			ret = -ERESTARTSYS;
			if (signal_pending(current))
				goto out;

			if (need_wakeup) {
				wakeup_pipe_writers(pipe);
				need_wakeup = false;
			}

=======

	while (len > 0) {
		unsigned int head, tail, mask, bc = 0;
		size_t remain = len;

		/*
		 * Check for signal early to make process killable when there
		 * are always buffers available
		 */
		ret = -ERESTARTSYS;
		if (signal_pending(current))
			break;

		while (pipe_empty(pipe->head, pipe->tail)) {
			ret = 0;
			if (!pipe->writers)
				goto out;

			if (spliced)
				goto out;

			ret = -EAGAIN;
			if (flags & SPLICE_F_NONBLOCK)
				goto out;

			ret = -ERESTARTSYS;
			if (signal_pending(current))
				goto out;

			if (need_wakeup) {
				wakeup_pipe_writers(pipe);
				need_wakeup = false;
			}

>>>>>>> 54d21618
			pipe_wait_readable(pipe);
		}

		head = pipe->head;
		tail = pipe->tail;
		mask = pipe->ring_size - 1;

		while (!pipe_empty(head, tail)) {
			struct pipe_buffer *buf = &pipe->bufs[tail & mask];
			size_t seg;

			if (!buf->len) {
				tail++;
				continue;
			}

			seg = min_t(size_t, remain, buf->len);

			ret = pipe_buf_confirm(pipe, buf);
			if (unlikely(ret)) {
				if (ret == -ENODATA)
					ret = 0;
				break;
			}

			bvec_set_page(&bvec[bc++], buf->page, seg, buf->offset);
			remain -= seg;
			if (remain == 0 || bc >= ARRAY_SIZE(bvec))
				break;
			tail++;
		}

		if (!bc)
			break;

		msg.msg_flags = MSG_SPLICE_PAGES;
		if (flags & SPLICE_F_MORE)
			msg.msg_flags |= MSG_MORE;
		if (remain && pipe_occupancy(pipe->head, tail) > 0)
			msg.msg_flags |= MSG_MORE;
<<<<<<< HEAD
=======
		if (out->f_flags & O_NONBLOCK)
			msg.msg_flags |= MSG_DONTWAIT;
>>>>>>> 54d21618

		iov_iter_bvec(&msg.msg_iter, ITER_SOURCE, bvec, bc,
			      len - remain);
		ret = sock_sendmsg(sock, &msg);
		if (ret <= 0)
			break;

		spliced += ret;
		len -= ret;
		tail = pipe->tail;
		while (ret > 0) {
			struct pipe_buffer *buf = &pipe->bufs[tail & mask];
			size_t seg = min_t(size_t, ret, buf->len);

			buf->offset += seg;
			buf->len -= seg;
			ret -= seg;

			if (!buf->len) {
				pipe_buf_release(pipe, buf);
				tail++;
			}
		}

		if (tail != pipe->tail) {
			pipe->tail = tail;
			if (pipe->files)
				need_wakeup = true;
		}
	}

out:
	pipe_unlock(pipe);
	if (need_wakeup)
		wakeup_pipe_writers(pipe);
	return spliced ?: ret;
}
#endif

static int warn_unsupported(struct file *file, const char *op)
{
	pr_debug_ratelimited(
		"splice %s not supported for file %pD4 (pid: %d comm: %.20s)\n",
		op, file, current->pid, current->comm);
	return -EINVAL;
}

/*
 * Attempt to initiate a splice from pipe to file.
 */
static long do_splice_from(struct pipe_inode_info *pipe, struct file *out,
			   loff_t *ppos, size_t len, unsigned int flags)
{
	if (unlikely(!out->f_op->splice_write))
		return warn_unsupported(out, "write");
	return out->f_op->splice_write(pipe, out, ppos, len, flags);
}

/*
 * Indicate to the caller that there was a premature EOF when reading from the
 * source and the caller didn't indicate they would be sending more data after
 * this.
<<<<<<< HEAD
 */
static void do_splice_eof(struct splice_desc *sd)
{
	if (sd->splice_eof)
		sd->splice_eof(sd);
}

/**
 * vfs_splice_read - Read data from a file and splice it into a pipe
 * @in:		File to splice from
 * @ppos:	Input file offset
 * @pipe:	Pipe to splice to
 * @len:	Number of bytes to splice
 * @flags:	Splice modifier flags (SPLICE_F_*)
 *
 * Splice the requested amount of data from the input file to the pipe.  This
 * is synchronous as the caller must hold the pipe lock across the entire
 * operation.
 *
 * If successful, it returns the amount of data spliced, 0 if it hit the EOF or
 * a hole and a negative error code otherwise.
 */
=======
 */
static void do_splice_eof(struct splice_desc *sd)
{
	if (sd->splice_eof)
		sd->splice_eof(sd);
}

/**
 * vfs_splice_read - Read data from a file and splice it into a pipe
 * @in:		File to splice from
 * @ppos:	Input file offset
 * @pipe:	Pipe to splice to
 * @len:	Number of bytes to splice
 * @flags:	Splice modifier flags (SPLICE_F_*)
 *
 * Splice the requested amount of data from the input file to the pipe.  This
 * is synchronous as the caller must hold the pipe lock across the entire
 * operation.
 *
 * If successful, it returns the amount of data spliced, 0 if it hit the EOF or
 * a hole and a negative error code otherwise.
 */
>>>>>>> 54d21618
long vfs_splice_read(struct file *in, loff_t *ppos,
		     struct pipe_inode_info *pipe, size_t len,
		     unsigned int flags)
{
	unsigned int p_space;
	int ret;

	if (unlikely(!(in->f_mode & FMODE_READ)))
		return -EBADF;
	if (!len)
		return 0;

	/* Don't try to read more the pipe has space for. */
	p_space = pipe->max_usage - pipe_occupancy(pipe->head, pipe->tail);
	len = min_t(size_t, len, p_space << PAGE_SHIFT);

	ret = rw_verify_area(READ, in, ppos, len);
	if (unlikely(ret < 0))
		return ret;

	if (unlikely(len > MAX_RW_COUNT))
		len = MAX_RW_COUNT;

	if (unlikely(!in->f_op->splice_read))
		return warn_unsupported(in, "read");
	/*
	 * O_DIRECT and DAX don't deal with the pagecache, so we allocate a
	 * buffer, copy into it and splice that into the pipe.
	 */
	if ((in->f_flags & O_DIRECT) || IS_DAX(in->f_mapping->host))
		return copy_splice_read(in, ppos, pipe, len, flags);
	return in->f_op->splice_read(in, ppos, pipe, len, flags);
}
EXPORT_SYMBOL_GPL(vfs_splice_read);

/**
 * splice_direct_to_actor - splices data directly between two non-pipes
 * @in:		file to splice from
 * @sd:		actor information on where to splice to
 * @actor:	handles the data splicing
 *
 * Description:
 *    This is a special case helper to splice directly between two
 *    points, without requiring an explicit pipe. Internally an allocated
 *    pipe is cached in the process, and reused during the lifetime of
 *    that process.
 *
 */
ssize_t splice_direct_to_actor(struct file *in, struct splice_desc *sd,
			       splice_direct_actor *actor)
{
	struct pipe_inode_info *pipe;
	long ret, bytes;
	size_t len;
	int i, flags, more;

	/*
	 * We require the input to be seekable, as we don't want to randomly
	 * drop data for eg socket -> socket splicing. Use the piped splicing
	 * for that!
	 */
	if (unlikely(!(in->f_mode & FMODE_LSEEK)))
		return -EINVAL;

	/*
	 * neither in nor out is a pipe, setup an internal pipe attached to
	 * 'out' and transfer the wanted data from 'in' to 'out' through that
	 */
	pipe = current->splice_pipe;
	if (unlikely(!pipe)) {
		pipe = alloc_pipe_info();
		if (!pipe)
			return -ENOMEM;

		/*
		 * We don't have an immediate reader, but we'll read the stuff
		 * out of the pipe right after the splice_to_pipe(). So set
		 * PIPE_READERS appropriately.
		 */
		pipe->readers = 1;

		current->splice_pipe = pipe;
	}

	/*
	 * Do the splice.
	 */
	bytes = 0;
	len = sd->total_len;

	/* Don't block on output, we have to drain the direct pipe. */
	flags = sd->flags;
	sd->flags &= ~SPLICE_F_NONBLOCK;

	/*
	 * We signal MORE until we've read sufficient data to fulfill the
	 * request and we keep signalling it if the caller set it.
	 */
	more = sd->flags & SPLICE_F_MORE;
	sd->flags |= SPLICE_F_MORE;

	WARN_ON_ONCE(!pipe_empty(pipe->head, pipe->tail));

	while (len) {
		size_t read_len;
		loff_t pos = sd->pos, prev_pos = pos;

		ret = vfs_splice_read(in, &pos, pipe, len, flags);
		if (unlikely(ret <= 0))
			goto read_failure;

		read_len = ret;
		sd->total_len = read_len;

		/*
		 * If we now have sufficient data to fulfill the request then
		 * we clear SPLICE_F_MORE if it was not set initially.
		 */
		if (read_len >= len && !more)
			sd->flags &= ~SPLICE_F_MORE;

		/*
		 * NOTE: nonblocking mode only applies to the input. We
		 * must not do the output in nonblocking mode as then we
		 * could get stuck data in the internal pipe:
		 */
		ret = actor(pipe, sd);
		if (unlikely(ret <= 0)) {
			sd->pos = prev_pos;
			goto out_release;
		}

		bytes += ret;
		len -= ret;
		sd->pos = pos;

		if (ret < read_len) {
			sd->pos = prev_pos + ret;
			goto out_release;
		}
	}

done:
	pipe->tail = pipe->head = 0;
	file_accessed(in);
	return bytes;

read_failure:
	/*
	 * If the user did *not* set SPLICE_F_MORE *and* we didn't hit that
	 * "use all of len" case that cleared SPLICE_F_MORE, *and* we did a
	 * "->splice_in()" that returned EOF (ie zero) *and* we have sent at
	 * least 1 byte *then* we will also do the ->splice_eof() call.
	 */
	if (ret == 0 && !more && len > 0 && bytes)
		do_splice_eof(sd);
out_release:
	/*
	 * If we did an incomplete transfer we must release
	 * the pipe buffers in question:
	 */
	for (i = 0; i < pipe->ring_size; i++) {
		struct pipe_buffer *buf = &pipe->bufs[i];

		if (buf->ops)
			pipe_buf_release(pipe, buf);
	}

	if (!bytes)
		bytes = ret;

	goto done;
}
EXPORT_SYMBOL(splice_direct_to_actor);

static int direct_splice_actor(struct pipe_inode_info *pipe,
			       struct splice_desc *sd)
{
	struct file *file = sd->u.file;

	return do_splice_from(pipe, file, sd->opos, sd->total_len,
			      sd->flags);
}

static void direct_file_splice_eof(struct splice_desc *sd)
{
	struct file *file = sd->u.file;

	if (file->f_op->splice_eof)
		file->f_op->splice_eof(file);
}

/**
 * do_splice_direct - splices data directly between two files
 * @in:		file to splice from
 * @ppos:	input file offset
 * @out:	file to splice to
 * @opos:	output file offset
 * @len:	number of bytes to splice
 * @flags:	splice modifier flags
 *
 * Description:
 *    For use by do_sendfile(). splice can easily emulate sendfile, but
 *    doing it in the application would incur an extra system call
 *    (splice in + splice out, as compared to just sendfile()). So this helper
 *    can splice directly through a process-private pipe.
 *
 */
long do_splice_direct(struct file *in, loff_t *ppos, struct file *out,
		      loff_t *opos, size_t len, unsigned int flags)
{
	struct splice_desc sd = {
		.len		= len,
		.total_len	= len,
		.flags		= flags,
		.pos		= *ppos,
		.u.file		= out,
		.splice_eof	= direct_file_splice_eof,
		.opos		= opos,
	};
	long ret;

	if (unlikely(!(out->f_mode & FMODE_WRITE)))
		return -EBADF;

	if (unlikely(out->f_flags & O_APPEND))
		return -EINVAL;

	ret = rw_verify_area(WRITE, out, opos, len);
	if (unlikely(ret < 0))
		return ret;

	ret = splice_direct_to_actor(in, &sd, direct_splice_actor);
	if (ret > 0)
		*ppos = sd.pos;

	return ret;
}
EXPORT_SYMBOL(do_splice_direct);

static int wait_for_space(struct pipe_inode_info *pipe, unsigned flags)
{
	for (;;) {
		if (unlikely(!pipe->readers)) {
			send_sig(SIGPIPE, current, 0);
			return -EPIPE;
		}
		if (!pipe_full(pipe->head, pipe->tail, pipe->max_usage))
			return 0;
		if (flags & SPLICE_F_NONBLOCK)
			return -EAGAIN;
		if (signal_pending(current))
			return -ERESTARTSYS;
		pipe_wait_writable(pipe);
	}
}

static int splice_pipe_to_pipe(struct pipe_inode_info *ipipe,
			       struct pipe_inode_info *opipe,
			       size_t len, unsigned int flags);

long splice_file_to_pipe(struct file *in,
			 struct pipe_inode_info *opipe,
			 loff_t *offset,
			 size_t len, unsigned int flags)
{
	long ret;

	pipe_lock(opipe);
	ret = wait_for_space(opipe, flags);
	if (!ret)
		ret = vfs_splice_read(in, offset, opipe, len, flags);
	pipe_unlock(opipe);
	if (ret > 0)
		wakeup_pipe_readers(opipe);
	return ret;
}

/*
 * Determine where to splice to/from.
 */
long do_splice(struct file *in, loff_t *off_in, struct file *out,
	       loff_t *off_out, size_t len, unsigned int flags)
{
	struct pipe_inode_info *ipipe;
	struct pipe_inode_info *opipe;
	loff_t offset;
	long ret;

	if (unlikely(!(in->f_mode & FMODE_READ) ||
		     !(out->f_mode & FMODE_WRITE)))
		return -EBADF;

	ipipe = get_pipe_info(in, true);
	opipe = get_pipe_info(out, true);

	if (ipipe && opipe) {
		if (off_in || off_out)
			return -ESPIPE;

		/* Splicing to self would be fun, but... */
		if (ipipe == opipe)
			return -EINVAL;

		if ((in->f_flags | out->f_flags) & O_NONBLOCK)
			flags |= SPLICE_F_NONBLOCK;

		return splice_pipe_to_pipe(ipipe, opipe, len, flags);
	}

	if (ipipe) {
		if (off_in)
			return -ESPIPE;
		if (off_out) {
			if (!(out->f_mode & FMODE_PWRITE))
				return -EINVAL;
			offset = *off_out;
		} else {
			offset = out->f_pos;
		}

		if (unlikely(out->f_flags & O_APPEND))
			return -EINVAL;

		ret = rw_verify_area(WRITE, out, &offset, len);
		if (unlikely(ret < 0))
			return ret;

		if (in->f_flags & O_NONBLOCK)
			flags |= SPLICE_F_NONBLOCK;

		file_start_write(out);
		ret = do_splice_from(ipipe, out, &offset, len, flags);
		file_end_write(out);

		if (ret > 0)
			fsnotify_modify(out);

		if (!off_out)
			out->f_pos = offset;
		else
			*off_out = offset;

		return ret;
	}

	if (opipe) {
		if (off_out)
			return -ESPIPE;
		if (off_in) {
			if (!(in->f_mode & FMODE_PREAD))
				return -EINVAL;
			offset = *off_in;
		} else {
			offset = in->f_pos;
		}

		if (out->f_flags & O_NONBLOCK)
			flags |= SPLICE_F_NONBLOCK;

		ret = splice_file_to_pipe(in, opipe, &offset, len, flags);

		if (ret > 0)
			fsnotify_access(in);

		if (!off_in)
			in->f_pos = offset;
		else
			*off_in = offset;

		return ret;
	}

	return -EINVAL;
}

static long __do_splice(struct file *in, loff_t __user *off_in,
			struct file *out, loff_t __user *off_out,
			size_t len, unsigned int flags)
{
	struct pipe_inode_info *ipipe;
	struct pipe_inode_info *opipe;
	loff_t offset, *__off_in = NULL, *__off_out = NULL;
	long ret;

	ipipe = get_pipe_info(in, true);
	opipe = get_pipe_info(out, true);

	if (ipipe) {
		if (off_in)
			return -ESPIPE;
		pipe_clear_nowait(in);
	}
	if (opipe) {
		if (off_out)
			return -ESPIPE;
		pipe_clear_nowait(out);
	}

	if (off_out) {
		if (copy_from_user(&offset, off_out, sizeof(loff_t)))
			return -EFAULT;
		__off_out = &offset;
	}
	if (off_in) {
		if (copy_from_user(&offset, off_in, sizeof(loff_t)))
			return -EFAULT;
		__off_in = &offset;
	}

	ret = do_splice(in, __off_in, out, __off_out, len, flags);
	if (ret < 0)
		return ret;

	if (__off_out && copy_to_user(off_out, __off_out, sizeof(loff_t)))
		return -EFAULT;
	if (__off_in && copy_to_user(off_in, __off_in, sizeof(loff_t)))
		return -EFAULT;

	return ret;
}

static int iter_to_pipe(struct iov_iter *from,
			struct pipe_inode_info *pipe,
			unsigned flags)
{
	struct pipe_buffer buf = {
		.ops = &user_page_pipe_buf_ops,
		.flags = flags
	};
	size_t total = 0;
	int ret = 0;

	while (iov_iter_count(from)) {
		struct page *pages[16];
		ssize_t left;
		size_t start;
		int i, n;

		left = iov_iter_get_pages2(from, pages, ~0UL, 16, &start);
		if (left <= 0) {
			ret = left;
			break;
		}

		n = DIV_ROUND_UP(left + start, PAGE_SIZE);
		for (i = 0; i < n; i++) {
			int size = min_t(int, left, PAGE_SIZE - start);

			buf.page = pages[i];
			buf.offset = start;
			buf.len = size;
			ret = add_to_pipe(pipe, &buf);
			if (unlikely(ret < 0)) {
				iov_iter_revert(from, left);
				// this one got dropped by add_to_pipe()
				while (++i < n)
					put_page(pages[i]);
				goto out;
			}
			total += ret;
			left -= size;
			start = 0;
		}
	}
out:
	return total ? total : ret;
}

static int pipe_to_user(struct pipe_inode_info *pipe, struct pipe_buffer *buf,
			struct splice_desc *sd)
{
	int n = copy_page_to_iter(buf->page, buf->offset, sd->len, sd->u.data);
	return n == sd->len ? n : -EFAULT;
}

/*
 * For lack of a better implementation, implement vmsplice() to userspace
 * as a simple copy of the pipes pages to the user iov.
 */
static long vmsplice_to_user(struct file *file, struct iov_iter *iter,
			     unsigned int flags)
{
	struct pipe_inode_info *pipe = get_pipe_info(file, true);
	struct splice_desc sd = {
		.total_len = iov_iter_count(iter),
		.flags = flags,
		.u.data = iter
	};
	long ret = 0;

	if (!pipe)
		return -EBADF;

	pipe_clear_nowait(file);

	if (sd.total_len) {
		pipe_lock(pipe);
		ret = __splice_from_pipe(pipe, &sd, pipe_to_user);
		pipe_unlock(pipe);
	}

	return ret;
}

/*
 * vmsplice splices a user address range into a pipe. It can be thought of
 * as splice-from-memory, where the regular splice is splice-from-file (or
 * to file). In both cases the output is a pipe, naturally.
 */
static long vmsplice_to_pipe(struct file *file, struct iov_iter *iter,
			     unsigned int flags)
{
	struct pipe_inode_info *pipe;
	long ret = 0;
	unsigned buf_flag = 0;

	if (flags & SPLICE_F_GIFT)
		buf_flag = PIPE_BUF_FLAG_GIFT;

	pipe = get_pipe_info(file, true);
	if (!pipe)
		return -EBADF;

	pipe_clear_nowait(file);

	pipe_lock(pipe);
	ret = wait_for_space(pipe, flags);
	if (!ret)
		ret = iter_to_pipe(iter, pipe, buf_flag);
	pipe_unlock(pipe);
	if (ret > 0)
		wakeup_pipe_readers(pipe);
	return ret;
}

static int vmsplice_type(struct fd f, int *type)
{
	if (!f.file)
		return -EBADF;
	if (f.file->f_mode & FMODE_WRITE) {
		*type = ITER_SOURCE;
	} else if (f.file->f_mode & FMODE_READ) {
		*type = ITER_DEST;
	} else {
		fdput(f);
		return -EBADF;
	}
	return 0;
}

/*
 * Note that vmsplice only really supports true splicing _from_ user memory
 * to a pipe, not the other way around. Splicing from user memory is a simple
 * operation that can be supported without any funky alignment restrictions
 * or nasty vm tricks. We simply map in the user memory and fill them into
 * a pipe. The reverse isn't quite as easy, though. There are two possible
 * solutions for that:
 *
 *	- memcpy() the data internally, at which point we might as well just
 *	  do a regular read() on the buffer anyway.
 *	- Lots of nasty vm tricks, that are neither fast nor flexible (it
 *	  has restriction limitations on both ends of the pipe).
 *
 * Currently we punt and implement it as a normal copy, see pipe_to_user().
 *
 */
SYSCALL_DEFINE4(vmsplice, int, fd, const struct iovec __user *, uiov,
		unsigned long, nr_segs, unsigned int, flags)
{
	struct iovec iovstack[UIO_FASTIOV];
	struct iovec *iov = iovstack;
	struct iov_iter iter;
	ssize_t error;
	struct fd f;
	int type;

	if (unlikely(flags & ~SPLICE_F_ALL))
		return -EINVAL;

	f = fdget(fd);
	error = vmsplice_type(f, &type);
	if (error)
		return error;

	error = import_iovec(type, uiov, nr_segs,
			     ARRAY_SIZE(iovstack), &iov, &iter);
	if (error < 0)
		goto out_fdput;

	if (!iov_iter_count(&iter))
		error = 0;
	else if (type == ITER_SOURCE)
		error = vmsplice_to_pipe(f.file, &iter, flags);
	else
		error = vmsplice_to_user(f.file, &iter, flags);

	kfree(iov);
out_fdput:
	fdput(f);
	return error;
}

SYSCALL_DEFINE6(splice, int, fd_in, loff_t __user *, off_in,
		int, fd_out, loff_t __user *, off_out,
		size_t, len, unsigned int, flags)
{
	struct fd in, out;
	long error;

	if (unlikely(!len))
		return 0;

	if (unlikely(flags & ~SPLICE_F_ALL))
		return -EINVAL;

	error = -EBADF;
	in = fdget(fd_in);
	if (in.file) {
		out = fdget(fd_out);
		if (out.file) {
			error = __do_splice(in.file, off_in, out.file, off_out,
						len, flags);
			fdput(out);
		}
		fdput(in);
	}
	return error;
}

/*
 * Make sure there's data to read. Wait for input if we can, otherwise
 * return an appropriate error.
 */
static int ipipe_prep(struct pipe_inode_info *pipe, unsigned int flags)
{
	int ret;

	/*
	 * Check the pipe occupancy without the inode lock first. This function
	 * is speculative anyways, so missing one is ok.
	 */
	if (!pipe_empty(pipe->head, pipe->tail))
		return 0;

	ret = 0;
	pipe_lock(pipe);

	while (pipe_empty(pipe->head, pipe->tail)) {
		if (signal_pending(current)) {
			ret = -ERESTARTSYS;
			break;
		}
		if (!pipe->writers)
			break;
		if (flags & SPLICE_F_NONBLOCK) {
			ret = -EAGAIN;
			break;
		}
		pipe_wait_readable(pipe);
	}

	pipe_unlock(pipe);
	return ret;
}

/*
 * Make sure there's writeable room. Wait for room if we can, otherwise
 * return an appropriate error.
 */
static int opipe_prep(struct pipe_inode_info *pipe, unsigned int flags)
{
	int ret;

	/*
	 * Check pipe occupancy without the inode lock first. This function
	 * is speculative anyways, so missing one is ok.
	 */
	if (!pipe_full(pipe->head, pipe->tail, pipe->max_usage))
		return 0;

	ret = 0;
	pipe_lock(pipe);

	while (pipe_full(pipe->head, pipe->tail, pipe->max_usage)) {
		if (!pipe->readers) {
			send_sig(SIGPIPE, current, 0);
			ret = -EPIPE;
			break;
		}
		if (flags & SPLICE_F_NONBLOCK) {
			ret = -EAGAIN;
			break;
		}
		if (signal_pending(current)) {
			ret = -ERESTARTSYS;
			break;
		}
		pipe_wait_writable(pipe);
	}

	pipe_unlock(pipe);
	return ret;
}

/*
 * Splice contents of ipipe to opipe.
 */
static int splice_pipe_to_pipe(struct pipe_inode_info *ipipe,
			       struct pipe_inode_info *opipe,
			       size_t len, unsigned int flags)
{
	struct pipe_buffer *ibuf, *obuf;
	unsigned int i_head, o_head;
	unsigned int i_tail, o_tail;
	unsigned int i_mask, o_mask;
	int ret = 0;
	bool input_wakeup = false;


retry:
	ret = ipipe_prep(ipipe, flags);
	if (ret)
		return ret;

	ret = opipe_prep(opipe, flags);
	if (ret)
		return ret;

	/*
	 * Potential ABBA deadlock, work around it by ordering lock
	 * grabbing by pipe info address. Otherwise two different processes
	 * could deadlock (one doing tee from A -> B, the other from B -> A).
	 */
	pipe_double_lock(ipipe, opipe);

	i_tail = ipipe->tail;
	i_mask = ipipe->ring_size - 1;
	o_head = opipe->head;
	o_mask = opipe->ring_size - 1;

	do {
		size_t o_len;

		if (!opipe->readers) {
			send_sig(SIGPIPE, current, 0);
			if (!ret)
				ret = -EPIPE;
			break;
		}

		i_head = ipipe->head;
		o_tail = opipe->tail;

		if (pipe_empty(i_head, i_tail) && !ipipe->writers)
			break;

		/*
		 * Cannot make any progress, because either the input
		 * pipe is empty or the output pipe is full.
		 */
		if (pipe_empty(i_head, i_tail) ||
		    pipe_full(o_head, o_tail, opipe->max_usage)) {
			/* Already processed some buffers, break */
			if (ret)
				break;

			if (flags & SPLICE_F_NONBLOCK) {
				ret = -EAGAIN;
				break;
			}

			/*
			 * We raced with another reader/writer and haven't
			 * managed to process any buffers.  A zero return
			 * value means EOF, so retry instead.
			 */
			pipe_unlock(ipipe);
			pipe_unlock(opipe);
			goto retry;
		}

		ibuf = &ipipe->bufs[i_tail & i_mask];
		obuf = &opipe->bufs[o_head & o_mask];

		if (len >= ibuf->len) {
			/*
			 * Simply move the whole buffer from ipipe to opipe
			 */
			*obuf = *ibuf;
			ibuf->ops = NULL;
			i_tail++;
			ipipe->tail = i_tail;
			input_wakeup = true;
			o_len = obuf->len;
			o_head++;
			opipe->head = o_head;
		} else {
			/*
			 * Get a reference to this pipe buffer,
			 * so we can copy the contents over.
			 */
			if (!pipe_buf_get(ipipe, ibuf)) {
				if (ret == 0)
					ret = -EFAULT;
				break;
			}
			*obuf = *ibuf;

			/*
			 * Don't inherit the gift and merge flags, we need to
			 * prevent multiple steals of this page.
			 */
			obuf->flags &= ~PIPE_BUF_FLAG_GIFT;
			obuf->flags &= ~PIPE_BUF_FLAG_CAN_MERGE;

			obuf->len = len;
			ibuf->offset += len;
			ibuf->len -= len;
			o_len = len;
			o_head++;
			opipe->head = o_head;
		}
		ret += o_len;
		len -= o_len;
	} while (len);

	pipe_unlock(ipipe);
	pipe_unlock(opipe);

	/*
	 * If we put data in the output pipe, wakeup any potential readers.
	 */
	if (ret > 0)
		wakeup_pipe_readers(opipe);

	if (input_wakeup)
		wakeup_pipe_writers(ipipe);

	return ret;
}

/*
 * Link contents of ipipe to opipe.
 */
static int link_pipe(struct pipe_inode_info *ipipe,
		     struct pipe_inode_info *opipe,
		     size_t len, unsigned int flags)
{
	struct pipe_buffer *ibuf, *obuf;
	unsigned int i_head, o_head;
	unsigned int i_tail, o_tail;
	unsigned int i_mask, o_mask;
	int ret = 0;

	/*
	 * Potential ABBA deadlock, work around it by ordering lock
	 * grabbing by pipe info address. Otherwise two different processes
	 * could deadlock (one doing tee from A -> B, the other from B -> A).
	 */
	pipe_double_lock(ipipe, opipe);

	i_tail = ipipe->tail;
	i_mask = ipipe->ring_size - 1;
	o_head = opipe->head;
	o_mask = opipe->ring_size - 1;

	do {
		if (!opipe->readers) {
			send_sig(SIGPIPE, current, 0);
			if (!ret)
				ret = -EPIPE;
			break;
		}

		i_head = ipipe->head;
		o_tail = opipe->tail;

		/*
		 * If we have iterated all input buffers or run out of
		 * output room, break.
		 */
		if (pipe_empty(i_head, i_tail) ||
		    pipe_full(o_head, o_tail, opipe->max_usage))
			break;

		ibuf = &ipipe->bufs[i_tail & i_mask];
		obuf = &opipe->bufs[o_head & o_mask];

		/*
		 * Get a reference to this pipe buffer,
		 * so we can copy the contents over.
		 */
		if (!pipe_buf_get(ipipe, ibuf)) {
			if (ret == 0)
				ret = -EFAULT;
			break;
		}

		*obuf = *ibuf;

		/*
		 * Don't inherit the gift and merge flag, we need to prevent
		 * multiple steals of this page.
		 */
		obuf->flags &= ~PIPE_BUF_FLAG_GIFT;
		obuf->flags &= ~PIPE_BUF_FLAG_CAN_MERGE;

		if (obuf->len > len)
			obuf->len = len;
		ret += obuf->len;
		len -= obuf->len;

		o_head++;
		opipe->head = o_head;
		i_tail++;
	} while (len);

	pipe_unlock(ipipe);
	pipe_unlock(opipe);

	/*
	 * If we put data in the output pipe, wakeup any potential readers.
	 */
	if (ret > 0)
		wakeup_pipe_readers(opipe);

	return ret;
}

/*
 * This is a tee(1) implementation that works on pipes. It doesn't copy
 * any data, it simply references the 'in' pages on the 'out' pipe.
 * The 'flags' used are the SPLICE_F_* variants, currently the only
 * applicable one is SPLICE_F_NONBLOCK.
 */
long do_tee(struct file *in, struct file *out, size_t len, unsigned int flags)
{
	struct pipe_inode_info *ipipe = get_pipe_info(in, true);
	struct pipe_inode_info *opipe = get_pipe_info(out, true);
	int ret = -EINVAL;

	if (unlikely(!(in->f_mode & FMODE_READ) ||
		     !(out->f_mode & FMODE_WRITE)))
		return -EBADF;

	/*
	 * Duplicate the contents of ipipe to opipe without actually
	 * copying the data.
	 */
	if (ipipe && opipe && ipipe != opipe) {
		if ((in->f_flags | out->f_flags) & O_NONBLOCK)
			flags |= SPLICE_F_NONBLOCK;

		/*
		 * Keep going, unless we encounter an error. The ipipe/opipe
		 * ordering doesn't really matter.
		 */
		ret = ipipe_prep(ipipe, flags);
		if (!ret) {
			ret = opipe_prep(opipe, flags);
			if (!ret)
				ret = link_pipe(ipipe, opipe, len, flags);
		}
	}

	return ret;
}

SYSCALL_DEFINE4(tee, int, fdin, int, fdout, size_t, len, unsigned int, flags)
{
	struct fd in, out;
	int error;

	if (unlikely(flags & ~SPLICE_F_ALL))
		return -EINVAL;

	if (unlikely(!len))
		return 0;

	error = -EBADF;
	in = fdget(fdin);
	if (in.file) {
		out = fdget(fdout);
		if (out.file) {
			error = do_tee(in.file, out.file, len, flags);
			fdput(out);
		}
 		fdput(in);
 	}

	return error;
}<|MERGE_RESOLUTION|>--- conflicted
+++ resolved
@@ -802,7 +802,6 @@
 	bool need_wakeup = false;
 
 	pipe_lock(pipe);
-<<<<<<< HEAD
 
 	while (len > 0) {
 		unsigned int head, tail, mask, bc = 0;
@@ -837,42 +836,6 @@
 				need_wakeup = false;
 			}
 
-=======
-
-	while (len > 0) {
-		unsigned int head, tail, mask, bc = 0;
-		size_t remain = len;
-
-		/*
-		 * Check for signal early to make process killable when there
-		 * are always buffers available
-		 */
-		ret = -ERESTARTSYS;
-		if (signal_pending(current))
-			break;
-
-		while (pipe_empty(pipe->head, pipe->tail)) {
-			ret = 0;
-			if (!pipe->writers)
-				goto out;
-
-			if (spliced)
-				goto out;
-
-			ret = -EAGAIN;
-			if (flags & SPLICE_F_NONBLOCK)
-				goto out;
-
-			ret = -ERESTARTSYS;
-			if (signal_pending(current))
-				goto out;
-
-			if (need_wakeup) {
-				wakeup_pipe_writers(pipe);
-				need_wakeup = false;
-			}
-
->>>>>>> 54d21618
 			pipe_wait_readable(pipe);
 		}
 
@@ -913,11 +876,8 @@
 			msg.msg_flags |= MSG_MORE;
 		if (remain && pipe_occupancy(pipe->head, tail) > 0)
 			msg.msg_flags |= MSG_MORE;
-<<<<<<< HEAD
-=======
 		if (out->f_flags & O_NONBLOCK)
 			msg.msg_flags |= MSG_DONTWAIT;
->>>>>>> 54d21618
 
 		iov_iter_bvec(&msg.msg_iter, ITER_SOURCE, bvec, bc,
 			      len - remain);
@@ -980,7 +940,6 @@
  * Indicate to the caller that there was a premature EOF when reading from the
  * source and the caller didn't indicate they would be sending more data after
  * this.
-<<<<<<< HEAD
  */
 static void do_splice_eof(struct splice_desc *sd)
 {
@@ -1003,30 +962,6 @@
  * If successful, it returns the amount of data spliced, 0 if it hit the EOF or
  * a hole and a negative error code otherwise.
  */
-=======
- */
-static void do_splice_eof(struct splice_desc *sd)
-{
-	if (sd->splice_eof)
-		sd->splice_eof(sd);
-}
-
-/**
- * vfs_splice_read - Read data from a file and splice it into a pipe
- * @in:		File to splice from
- * @ppos:	Input file offset
- * @pipe:	Pipe to splice to
- * @len:	Number of bytes to splice
- * @flags:	Splice modifier flags (SPLICE_F_*)
- *
- * Splice the requested amount of data from the input file to the pipe.  This
- * is synchronous as the caller must hold the pipe lock across the entire
- * operation.
- *
- * If successful, it returns the amount of data spliced, 0 if it hit the EOF or
- * a hole and a negative error code otherwise.
- */
->>>>>>> 54d21618
 long vfs_splice_read(struct file *in, loff_t *ppos,
 		     struct pipe_inode_info *pipe, size_t len,
 		     unsigned int flags)
