// SPDX-License-Identifier: GPL-2.0-only
/*
 *  event_inode.c - part of tracefs, a pseudo file system for activating tracing
 *
 *  Copyright (C) 2020-23 VMware Inc, author: Steven Rostedt (VMware) <rostedt@goodmis.org>
 *  Copyright (C) 2020-23 VMware Inc, author: Ajay Kaher <akaher@vmware.com>
 *
 *  eventfs is used to dynamically create inodes and dentries based on the
 *  meta data provided by the tracing system.
 *
 *  eventfs stores the meta-data of files/dirs and holds off on creating
 *  inodes/dentries of the files. When accessed, the eventfs will create the
 *  inodes/dentries in a just-in-time (JIT) manner. The eventfs will clean up
 *  and delete the inodes/dentries when they are no longer referenced.
 */
#include <linux/fsnotify.h>
#include <linux/fs.h>
#include <linux/namei.h>
#include <linux/workqueue.h>
#include <linux/security.h>
#include <linux/tracefs.h>
#include <linux/kref.h>
#include <linux/delay.h>
#include "internal.h"

struct eventfs_inode {
	struct list_head	e_top_files;
};

/*
 * struct eventfs_file - hold the properties of the eventfs files and
 *                       directories.
 * @name:	the name of the file or directory to create
 * @d_parent:   holds parent's dentry
 * @dentry:     once accessed holds dentry
 * @list:	file or directory to be added to parent directory
 * @ei:		list of files and directories within directory
 * @fop:	file_operations for file or directory
 * @iop:	inode_operations for file or directory
 * @data:	something that the caller will want to get to later on
 * @mode:	the permission that the file or directory should have
 */
struct eventfs_file {
	const char			*name;
	struct dentry			*d_parent;
	struct dentry			*dentry;
	struct list_head		list;
	struct eventfs_inode		*ei;
	const struct file_operations	*fop;
	const struct inode_operations	*iop;
	/*
	 * Union - used for deletion
	 * @del_list:	list of eventfs_file to delete
	 * @rcu:	eventfs_file to delete in RCU
	 * @is_freed:	node is freed if one of the above is set
	 */
	union {
		struct list_head	del_list;
		struct rcu_head		rcu;
		unsigned long		is_freed;
	};
	void				*data;
	umode_t				mode;
};

static DEFINE_MUTEX(eventfs_mutex);
DEFINE_STATIC_SRCU(eventfs_srcu);

static struct dentry *eventfs_root_lookup(struct inode *dir,
					  struct dentry *dentry,
					  unsigned int flags);
static int dcache_dir_open_wrapper(struct inode *inode, struct file *file);
static int dcache_readdir_wrapper(struct file *file, struct dir_context *ctx);
static int eventfs_release(struct inode *inode, struct file *file);

static const struct inode_operations eventfs_root_dir_inode_operations = {
	.lookup		= eventfs_root_lookup,
};

static const struct file_operations eventfs_file_operations = {
	.open		= dcache_dir_open_wrapper,
	.read		= generic_read_dir,
	.iterate_shared	= dcache_readdir_wrapper,
	.llseek		= generic_file_llseek,
	.release	= eventfs_release,
};

/**
 * create_file - create a file in the tracefs filesystem
 * @name: the name of the file to create.
 * @mode: the permission that the file should have.
 * @parent: parent dentry for this file.
 * @data: something that the caller will want to get to later on.
 * @fop: struct file_operations that should be used for this file.
 *
 * This is the basic "create a file" function for tracefs.  It allows for a
 * wide range of flexibility in creating a file.
 *
 * This function will return a pointer to a dentry if it succeeds.  This
 * pointer must be passed to the tracefs_remove() function when the file is
 * to be removed (no automatic cleanup happens if your module is unloaded,
 * you are responsible here.)  If an error occurs, %NULL will be returned.
 *
 * If tracefs is not enabled in the kernel, the value -%ENODEV will be
 * returned.
 */
static struct dentry *create_file(const char *name, umode_t mode,
				  struct dentry *parent, void *data,
				  const struct file_operations *fop)
{
	struct tracefs_inode *ti;
	struct dentry *dentry;
	struct inode *inode;

	if (!(mode & S_IFMT))
		mode |= S_IFREG;

	if (WARN_ON_ONCE(!S_ISREG(mode)))
		return NULL;

	dentry = eventfs_start_creating(name, parent);

	if (IS_ERR(dentry))
		return dentry;

	inode = tracefs_get_inode(dentry->d_sb);
	if (unlikely(!inode))
		return eventfs_failed_creating(dentry);

	inode->i_mode = mode;
	inode->i_fop = fop;
	inode->i_private = data;

	ti = get_tracefs(inode);
	ti->flags |= TRACEFS_EVENT_INODE;
	d_instantiate(dentry, inode);
	fsnotify_create(dentry->d_parent->d_inode, dentry);
	return eventfs_end_creating(dentry);
};

/**
 * create_dir - create a dir in the tracefs filesystem
 * @name: the name of the file to create.
 * @parent: parent dentry for this file.
 * @data: something that the caller will want to get to later on.
 *
 * This is the basic "create a dir" function for eventfs.  It allows for a
 * wide range of flexibility in creating a dir.
 *
 * This function will return a pointer to a dentry if it succeeds.  This
 * pointer must be passed to the tracefs_remove() function when the file is
 * to be removed (no automatic cleanup happens if your module is unloaded,
 * you are responsible here.)  If an error occurs, %NULL will be returned.
 *
 * If tracefs is not enabled in the kernel, the value -%ENODEV will be
 * returned.
 */
static struct dentry *create_dir(const char *name, struct dentry *parent, void *data)
{
	struct tracefs_inode *ti;
	struct dentry *dentry;
	struct inode *inode;

	dentry = eventfs_start_creating(name, parent);
	if (IS_ERR(dentry))
		return dentry;

	inode = tracefs_get_inode(dentry->d_sb);
	if (unlikely(!inode))
		return eventfs_failed_creating(dentry);

	inode->i_mode = S_IFDIR | S_IRWXU | S_IRUGO | S_IXUGO;
	inode->i_op = &eventfs_root_dir_inode_operations;
	inode->i_fop = &eventfs_file_operations;
	inode->i_private = data;

	ti = get_tracefs(inode);
	ti->flags |= TRACEFS_EVENT_INODE;

	inc_nlink(inode);
	d_instantiate(dentry, inode);
	inc_nlink(dentry->d_parent->d_inode);
	fsnotify_mkdir(dentry->d_parent->d_inode, dentry);
	return eventfs_end_creating(dentry);
}

/**
 * eventfs_set_ef_status_free - set the ef->status to free
 * @ti: the tracefs_inode of the dentry
 * @dentry: dentry who's status to be freed
 *
 * eventfs_set_ef_status_free will be called if no more
 * references remain
 */
void eventfs_set_ef_status_free(struct tracefs_inode *ti, struct dentry *dentry)
{
	struct tracefs_inode *ti_parent;
	struct eventfs_inode *ei;
	struct eventfs_file *ef, *tmp;

	/* The top level events directory may be freed by this */
	if (unlikely(ti->flags & TRACEFS_EVENT_TOP_INODE)) {
		LIST_HEAD(ef_del_list);

		mutex_lock(&eventfs_mutex);

		ei = ti->private;

		/* Record all the top level files */
		list_for_each_entry_srcu(ef, &ei->e_top_files, list,
					 lockdep_is_held(&eventfs_mutex)) {
			list_add_tail(&ef->del_list, &ef_del_list);
		}

		/* Nothing should access this, but just in case! */
		ti->private = NULL;

		mutex_unlock(&eventfs_mutex);

		/* Now safely free the top level files and their children */
		list_for_each_entry_safe(ef, tmp, &ef_del_list, del_list) {
			list_del(&ef->del_list);
			eventfs_remove(ef);
		}

		kfree(ei);
		return;
	}

	mutex_lock(&eventfs_mutex);

	ti_parent = get_tracefs(dentry->d_parent->d_inode);
	if (!ti_parent || !(ti_parent->flags & TRACEFS_EVENT_INODE))
		goto out;

	ef = dentry->d_fsdata;
	if (!ef)
		goto out;

	/*
	 * If ef was freed, then the LSB bit is set for d_fsdata.
	 * But this should not happen, as it should still have a
	 * ref count that prevents it. Warn in case it does.
	 */
	if (WARN_ON_ONCE((unsigned long)ef & 1))
		goto out;

	dentry->d_fsdata = NULL;
	ef->dentry = NULL;
out:
	mutex_unlock(&eventfs_mutex);
}

/**
 * eventfs_post_create_dir - post create dir routine
 * @ef: eventfs_file of recently created dir
 *
 * Map the meta-data of files within an eventfs dir to their parent dentry
 */
static void eventfs_post_create_dir(struct eventfs_file *ef)
{
	struct eventfs_file *ef_child;
	struct tracefs_inode *ti;

	/* srcu lock already held */
	/* fill parent-child relation */
	list_for_each_entry_srcu(ef_child, &ef->ei->e_top_files, list,
				 srcu_read_lock_held(&eventfs_srcu)) {
		ef_child->d_parent = ef->dentry;
	}

	ti = get_tracefs(ef->dentry->d_inode);
	ti->private = ef->ei;
}

/**
 * create_dentry - helper function to create dentry
 * @ef: eventfs_file of file or directory to create
 * @parent: parent dentry
 * @lookup: true if called from lookup routine
 *
 * Used to create a dentry for file/dir, executes post dentry creation routine
 */
static struct dentry *
create_dentry(struct eventfs_file *ef, struct dentry *parent, bool lookup)
{
	bool invalidate = false;
	struct dentry *dentry;

	mutex_lock(&eventfs_mutex);
	if (ef->is_freed) {
		mutex_unlock(&eventfs_mutex);
		return NULL;
	}
	if (ef->dentry) {
		dentry = ef->dentry;
		/* On dir open, up the ref count */
		if (!lookup)
			dget(dentry);
		mutex_unlock(&eventfs_mutex);
		return dentry;
	}
	mutex_unlock(&eventfs_mutex);

	if (!lookup)
		inode_lock(parent->d_inode);

	if (ef->ei)
		dentry = create_dir(ef->name, parent, ef->data);
	else
		dentry = create_file(ef->name, ef->mode, parent,
				     ef->data, ef->fop);

	if (!lookup)
		inode_unlock(parent->d_inode);

	mutex_lock(&eventfs_mutex);
	if (IS_ERR_OR_NULL(dentry)) {
		/* If the ef was already updated get it */
		dentry = ef->dentry;
		if (dentry && !lookup)
			dget(dentry);
		mutex_unlock(&eventfs_mutex);
		return dentry;
	}

	if (!ef->dentry && !ef->is_freed) {
		ef->dentry = dentry;
		if (ef->ei)
			eventfs_post_create_dir(ef);
		dentry->d_fsdata = ef;
	} else {
		/* A race here, should try again (unless freed) */
		invalidate = true;

		/*
		 * Should never happen unless we get here due to being freed.
		 * Otherwise it means two dentries exist with the same name.
		 */
		WARN_ON_ONCE(!ef->is_freed);
	}
	mutex_unlock(&eventfs_mutex);
	if (invalidate)
		d_invalidate(dentry);

	if (lookup || invalidate)
		dput(dentry);

	return invalidate ? NULL : dentry;
}

static bool match_event_file(struct eventfs_file *ef, const char *name)
{
	bool ret;

	mutex_lock(&eventfs_mutex);
	ret = !ef->is_freed && strcmp(ef->name, name) == 0;
	mutex_unlock(&eventfs_mutex);

	return ret;
}

/**
 * eventfs_root_lookup - lookup routine to create file/dir
 * @dir: in which a lookup is being done
 * @dentry: file/dir dentry
 * @flags: to pass as flags parameter to simple lookup
 *
 * Used to create a dynamic file/dir within @dir. Use the eventfs_inode
 * list of meta data to find the information needed to create the file/dir.
 */
static struct dentry *eventfs_root_lookup(struct inode *dir,
					  struct dentry *dentry,
					  unsigned int flags)
{
	struct tracefs_inode *ti;
	struct eventfs_inode *ei;
	struct eventfs_file *ef;
	struct dentry *ret = NULL;
	int idx;

	ti = get_tracefs(dir);
	if (!(ti->flags & TRACEFS_EVENT_INODE))
		return NULL;

	ei = ti->private;
	idx = srcu_read_lock(&eventfs_srcu);
	list_for_each_entry_srcu(ef, &ei->e_top_files, list,
				 srcu_read_lock_held(&eventfs_srcu)) {
		if (!match_event_file(ef, dentry->d_name.name))
			continue;
		ret = simple_lookup(dir, dentry, flags);
		create_dentry(ef, ef->d_parent, true);
		break;
	}
	srcu_read_unlock(&eventfs_srcu, idx);
	return ret;
}

struct dentry_list {
	void			*cursor;
	struct dentry		**dentries;
};

/**
 * eventfs_release - called to release eventfs file/dir
 * @inode: inode to be released
 * @file: file to be released (not used)
 */
static int eventfs_release(struct inode *inode, struct file *file)
{
	struct tracefs_inode *ti;
	struct dentry_list *dlist = file->private_data;
	void *cursor;
	int i;

	ti = get_tracefs(inode);
	if (!(ti->flags & TRACEFS_EVENT_INODE))
		return -EINVAL;

	if (WARN_ON_ONCE(!dlist))
		return -EINVAL;

<<<<<<< HEAD
	for (i = 0; dlist->dentries[i]; i++) {
=======
	for (i = 0; dlist->dentries && dlist->dentries[i]; i++) {
>>>>>>> 265f3ed0
		dput(dlist->dentries[i]);
	}

	cursor = dlist->cursor;
	kfree(dlist->dentries);
	kfree(dlist);
	file->private_data = cursor;
	return dcache_dir_close(inode, file);
}

/**
 * dcache_dir_open_wrapper - eventfs open wrapper
 * @inode: not used
 * @file: dir to be opened (to create its child)
 *
 * Used to dynamically create the file/dir within @file. @file is really a
 * directory and all the files/dirs of the children within @file will be
 * created. If any of the files/dirs have already been created, their
 * reference count will be incremented.
 */
static int dcache_dir_open_wrapper(struct inode *inode, struct file *file)
{
	struct tracefs_inode *ti;
	struct eventfs_inode *ei;
	struct eventfs_file *ef;
	struct dentry_list *dlist;
	struct dentry **dentries = NULL;
	struct dentry *dentry = file_dentry(file);
	struct dentry *d;
	struct inode *f_inode = file_inode(file);
	int cnt = 0;
	int idx;
	int ret;

	ti = get_tracefs(f_inode);
	if (!(ti->flags & TRACEFS_EVENT_INODE))
		return -EINVAL;

	if (WARN_ON_ONCE(file->private_data))
		return -EINVAL;

	dlist = kmalloc(sizeof(*dlist), GFP_KERNEL);
	if (!dlist)
		return -ENOMEM;

	ei = ti->private;
	idx = srcu_read_lock(&eventfs_srcu);
	list_for_each_entry_srcu(ef, &ei->e_top_files, list,
				 srcu_read_lock_held(&eventfs_srcu)) {
		d = create_dentry(ef, dentry, false);
		if (d) {
			struct dentry **tmp;

			tmp = krealloc(dentries, sizeof(d) * (cnt + 2), GFP_KERNEL);
			if (!tmp)
				break;
			tmp[cnt] = d;
			tmp[cnt + 1] = NULL;
			cnt++;
			dentries = tmp;
		}
	}
	srcu_read_unlock(&eventfs_srcu, idx);
	ret = dcache_dir_open(inode, file);

	/*
	 * dcache_dir_open() sets file->private_data to a dentry cursor.
	 * Need to save that but also save all the dentries that were
	 * opened by this function.
	 */
	dlist->cursor = file->private_data;
	dlist->dentries = dentries;
	file->private_data = dlist;
	return ret;
}

/*
 * This just sets the file->private_data back to the cursor and back.
 */
static int dcache_readdir_wrapper(struct file *file, struct dir_context *ctx)
{
	struct dentry_list *dlist = file->private_data;
	int ret;

	file->private_data = dlist->cursor;
	ret = dcache_readdir(file, ctx);
	dlist->cursor = file->private_data;
	file->private_data = dlist;
	return ret;
}

/**
 * eventfs_prepare_ef - helper function to prepare eventfs_file
 * @name: the name of the file/directory to create.
 * @mode: the permission that the file should have.
 * @fop: struct file_operations that should be used for this file/directory.
 * @iop: struct inode_operations that should be used for this file/directory.
 * @data: something that the caller will want to get to later on. The
 *        inode.i_private pointer will point to this value on the open() call.
 *
 * This function allocates and fills the eventfs_file structure.
 */
static struct eventfs_file *eventfs_prepare_ef(const char *name, umode_t mode,
					const struct file_operations *fop,
					const struct inode_operations *iop,
					void *data)
{
	struct eventfs_file *ef;

	ef = kzalloc(sizeof(*ef), GFP_KERNEL);
	if (!ef)
		return ERR_PTR(-ENOMEM);

	ef->name = kstrdup(name, GFP_KERNEL);
	if (!ef->name) {
		kfree(ef);
		return ERR_PTR(-ENOMEM);
	}

	if (S_ISDIR(mode)) {
		ef->ei = kzalloc(sizeof(*ef->ei), GFP_KERNEL);
		if (!ef->ei) {
			kfree(ef->name);
			kfree(ef);
			return ERR_PTR(-ENOMEM);
		}
		INIT_LIST_HEAD(&ef->ei->e_top_files);
	} else {
		ef->ei = NULL;
	}

	ef->iop = iop;
	ef->fop = fop;
	ef->mode = mode;
	ef->data = data;
	return ef;
}

/**
 * eventfs_create_events_dir - create the trace event structure
 * @name: the name of the directory to create.
 * @parent: parent dentry for this file.  This should be a directory dentry
 *          if set.  If this parameter is NULL, then the directory will be
 *          created in the root of the tracefs filesystem.
 *
 * This function creates the top of the trace event directory.
 */
struct dentry *eventfs_create_events_dir(const char *name,
					 struct dentry *parent)
{
	struct dentry *dentry = tracefs_start_creating(name, parent);
	struct eventfs_inode *ei;
	struct tracefs_inode *ti;
	struct inode *inode;

	if (security_locked_down(LOCKDOWN_TRACEFS))
		return NULL;

	if (IS_ERR(dentry))
		return dentry;

	ei = kzalloc(sizeof(*ei), GFP_KERNEL);
	if (!ei)
		return ERR_PTR(-ENOMEM);
	inode = tracefs_get_inode(dentry->d_sb);
	if (unlikely(!inode)) {
		kfree(ei);
		tracefs_failed_creating(dentry);
		return ERR_PTR(-ENOMEM);
	}

	INIT_LIST_HEAD(&ei->e_top_files);

	ti = get_tracefs(inode);
	ti->flags |= TRACEFS_EVENT_INODE | TRACEFS_EVENT_TOP_INODE;
	ti->private = ei;

	inode->i_mode = S_IFDIR | S_IRWXU | S_IRUGO | S_IXUGO;
	inode->i_op = &eventfs_root_dir_inode_operations;
	inode->i_fop = &eventfs_file_operations;

	/* directory inodes start off with i_nlink == 2 (for "." entry) */
	inc_nlink(inode);
	d_instantiate(dentry, inode);
	inc_nlink(dentry->d_parent->d_inode);
	fsnotify_mkdir(dentry->d_parent->d_inode, dentry);
	return tracefs_end_creating(dentry);
}

/**
 * eventfs_add_subsystem_dir - add eventfs subsystem_dir to list to create later
 * @name: the name of the file to create.
 * @parent: parent dentry for this dir.
 *
 * This function adds eventfs subsystem dir to list.
 * And all these dirs are created on the fly when they are looked up,
 * and the dentry and inodes will be removed when they are done.
 */
struct eventfs_file *eventfs_add_subsystem_dir(const char *name,
					       struct dentry *parent)
{
	struct tracefs_inode *ti_parent;
	struct eventfs_inode *ei_parent;
	struct eventfs_file *ef;

	if (security_locked_down(LOCKDOWN_TRACEFS))
		return NULL;

	if (!parent)
		return ERR_PTR(-EINVAL);

	ti_parent = get_tracefs(parent->d_inode);
	ei_parent = ti_parent->private;

	ef = eventfs_prepare_ef(name, S_IFDIR, NULL, NULL, NULL);
	if (IS_ERR(ef))
		return ef;

	mutex_lock(&eventfs_mutex);
	list_add_tail(&ef->list, &ei_parent->e_top_files);
	ef->d_parent = parent;
	mutex_unlock(&eventfs_mutex);
	return ef;
}

/**
 * eventfs_add_dir - add eventfs dir to list to create later
 * @name: the name of the file to create.
 * @ef_parent: parent eventfs_file for this dir.
 *
 * This function adds eventfs dir to list.
 * And all these dirs are created on the fly when they are looked up,
 * and the dentry and inodes will be removed when they are done.
 */
struct eventfs_file *eventfs_add_dir(const char *name,
				     struct eventfs_file *ef_parent)
{
	struct eventfs_file *ef;

	if (security_locked_down(LOCKDOWN_TRACEFS))
		return NULL;

	if (!ef_parent)
		return ERR_PTR(-EINVAL);

	ef = eventfs_prepare_ef(name, S_IFDIR, NULL, NULL, NULL);
	if (IS_ERR(ef))
		return ef;

	mutex_lock(&eventfs_mutex);
	list_add_tail(&ef->list, &ef_parent->ei->e_top_files);
	ef->d_parent = ef_parent->dentry;
	mutex_unlock(&eventfs_mutex);
	return ef;
}

/**
 * eventfs_add_events_file - add the data needed to create a file for later reference
 * @name: the name of the file to create.
 * @mode: the permission that the file should have.
 * @parent: parent dentry for this file.
 * @data: something that the caller will want to get to later on.
 * @fop: struct file_operations that should be used for this file.
 *
 * This function is used to add the information needed to create a
 * dentry/inode within the top level events directory. The file created
 * will have the @mode permissions. The @data will be used to fill the
 * inode.i_private when the open() call is done. The dentry and inodes are
 * all created when they are referenced, and removed when they are no
 * longer referenced.
 */
int eventfs_add_events_file(const char *name, umode_t mode,
			 struct dentry *parent, void *data,
			 const struct file_operations *fop)
{
	struct tracefs_inode *ti;
	struct eventfs_inode *ei;
	struct eventfs_file *ef;

	if (security_locked_down(LOCKDOWN_TRACEFS))
		return -ENODEV;

	if (!parent)
		return -EINVAL;

	if (!(mode & S_IFMT))
		mode |= S_IFREG;

	if (!parent->d_inode)
		return -EINVAL;

	ti = get_tracefs(parent->d_inode);
	if (!(ti->flags & TRACEFS_EVENT_INODE))
		return -EINVAL;

	ei = ti->private;
	ef = eventfs_prepare_ef(name, mode, fop, NULL, data);

	if (IS_ERR(ef))
		return -ENOMEM;

	mutex_lock(&eventfs_mutex);
	list_add_tail(&ef->list, &ei->e_top_files);
	ef->d_parent = parent;
	mutex_unlock(&eventfs_mutex);
	return 0;
}

/**
 * eventfs_add_file - add eventfs file to list to create later
 * @name: the name of the file to create.
 * @mode: the permission that the file should have.
 * @ef_parent: parent eventfs_file for this file.
 * @data: something that the caller will want to get to later on.
 * @fop: struct file_operations that should be used for this file.
 *
 * This function is used to add the information needed to create a
 * file within a subdirectory of the events directory. The file created
 * will have the @mode permissions. The @data will be used to fill the
 * inode.i_private when the open() call is done. The dentry and inodes are
 * all created when they are referenced, and removed when they are no
 * longer referenced.
 */
int eventfs_add_file(const char *name, umode_t mode,
		     struct eventfs_file *ef_parent,
		     void *data,
		     const struct file_operations *fop)
{
	struct eventfs_file *ef;

	if (security_locked_down(LOCKDOWN_TRACEFS))
		return -ENODEV;

	if (!ef_parent)
		return -EINVAL;

	if (!(mode & S_IFMT))
		mode |= S_IFREG;

	ef = eventfs_prepare_ef(name, mode, fop, NULL, data);
	if (IS_ERR(ef))
		return -ENOMEM;

	mutex_lock(&eventfs_mutex);
	list_add_tail(&ef->list, &ef_parent->ei->e_top_files);
	ef->d_parent = ef_parent->dentry;
	mutex_unlock(&eventfs_mutex);
	return 0;
}

static void free_ef(struct rcu_head *head)
{
	struct eventfs_file *ef = container_of(head, struct eventfs_file, rcu);

	kfree(ef->name);
	kfree(ef->ei);
	kfree(ef);
}

/**
 * eventfs_remove_rec - remove eventfs dir or file from list
 * @ef: eventfs_file to be removed.
 * @head: to create list of eventfs_file to be deleted
 * @level: to check recursion depth
 *
 * The helper function eventfs_remove_rec() is used to clean up and free the
 * associated data from eventfs for both of the added functions.
 */
static void eventfs_remove_rec(struct eventfs_file *ef, struct list_head *head, int level)
{
	struct eventfs_file *ef_child;

	if (!ef)
		return;
	/*
	 * Check recursion depth. It should never be greater than 3:
	 * 0 - events/
	 * 1 - events/group/
	 * 2 - events/group/event/
	 * 3 - events/group/event/file
	 */
	if (WARN_ON_ONCE(level > 3))
		return;

	if (ef->ei) {
		/* search for nested folders or files */
		list_for_each_entry_srcu(ef_child, &ef->ei->e_top_files, list,
					 lockdep_is_held(&eventfs_mutex)) {
			eventfs_remove_rec(ef_child, head, level + 1);
		}
	}

	list_del_rcu(&ef->list);
	list_add_tail(&ef->del_list, head);
}

/**
 * eventfs_remove - remove eventfs dir or file from list
 * @ef: eventfs_file to be removed.
 *
 * This function acquire the eventfs_mutex lock and call eventfs_remove_rec()
 */
void eventfs_remove(struct eventfs_file *ef)
{
	struct eventfs_file *tmp;
	LIST_HEAD(ef_del_list);
	struct dentry *dentry_list = NULL;
	struct dentry *dentry;

	if (!ef)
		return;

	mutex_lock(&eventfs_mutex);
	eventfs_remove_rec(ef, &ef_del_list, 0);
	list_for_each_entry_safe(ef, tmp, &ef_del_list, del_list) {
		if (ef->dentry) {
			unsigned long ptr = (unsigned long)dentry_list;

			/* Keep the dentry from being freed yet */
			dget(ef->dentry);

			/*
			 * Paranoid: The dget() above should prevent the dentry
			 * from being freed and calling eventfs_set_ef_status_free().
			 * But just in case, set the link list LSB pointer to 1
			 * and have eventfs_set_ef_status_free() check that to
			 * make sure that if it does happen, it will not think
			 * the d_fsdata is an event_file.
			 *
			 * For this to work, no event_file should be allocated
			 * on a odd space, as the ef should always be allocated
			 * to be at least word aligned. Check for that too.
			 */
			WARN_ON_ONCE(ptr & 1);

			ef->dentry->d_fsdata = (void *)(ptr | 1);
			dentry_list = ef->dentry;
			ef->dentry = NULL;
		}
		call_srcu(&eventfs_srcu, &ef->rcu, free_ef);
	}
	mutex_unlock(&eventfs_mutex);

	while (dentry_list) {
		unsigned long ptr;

		dentry = dentry_list;
		ptr = (unsigned long)dentry->d_fsdata & ~1UL;
		dentry_list = (struct dentry *)ptr;
		dentry->d_fsdata = NULL;
		d_invalidate(dentry);
		mutex_lock(&eventfs_mutex);
		/* dentry should now have at least a single reference */
		WARN_ONCE((int)d_count(dentry) < 1,
			  "dentry %p less than one reference (%d) after invalidate\n",
			  dentry, d_count(dentry));
		mutex_unlock(&eventfs_mutex);
		dput(dentry);
	}
}

/**
 * eventfs_remove_events_dir - remove eventfs dir or file from list
 * @dentry: events's dentry to be removed.
 *
 * This function remove events main directory
 */
void eventfs_remove_events_dir(struct dentry *dentry)
{
	struct tracefs_inode *ti;

	if (!dentry || !dentry->d_inode)
		return;

	ti = get_tracefs(dentry->d_inode);
	if (!ti || !(ti->flags & TRACEFS_EVENT_INODE))
		return;

	d_invalidate(dentry);
	dput(dentry);
}<|MERGE_RESOLUTION|>--- conflicted
+++ resolved
@@ -421,11 +421,7 @@
 	if (WARN_ON_ONCE(!dlist))
 		return -EINVAL;
 
-<<<<<<< HEAD
-	for (i = 0; dlist->dentries[i]; i++) {
-=======
 	for (i = 0; dlist->dentries && dlist->dentries[i]; i++) {
->>>>>>> 265f3ed0
 		dput(dlist->dentries[i]);
 	}
 
