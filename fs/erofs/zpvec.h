/* SPDX-License-Identifier: GPL-2.0-only */
/*
 * Copyright (C) 2018 HUAWEI, Inc.
 *             https://www.huawei.com/
 */
#ifndef __EROFS_FS_ZPVEC_H
#define __EROFS_FS_ZPVEC_H

#include "tagptr.h"

/* page type in pagevec for decompress subsystem */
enum z_erofs_page_type {
	/* including Z_EROFS_VLE_PAGE_TAIL_EXCLUSIVE */
	Z_EROFS_PAGE_TYPE_EXCLUSIVE,

	Z_EROFS_VLE_PAGE_TYPE_TAIL_SHARED,

	Z_EROFS_VLE_PAGE_TYPE_HEAD,
	Z_EROFS_VLE_PAGE_TYPE_MAX
};

extern void __compiletime_error("Z_EROFS_PAGE_TYPE_EXCLUSIVE != 0")
	__bad_page_type_exclusive(void);

/* pagevec tagged pointer */
typedef tagptr2_t	erofs_vtptr_t;

/* pagevec collector */
struct z_erofs_pagevec_ctor {
	struct page *curr, *next;
	erofs_vtptr_t *pages;

	unsigned int nr, index;
};

static inline void z_erofs_pagevec_ctor_exit(struct z_erofs_pagevec_ctor *ctor,
					     bool atomic)
{
	if (!ctor->curr)
		return;

	if (atomic)
		kunmap_atomic(ctor->pages);
	else
		kunmap(ctor->curr);
}

static inline struct page *
z_erofs_pagevec_ctor_next_page(struct z_erofs_pagevec_ctor *ctor,
			       unsigned int nr)
{
	unsigned int index;

	/* keep away from occupied pages */
	if (ctor->next)
		return ctor->next;

	for (index = 0; index < nr; ++index) {
		const erofs_vtptr_t t = ctor->pages[index];
		const unsigned int tags = tagptr_unfold_tags(t);

		if (tags == Z_EROFS_PAGE_TYPE_EXCLUSIVE)
			return tagptr_unfold_ptr(t);
	}
	DBG_BUGON(nr >= ctor->nr);
	return NULL;
}

static inline void
z_erofs_pagevec_ctor_pagedown(struct z_erofs_pagevec_ctor *ctor,
			      bool atomic)
{
	struct page *next = z_erofs_pagevec_ctor_next_page(ctor, ctor->nr);

	z_erofs_pagevec_ctor_exit(ctor, atomic);

	ctor->curr = next;
	ctor->next = NULL;
	ctor->pages = atomic ?
		kmap_atomic(ctor->curr) : kmap(ctor->curr);

	ctor->nr = PAGE_SIZE / sizeof(struct page *);
	ctor->index = 0;
}

static inline void z_erofs_pagevec_ctor_init(struct z_erofs_pagevec_ctor *ctor,
					     unsigned int nr,
					     erofs_vtptr_t *pages,
					     unsigned int i)
{
	ctor->nr = nr;
	ctor->curr = ctor->next = NULL;
	ctor->pages = pages;

	if (i >= nr) {
		i -= nr;
		z_erofs_pagevec_ctor_pagedown(ctor, false);
		while (i > ctor->nr) {
			i -= ctor->nr;
			z_erofs_pagevec_ctor_pagedown(ctor, false);
		}
	}
	ctor->next = z_erofs_pagevec_ctor_next_page(ctor, i);
	ctor->index = i;
}

static inline bool z_erofs_pagevec_enqueue(struct z_erofs_pagevec_ctor *ctor,
					   struct page *page,
<<<<<<< HEAD
					   enum z_erofs_page_type type)
{
	if (!ctor->next && type)
		if (ctor->index + 1 == ctor->nr)
=======
					   enum z_erofs_page_type type,
					   bool pvec_safereuse)
{
	if (!ctor->next) {
		/* some pages cannot be reused as pvec safely without I/O */
		if (type == Z_EROFS_PAGE_TYPE_EXCLUSIVE && !pvec_safereuse)
			type = Z_EROFS_VLE_PAGE_TYPE_TAIL_SHARED;

		if (type != Z_EROFS_PAGE_TYPE_EXCLUSIVE &&
		    ctor->index + 1 == ctor->nr)
>>>>>>> df0cc57e
			return false;
	}

	if (ctor->index >= ctor->nr)
		z_erofs_pagevec_ctor_pagedown(ctor, false);

	/* exclusive page type must be 0 */
	if (Z_EROFS_PAGE_TYPE_EXCLUSIVE != (uintptr_t)NULL)
		__bad_page_type_exclusive();

	/* should remind that collector->next never equal to 1, 2 */
	if (type == (uintptr_t)ctor->next) {
		ctor->next = page;
	}
	ctor->pages[ctor->index++] = tagptr_fold(erofs_vtptr_t, page, type);
	return true;
}

static inline struct page *
z_erofs_pagevec_dequeue(struct z_erofs_pagevec_ctor *ctor,
			enum z_erofs_page_type *type)
{
	erofs_vtptr_t t;

	if (ctor->index >= ctor->nr) {
		DBG_BUGON(!ctor->next);
		z_erofs_pagevec_ctor_pagedown(ctor, true);
	}

	t = ctor->pages[ctor->index];

	*type = tagptr_unfold_tags(t);

	/* should remind that collector->next never equal to 1, 2 */
	if (*type == (uintptr_t)ctor->next)
		ctor->next = tagptr_unfold_ptr(t);

	ctor->pages[ctor->index++] = tagptr_fold(erofs_vtptr_t, NULL, 0);
	return tagptr_unfold_ptr(t);
}
#endif<|MERGE_RESOLUTION|>--- conflicted
+++ resolved
@@ -106,12 +106,6 @@
 
 static inline bool z_erofs_pagevec_enqueue(struct z_erofs_pagevec_ctor *ctor,
 					   struct page *page,
-<<<<<<< HEAD
-					   enum z_erofs_page_type type)
-{
-	if (!ctor->next && type)
-		if (ctor->index + 1 == ctor->nr)
-=======
 					   enum z_erofs_page_type type,
 					   bool pvec_safereuse)
 {
@@ -122,7 +116,6 @@
 
 		if (type != Z_EROFS_PAGE_TYPE_EXCLUSIVE &&
 		    ctor->index + 1 == ctor->nr)
->>>>>>> df0cc57e
 			return false;
 	}
 
