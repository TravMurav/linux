// SPDX-License-Identifier: GPL-2.0
#include "bcachefs.h"
#include "clock.h"

#include <linux/freezer.h>
#include <linux/kthread.h>
#include <linux/preempt.h>

static inline bool io_timer_cmp(const void *l, const void *r, void __always_unused *args)
{
	struct io_timer **_l = (struct io_timer **)l;
	struct io_timer **_r = (struct io_timer **)r;

	return (*_l)->expire < (*_r)->expire;
}

static inline void io_timer_swp(void *l, void *r, void __always_unused *args)
{
	struct io_timer **_l = (struct io_timer **)l;
	struct io_timer **_r = (struct io_timer **)r;

	swap(*_l, *_r);
}

void bch2_io_timer_add(struct io_clock *clock, struct io_timer *timer)
{
<<<<<<< HEAD
=======
	size_t i;
	const struct min_heap_callbacks callbacks = {
		.less = io_timer_cmp,
		.swp = io_timer_swp,
	};

>>>>>>> 67856f44
	spin_lock(&clock->timer_lock);

	if (time_after_eq64((u64) atomic64_read(&clock->now), timer->expire)) {
		spin_unlock(&clock->timer_lock);
		timer->fn(timer);
		return;
	}

<<<<<<< HEAD
	for (size_t i = 0; i < clock->timers.used; i++)
=======
	for (i = 0; i < clock->timers.nr; i++)
>>>>>>> 67856f44
		if (clock->timers.data[i] == timer)
			goto out;

	BUG_ON(!min_heap_push(&clock->timers, &timer, &callbacks, NULL));
out:
	spin_unlock(&clock->timer_lock);
}

void bch2_io_timer_del(struct io_clock *clock, struct io_timer *timer)
{
<<<<<<< HEAD
	spin_lock(&clock->timer_lock);

	for (size_t i = 0; i < clock->timers.used; i++)
=======
	size_t i;
	const struct min_heap_callbacks callbacks = {
		.less = io_timer_cmp,
		.swp = io_timer_swp,
	};

	spin_lock(&clock->timer_lock);

	for (i = 0; i < clock->timers.nr; i++)
>>>>>>> 67856f44
		if (clock->timers.data[i] == timer) {
			min_heap_del(&clock->timers, i, &callbacks, NULL);
			break;
		}

	spin_unlock(&clock->timer_lock);
}

struct io_clock_wait {
	struct io_timer		io_timer;
	struct timer_list	cpu_timer;
	struct task_struct	*task;
	int			expired;
};

static void io_clock_wait_fn(struct io_timer *timer)
{
	struct io_clock_wait *wait = container_of(timer,
				struct io_clock_wait, io_timer);

	wait->expired = 1;
	wake_up_process(wait->task);
}

static void io_clock_cpu_timeout(struct timer_list *timer)
{
	struct io_clock_wait *wait = container_of(timer,
				struct io_clock_wait, cpu_timer);

	wait->expired = 1;
	wake_up_process(wait->task);
}

void bch2_io_clock_schedule_timeout(struct io_clock *clock, u64 until)
{
	struct io_clock_wait wait = {
		.io_timer.expire	= until,
		.io_timer.fn		= io_clock_wait_fn,
		.io_timer.fn2		= (void *) _RET_IP_,
		.task			= current,
	};

	bch2_io_timer_add(clock, &wait.io_timer);
	schedule();
	bch2_io_timer_del(clock, &wait.io_timer);
}

void bch2_kthread_io_clock_wait(struct io_clock *clock,
				u64 io_until, unsigned long cpu_timeout)
{
	bool kthread = (current->flags & PF_KTHREAD) != 0;
	struct io_clock_wait wait = {
		.io_timer.expire	= io_until,
		.io_timer.fn		= io_clock_wait_fn,
		.io_timer.fn2		= (void *) _RET_IP_,
		.task			= current,
	};

	bch2_io_timer_add(clock, &wait.io_timer);

	timer_setup_on_stack(&wait.cpu_timer, io_clock_cpu_timeout, 0);

	if (cpu_timeout != MAX_SCHEDULE_TIMEOUT)
		mod_timer(&wait.cpu_timer, cpu_timeout + jiffies);

	do {
		set_current_state(TASK_INTERRUPTIBLE);
		if (kthread && kthread_should_stop())
			break;

		if (wait.expired)
			break;

		schedule();
		try_to_freeze();
	} while (0);

	__set_current_state(TASK_RUNNING);
	del_timer_sync(&wait.cpu_timer);
	destroy_timer_on_stack(&wait.cpu_timer);
	bch2_io_timer_del(clock, &wait.io_timer);
}

static struct io_timer *get_expired_timer(struct io_clock *clock, u64 now)
{
	struct io_timer *ret = NULL;
	const struct min_heap_callbacks callbacks = {
		.less = io_timer_cmp,
		.swp = io_timer_swp,
	};

<<<<<<< HEAD
	if (clock->timers.used &&
	    time_after_eq64(now, clock->timers.data[0]->expire))
		heap_pop(&clock->timers, ret, io_timer_cmp, NULL);
=======
	spin_lock(&clock->timer_lock);

	if (clock->timers.nr &&
	    time_after_eq(now, clock->timers.data[0]->expire)) {
		ret = *min_heap_peek(&clock->timers);
		min_heap_pop(&clock->timers, &callbacks, NULL);
	}

	spin_unlock(&clock->timer_lock);

>>>>>>> 67856f44
	return ret;
}

void __bch2_increment_clock(struct io_clock *clock, u64 sectors)
{
	struct io_timer *timer;
	u64 now = atomic64_add_return(sectors, &clock->now);

	spin_lock(&clock->timer_lock);
	while ((timer = get_expired_timer(clock, now)))
		timer->fn(timer);
	spin_unlock(&clock->timer_lock);
}

void bch2_io_timers_to_text(struct printbuf *out, struct io_clock *clock)
{
	out->atomic++;
	spin_lock(&clock->timer_lock);
	u64 now = atomic64_read(&clock->now);

	printbuf_tabstop_push(out, 40);
	prt_printf(out, "current time:\t%llu\n", now);

<<<<<<< HEAD
	for (unsigned i = 0; i < clock->timers.used; i++)
		prt_printf(out, "%ps %ps:\t%llu\n",
=======
	for (i = 0; i < clock->timers.nr; i++)
		prt_printf(out, "%ps:\t%li\n",
>>>>>>> 67856f44
		       clock->timers.data[i]->fn,
		       clock->timers.data[i]->fn2,
		       clock->timers.data[i]->expire);
	spin_unlock(&clock->timer_lock);
	--out->atomic;
}

void bch2_io_clock_exit(struct io_clock *clock)
{
	free_heap(&clock->timers);
	free_percpu(clock->pcpu_buf);
}

int bch2_io_clock_init(struct io_clock *clock)
{
	atomic64_set(&clock->now, 0);
	spin_lock_init(&clock->timer_lock);

	clock->max_slop = IO_CLOCK_PCPU_SECTORS * num_possible_cpus();

	clock->pcpu_buf = alloc_percpu(*clock->pcpu_buf);
	if (!clock->pcpu_buf)
		return -BCH_ERR_ENOMEM_io_clock_init;

	if (!init_heap(&clock->timers, NR_IO_TIMERS, GFP_KERNEL))
		return -BCH_ERR_ENOMEM_io_clock_init;

	return 0;
}<|MERGE_RESOLUTION|>--- conflicted
+++ resolved
@@ -24,15 +24,11 @@
 
 void bch2_io_timer_add(struct io_clock *clock, struct io_timer *timer)
 {
-<<<<<<< HEAD
-=======
-	size_t i;
 	const struct min_heap_callbacks callbacks = {
 		.less = io_timer_cmp,
 		.swp = io_timer_swp,
 	};
 
->>>>>>> 67856f44
 	spin_lock(&clock->timer_lock);
 
 	if (time_after_eq64((u64) atomic64_read(&clock->now), timer->expire)) {
@@ -41,11 +37,7 @@
 		return;
 	}
 
-<<<<<<< HEAD
-	for (size_t i = 0; i < clock->timers.used; i++)
-=======
-	for (i = 0; i < clock->timers.nr; i++)
->>>>>>> 67856f44
+	for (size_t i = 0; i < clock->timers.nr; i++)
 		if (clock->timers.data[i] == timer)
 			goto out;
 
@@ -56,12 +48,6 @@
 
 void bch2_io_timer_del(struct io_clock *clock, struct io_timer *timer)
 {
-<<<<<<< HEAD
-	spin_lock(&clock->timer_lock);
-
-	for (size_t i = 0; i < clock->timers.used; i++)
-=======
-	size_t i;
 	const struct min_heap_callbacks callbacks = {
 		.less = io_timer_cmp,
 		.swp = io_timer_swp,
@@ -69,8 +55,7 @@
 
 	spin_lock(&clock->timer_lock);
 
-	for (i = 0; i < clock->timers.nr; i++)
->>>>>>> 67856f44
+	for (size_t i = 0; i < clock->timers.nr; i++)
 		if (clock->timers.data[i] == timer) {
 			min_heap_del(&clock->timers, i, &callbacks, NULL);
 			break;
@@ -162,22 +147,12 @@
 		.swp = io_timer_swp,
 	};
 
-<<<<<<< HEAD
-	if (clock->timers.used &&
-	    time_after_eq64(now, clock->timers.data[0]->expire))
-		heap_pop(&clock->timers, ret, io_timer_cmp, NULL);
-=======
-	spin_lock(&clock->timer_lock);
-
 	if (clock->timers.nr &&
-	    time_after_eq(now, clock->timers.data[0]->expire)) {
+	    time_after_eq64(now, clock->timers.data[0]->expire)) {
 		ret = *min_heap_peek(&clock->timers);
 		min_heap_pop(&clock->timers, &callbacks, NULL);
 	}
 
-	spin_unlock(&clock->timer_lock);
-
->>>>>>> 67856f44
 	return ret;
 }
 
@@ -201,13 +176,8 @@
 	printbuf_tabstop_push(out, 40);
 	prt_printf(out, "current time:\t%llu\n", now);
 
-<<<<<<< HEAD
-	for (unsigned i = 0; i < clock->timers.used; i++)
+	for (unsigned i = 0; i < clock->timers.nr; i++)
 		prt_printf(out, "%ps %ps:\t%llu\n",
-=======
-	for (i = 0; i < clock->timers.nr; i++)
-		prt_printf(out, "%ps:\t%li\n",
->>>>>>> 67856f44
 		       clock->timers.data[i]->fn,
 		       clock->timers.data[i]->fn2,
 		       clock->timers.data[i]->expire);
