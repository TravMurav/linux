--- conflicted
+++ resolved
@@ -314,17 +314,6 @@
 	if (!wd->mmio)
 		goto out1;
 
-<<<<<<< HEAD
-	r = platform_get_resource(pdev, IORESOURCE_DMA, 0);
-	if (!r)
-		goto out2;
-	wd->dmaids[SNDRV_PCM_STREAM_PLAYBACK] = r->start;
-
-	r = platform_get_resource(pdev, IORESOURCE_DMA, 1);
-	if (!r)
-		goto out2;
-	wd->dmaids[SNDRV_PCM_STREAM_CAPTURE] = r->start;
-=======
 	dmares = platform_get_resource(pdev, IORESOURCE_DMA, 0);
 	if (!dmares)
 		goto out2;
@@ -334,7 +323,6 @@
 	if (!dmares)
 		goto out2;
 	wd->dmaids[SNDRV_PCM_STREAM_CAPTURE] = dmares->start;
->>>>>>> 5927f947
 
 	/* preserve PSC clock source set up by platform (dev.platform_data
 	 * is already occupied by soc layer)
