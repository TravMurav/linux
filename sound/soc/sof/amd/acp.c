// SPDX-License-Identifier: (GPL-2.0-only OR BSD-3-Clause)
//
// This file is provided under a dual BSD/GPLv2 license. When using or
// redistributing this file, you may do so under either license.
//
// Copyright(c) 2021, 2023 Advanced Micro Devices, Inc. All rights reserved.
//
// Authors: Vijendar Mukunda <Vijendar.Mukunda@amd.com>
//	    Ajit Kumar Pandey <AjitKumar.Pandey@amd.com>

/*
 * Hardware interface for generic AMD ACP processor
 */

#include <linux/io.h>
#include <linux/module.h>
#include <linux/pci.h>

#include "../ops.h"
#include "acp.h"
#include "acp-dsp-offset.h"

static bool enable_fw_debug;
module_param(enable_fw_debug, bool, 0444);
MODULE_PARM_DESC(enable_fw_debug, "Enable Firmware debug");

static struct acp_quirk_entry quirk_valve_galileo = {
	.signed_fw_image = true,
	.skip_iram_dram_size_mod = true,
};

const struct dmi_system_id acp_sof_quirk_table[] = {
	{
		/* Steam Deck OLED device */
		.matches = {
			DMI_MATCH(DMI_SYS_VENDOR, "Valve"),
			DMI_MATCH(DMI_PRODUCT_NAME, "Galileo"),
		},
		.driver_data = &quirk_valve_galileo,
	},
	{}
};
EXPORT_SYMBOL_GPL(acp_sof_quirk_table);

static int smn_write(struct pci_dev *dev, u32 smn_addr, u32 data)
{
	pci_write_config_dword(dev, 0x60, smn_addr);
	pci_write_config_dword(dev, 0x64, data);

	return 0;
}

static int smn_read(struct pci_dev *dev, u32 smn_addr)
{
	u32 data = 0;

	pci_write_config_dword(dev, 0x60, smn_addr);
	pci_read_config_dword(dev, 0x64, &data);

	return data;
}

static void init_dma_descriptor(struct acp_dev_data *adata)
{
	struct snd_sof_dev *sdev = adata->dev;
	const struct sof_amd_acp_desc *desc = get_chip_info(sdev->pdata);
	unsigned int addr;

	addr = desc->sram_pte_offset + sdev->debug_box.offset +
	       offsetof(struct scratch_reg_conf, dma_desc);

	snd_sof_dsp_write(sdev, ACP_DSP_BAR, ACP_DMA_DESC_BASE_ADDR, addr);
	snd_sof_dsp_write(sdev, ACP_DSP_BAR, ACP_DMA_DESC_MAX_NUM_DSCR, ACP_MAX_DESC_CNT);
}

static void configure_dma_descriptor(struct acp_dev_data *adata, unsigned short idx,
				     struct dma_descriptor *dscr_info)
{
	struct snd_sof_dev *sdev = adata->dev;
	unsigned int offset;

	offset = ACP_SCRATCH_REG_0 + sdev->debug_box.offset +
		offsetof(struct scratch_reg_conf, dma_desc) +
		idx * sizeof(struct dma_descriptor);

	snd_sof_dsp_write(sdev, ACP_DSP_BAR, offset, dscr_info->src_addr);
	snd_sof_dsp_write(sdev, ACP_DSP_BAR, offset + 0x4, dscr_info->dest_addr);
	snd_sof_dsp_write(sdev, ACP_DSP_BAR, offset + 0x8, dscr_info->tx_cnt.u32_all);
}

static int config_dma_channel(struct acp_dev_data *adata, unsigned int ch,
			      unsigned int idx, unsigned int dscr_count)
{
	struct snd_sof_dev *sdev = adata->dev;
	unsigned int val, status;
	int ret;

	snd_sof_dsp_write(sdev, ACP_DSP_BAR, ACP_DMA_CNTL_0 + ch * sizeof(u32),
			  ACP_DMA_CH_RST | ACP_DMA_CH_GRACEFUL_RST_EN);

	ret = snd_sof_dsp_read_poll_timeout(sdev, ACP_DSP_BAR, ACP_DMA_CH_RST_STS, val,
					    val & (1 << ch), ACP_REG_POLL_INTERVAL,
					    ACP_REG_POLL_TIMEOUT_US);
	if (ret < 0) {
		status = snd_sof_dsp_read(sdev, ACP_DSP_BAR, ACP_ERROR_STATUS);
		val = snd_sof_dsp_read(sdev, ACP_DSP_BAR, ACP_DMA_ERR_STS_0 + ch * sizeof(u32));

		dev_err(sdev->dev, "ACP_DMA_ERR_STS :0x%x ACP_ERROR_STATUS :0x%x\n", val, status);
		return ret;
	}

	snd_sof_dsp_write(sdev, ACP_DSP_BAR, (ACP_DMA_CNTL_0 + ch * sizeof(u32)), 0);
	snd_sof_dsp_write(sdev, ACP_DSP_BAR, ACP_DMA_DSCR_CNT_0 + ch * sizeof(u32), dscr_count);
	snd_sof_dsp_write(sdev, ACP_DSP_BAR, ACP_DMA_DSCR_STRT_IDX_0 + ch * sizeof(u32), idx);
	snd_sof_dsp_write(sdev, ACP_DSP_BAR, ACP_DMA_PRIO_0 + ch * sizeof(u32), 0);
	snd_sof_dsp_write(sdev, ACP_DSP_BAR, ACP_DMA_CNTL_0 + ch * sizeof(u32), ACP_DMA_CH_RUN);

	return ret;
}

static int acpbus_dma_start(struct acp_dev_data *adata, unsigned int ch,
			    unsigned int dscr_count, struct dma_descriptor *dscr_info)
{
	struct snd_sof_dev *sdev = adata->dev;
	int ret;
	u16 dscr;

	if (!dscr_info || !dscr_count)
		return -EINVAL;

	for (dscr = 0; dscr < dscr_count; dscr++)
		configure_dma_descriptor(adata, dscr, dscr_info++);

	ret = config_dma_channel(adata, ch, 0, dscr_count);
	if (ret < 0)
		dev_err(sdev->dev, "config dma ch failed:%d\n", ret);

	return ret;
}

int configure_and_run_dma(struct acp_dev_data *adata, unsigned int src_addr,
			  unsigned int dest_addr, int dsp_data_size)
{
	struct snd_sof_dev *sdev = adata->dev;
	unsigned int desc_count, index;
	int ret;

	for (desc_count = 0; desc_count < ACP_MAX_DESC && dsp_data_size >= 0;
	     desc_count++, dsp_data_size -= ACP_PAGE_SIZE) {
		adata->dscr_info[desc_count].src_addr = src_addr + desc_count * ACP_PAGE_SIZE;
		adata->dscr_info[desc_count].dest_addr = dest_addr + desc_count * ACP_PAGE_SIZE;
		adata->dscr_info[desc_count].tx_cnt.bits.count = ACP_PAGE_SIZE;
		if (dsp_data_size < ACP_PAGE_SIZE)
			adata->dscr_info[desc_count].tx_cnt.bits.count = dsp_data_size;
	}

	ret = acpbus_dma_start(adata, 0, desc_count, adata->dscr_info);
	if (ret)
		dev_err(sdev->dev, "acpbus_dma_start failed\n");

	/* Clear descriptor array */
	for (index = 0; index < desc_count; index++)
		memset(&adata->dscr_info[index], 0x00, sizeof(struct dma_descriptor));

	return ret;
}

/*
 * psp_mbox_ready- function to poll ready bit of psp mbox
 * @adata: acp device data
 * @ack: bool variable to check ready bit status or psp ack
 */

static int psp_mbox_ready(struct acp_dev_data *adata, bool ack)
{
	struct snd_sof_dev *sdev = adata->dev;
	int ret;
	u32 data;

	ret = read_poll_timeout(smn_read, data, data & MBOX_READY_MASK, MBOX_DELAY_US,
				ACP_PSP_TIMEOUT_US, false, adata->smn_dev, MP0_C2PMSG_114_REG);
	if (!ret)
		return 0;

	dev_err(sdev->dev, "PSP error status %x\n", data & MBOX_STATUS_MASK);

	if (ack)
		return -ETIMEDOUT;

	return -EBUSY;
}

/*
 * psp_send_cmd - function to send psp command over mbox
 * @adata: acp device data
 * @cmd: non zero integer value for command type
 */

static int psp_send_cmd(struct acp_dev_data *adata, int cmd)
{
	struct snd_sof_dev *sdev = adata->dev;
	int ret;
	u32 data;

	if (!cmd)
		return -EINVAL;

	/* Get a non-zero Doorbell value from PSP */
	ret = read_poll_timeout(smn_read, data, data, MBOX_DELAY_US, ACP_PSP_TIMEOUT_US, false,
				adata->smn_dev, MP0_C2PMSG_73_REG);

	if (ret) {
		dev_err(sdev->dev, "Failed to get Doorbell from MBOX %x\n", MP0_C2PMSG_73_REG);
		return ret;
	}

	/* Check if PSP is ready for new command */
	ret = psp_mbox_ready(adata, 0);
	if (ret)
		return ret;

	smn_write(adata->smn_dev, MP0_C2PMSG_114_REG, cmd);

	/* Ring the Doorbell for PSP */
	smn_write(adata->smn_dev, MP0_C2PMSG_73_REG, data);

	/* Check MBOX ready as PSP ack */
	ret = psp_mbox_ready(adata, 1);

	return ret;
}

int configure_and_run_sha_dma(struct acp_dev_data *adata, void *image_addr,
			      unsigned int start_addr, unsigned int dest_addr,
			      unsigned int image_length)
{
	struct snd_sof_dev *sdev = adata->dev;
	const struct sof_amd_acp_desc *desc = get_chip_info(sdev->pdata);
	unsigned int tx_count, fw_qualifier, val;
	int ret;

	if (!image_addr) {
		dev_err(sdev->dev, "SHA DMA image address is NULL\n");
		return -EINVAL;
	}

	val = snd_sof_dsp_read(sdev, ACP_DSP_BAR, ACP_SHA_DMA_CMD);
	if (val & ACP_SHA_RUN) {
		snd_sof_dsp_write(sdev, ACP_DSP_BAR, ACP_SHA_DMA_CMD, ACP_SHA_RESET);
		ret = snd_sof_dsp_read_poll_timeout(sdev, ACP_DSP_BAR, ACP_SHA_DMA_CMD_STS,
						    val, val & ACP_SHA_RESET,
						    ACP_REG_POLL_INTERVAL,
						    ACP_REG_POLL_TIMEOUT_US);
		if (ret < 0) {
			dev_err(sdev->dev, "SHA DMA Failed to Reset\n");
			return ret;
		}
	}

	if (adata->quirks && adata->quirks->signed_fw_image)
		snd_sof_dsp_write(sdev, ACP_DSP_BAR, ACP_SHA_DMA_INCLUDE_HDR, ACP_SHA_HEADER);

	snd_sof_dsp_write(sdev, ACP_DSP_BAR, ACP_SHA_DMA_STRT_ADDR, start_addr);
	snd_sof_dsp_write(sdev, ACP_DSP_BAR, ACP_SHA_DMA_DESTINATION_ADDR, dest_addr);
	snd_sof_dsp_write(sdev, ACP_DSP_BAR, ACP_SHA_MSG_LENGTH, image_length);
	snd_sof_dsp_write(sdev, ACP_DSP_BAR, ACP_SHA_DMA_CMD, ACP_SHA_RUN);

	ret = snd_sof_dsp_read_poll_timeout(sdev, ACP_DSP_BAR, ACP_SHA_TRANSFER_BYTE_CNT,
					    tx_count, tx_count == image_length,
					    ACP_REG_POLL_INTERVAL, ACP_DMA_COMPLETE_TIMEOUT_US);
	if (ret < 0) {
		dev_err(sdev->dev, "SHA DMA Failed to Transfer Length %x\n", tx_count);
		return ret;
	}

	/* psp_send_cmd only required for renoir platform (rev - 3) */
	if (desc->rev == 3) {
		ret = psp_send_cmd(adata, MBOX_ACP_SHA_DMA_COMMAND);
		if (ret)
			return ret;
	}

	/* psp_send_cmd only required for vangogh platform (rev - 5) */
	if (desc->rev == 5 && !(adata->quirks && adata->quirks->skip_iram_dram_size_mod)) {
		/* Modify IRAM and DRAM size */
		ret = psp_send_cmd(adata, MBOX_ACP_IRAM_DRAM_FENCE_COMMAND | IRAM_DRAM_FENCE_2);
		if (ret)
			return ret;
		ret = psp_send_cmd(adata, MBOX_ACP_IRAM_DRAM_FENCE_COMMAND | MBOX_ISREADY_FLAG);
		if (ret)
			return ret;
	}

	ret = snd_sof_dsp_read_poll_timeout(sdev, ACP_DSP_BAR, ACP_SHA_DSP_FW_QUALIFIER,
					    fw_qualifier, fw_qualifier & DSP_FW_RUN_ENABLE,
					    ACP_REG_POLL_INTERVAL, ACP_DMA_COMPLETE_TIMEOUT_US);
	if (ret < 0) {
		dev_err(sdev->dev, "PSP validation failed\n");
		return ret;
	}

	return 0;
}

int acp_dma_status(struct acp_dev_data *adata, unsigned char ch)
{
	struct snd_sof_dev *sdev = adata->dev;
	unsigned int val;
	int ret = 0;

	val = snd_sof_dsp_read(sdev, ACP_DSP_BAR, ACP_DMA_CNTL_0 + ch * sizeof(u32));
	if (val & ACP_DMA_CH_RUN) {
		ret = snd_sof_dsp_read_poll_timeout(sdev, ACP_DSP_BAR, ACP_DMA_CH_STS, val, !val,
						    ACP_REG_POLL_INTERVAL,
						    ACP_DMA_COMPLETE_TIMEOUT_US);
		if (ret < 0)
			dev_err(sdev->dev, "DMA_CHANNEL %d status timeout\n", ch);
	}

	return ret;
}

void memcpy_from_scratch(struct snd_sof_dev *sdev, u32 offset, unsigned int *dst, size_t bytes)
{
	unsigned int reg_offset = offset + ACP_SCRATCH_REG_0;
	int i, j;

	for (i = 0, j = 0; i < bytes; i = i + 4, j++)
		dst[j] = snd_sof_dsp_read(sdev, ACP_DSP_BAR, reg_offset + i);
}

void memcpy_to_scratch(struct snd_sof_dev *sdev, u32 offset, unsigned int *src, size_t bytes)
{
	unsigned int reg_offset = offset + ACP_SCRATCH_REG_0;
	int i, j;

	for (i = 0, j = 0; i < bytes; i = i + 4, j++)
		snd_sof_dsp_write(sdev, ACP_DSP_BAR, reg_offset + i, src[j]);
}

static int acp_memory_init(struct snd_sof_dev *sdev)
{
	struct acp_dev_data *adata = sdev->pdata->hw_pdata;
	const struct sof_amd_acp_desc *desc = get_chip_info(sdev->pdata);

	snd_sof_dsp_update_bits(sdev, ACP_DSP_BAR, desc->dsp_intr_base + DSP_SW_INTR_CNTL_OFFSET,
				ACP_DSP_INTR_EN_MASK, ACP_DSP_INTR_EN_MASK);
	init_dma_descriptor(adata);

	return 0;
}

static irqreturn_t acp_irq_thread(int irq, void *context)
{
	struct snd_sof_dev *sdev = context;
	const struct sof_amd_acp_desc *desc = get_chip_info(sdev->pdata);
	unsigned int count = ACP_HW_SEM_RETRY_COUNT;

	spin_lock_irq(&sdev->ipc_lock);
	/* Wait until acquired HW Semaphore lock or timeout */
	while (snd_sof_dsp_read(sdev, ACP_DSP_BAR, desc->hw_semaphore_offset) && --count)
		;
	spin_unlock_irq(&sdev->ipc_lock);

	if (!count) {
		dev_err(sdev->dev, "%s: Failed to acquire HW lock\n", __func__);
		return IRQ_NONE;
	}

	sof_ops(sdev)->irq_thread(irq, sdev);
	/* Unlock or Release HW Semaphore */
	snd_sof_dsp_write(sdev, ACP_DSP_BAR, desc->hw_semaphore_offset, 0x0);

	return IRQ_HANDLED;
};

static irqreturn_t acp_irq_handler(int irq, void *dev_id)
{
	struct amd_sdw_manager *amd_manager;
	struct snd_sof_dev *sdev = dev_id;
	const struct sof_amd_acp_desc *desc = get_chip_info(sdev->pdata);
	struct acp_dev_data *adata = sdev->pdata->hw_pdata;
	unsigned int base = desc->dsp_intr_base;
	unsigned int val;
	int irq_flag = 0;

	val = snd_sof_dsp_read(sdev, ACP_DSP_BAR, base + DSP_SW_INTR_STAT_OFFSET);
	if (val & ACP_DSP_TO_HOST_IRQ) {
		snd_sof_dsp_write(sdev, ACP_DSP_BAR, base + DSP_SW_INTR_STAT_OFFSET,
				  ACP_DSP_TO_HOST_IRQ);
		return IRQ_WAKE_THREAD;
	}

	val = snd_sof_dsp_read(sdev, ACP_DSP_BAR, desc->ext_intr_stat);
	if (val & ACP_SDW0_IRQ_MASK) {
		amd_manager = dev_get_drvdata(&adata->sdw->pdev[0]->dev);
		snd_sof_dsp_write(sdev, ACP_DSP_BAR, desc->ext_intr_stat, ACP_SDW0_IRQ_MASK);
		if (amd_manager)
			schedule_work(&amd_manager->amd_sdw_irq_thread);
		irq_flag = 1;
	}

	if (val & ACP_ERROR_IRQ_MASK) {
		snd_sof_dsp_write(sdev, ACP_DSP_BAR, desc->ext_intr_stat, ACP_ERROR_IRQ_MASK);
		snd_sof_dsp_write(sdev, ACP_DSP_BAR, base + ACP_SW0_I2S_ERROR_REASON, 0);
		snd_sof_dsp_write(sdev, ACP_DSP_BAR, base + ACP_SW1_I2S_ERROR_REASON, 0);
		snd_sof_dsp_write(sdev, ACP_DSP_BAR, base + ACP_ERROR_STATUS, 0);
		irq_flag = 1;
	}

	if (desc->ext_intr_stat1) {
		val = snd_sof_dsp_read(sdev, ACP_DSP_BAR, desc->ext_intr_stat1);
		if (val & ACP_SDW1_IRQ_MASK) {
			amd_manager = dev_get_drvdata(&adata->sdw->pdev[1]->dev);
			snd_sof_dsp_write(sdev, ACP_DSP_BAR, desc->ext_intr_stat1,
					  ACP_SDW1_IRQ_MASK);
			if (amd_manager)
				schedule_work(&amd_manager->amd_sdw_irq_thread);
			irq_flag = 1;
		}
	}
	if (irq_flag)
		return IRQ_HANDLED;
	else
		return IRQ_NONE;
}

static int acp_power_on(struct snd_sof_dev *sdev)
{
	const struct sof_amd_acp_desc *desc = get_chip_info(sdev->pdata);
	unsigned int base = desc->pgfsm_base;
	unsigned int val;
	int ret;

	val = snd_sof_dsp_read(sdev, ACP_DSP_BAR, base + PGFSM_STATUS_OFFSET);

	if (val == ACP_POWERED_ON)
		return 0;

	if (val & ACP_PGFSM_STATUS_MASK)
		snd_sof_dsp_write(sdev, ACP_DSP_BAR, base + PGFSM_CONTROL_OFFSET,
				  ACP_PGFSM_CNTL_POWER_ON_MASK);

	ret = snd_sof_dsp_read_poll_timeout(sdev, ACP_DSP_BAR, base + PGFSM_STATUS_OFFSET, val,
					    !val, ACP_REG_POLL_INTERVAL, ACP_REG_POLL_TIMEOUT_US);
	if (ret < 0)
		dev_err(sdev->dev, "timeout in ACP_PGFSM_STATUS read\n");

	return ret;
}

static int acp_reset(struct snd_sof_dev *sdev)
{
	const struct sof_amd_acp_desc *desc = get_chip_info(sdev->pdata);
	unsigned int val;
	int ret;

	snd_sof_dsp_write(sdev, ACP_DSP_BAR, ACP_SOFT_RESET, ACP_ASSERT_RESET);

	ret = snd_sof_dsp_read_poll_timeout(sdev, ACP_DSP_BAR, ACP_SOFT_RESET, val,
					    val & ACP_SOFT_RESET_DONE_MASK,
					    ACP_REG_POLL_INTERVAL, ACP_REG_POLL_TIMEOUT_US);
	if (ret < 0) {
		dev_err(sdev->dev, "timeout asserting reset\n");
		return ret;
	}

	snd_sof_dsp_write(sdev, ACP_DSP_BAR, ACP_SOFT_RESET, ACP_RELEASE_RESET);

	ret = snd_sof_dsp_read_poll_timeout(sdev, ACP_DSP_BAR, ACP_SOFT_RESET, val, !val,
					    ACP_REG_POLL_INTERVAL, ACP_REG_POLL_TIMEOUT_US);
	if (ret < 0)
		dev_err(sdev->dev, "timeout in releasing reset\n");

	if (desc->acp_clkmux_sel)
		snd_sof_dsp_write(sdev, ACP_DSP_BAR, desc->acp_clkmux_sel, ACP_CLOCK_ACLK);

	if (desc->ext_intr_enb)
		snd_sof_dsp_write(sdev, ACP_DSP_BAR, desc->ext_intr_enb, 0x01);

	if (desc->ext_intr_cntl)
		snd_sof_dsp_write(sdev, ACP_DSP_BAR, desc->ext_intr_cntl, ACP_ERROR_IRQ_MASK);
	return ret;
}

static int acp_dsp_reset(struct snd_sof_dev *sdev)
{
	unsigned int val;
	int ret;

	snd_sof_dsp_write(sdev, ACP_DSP_BAR, ACP_SOFT_RESET, ACP_DSP_ASSERT_RESET);

	ret = snd_sof_dsp_read_poll_timeout(sdev, ACP_DSP_BAR, ACP_SOFT_RESET, val,
					    val & ACP_DSP_SOFT_RESET_DONE_MASK,
					    ACP_REG_POLL_INTERVAL, ACP_REG_POLL_TIMEOUT_US);
	if (ret < 0) {
		dev_err(sdev->dev, "timeout asserting reset\n");
		return ret;
	}

	snd_sof_dsp_write(sdev, ACP_DSP_BAR, ACP_SOFT_RESET, ACP_DSP_RELEASE_RESET);

	ret = snd_sof_dsp_read_poll_timeout(sdev, ACP_DSP_BAR, ACP_SOFT_RESET, val, !val,
					    ACP_REG_POLL_INTERVAL, ACP_REG_POLL_TIMEOUT_US);
	if (ret < 0)
		dev_err(sdev->dev, "timeout in releasing reset\n");

	return ret;
}

static int acp_init(struct snd_sof_dev *sdev)
{
	int ret;

	/* power on */
	ret = acp_power_on(sdev);
	if (ret) {
		dev_err(sdev->dev, "ACP power on failed\n");
		return ret;
	}

	snd_sof_dsp_write(sdev, ACP_DSP_BAR, ACP_CONTROL, 0x01);
	/* Reset */
	return acp_reset(sdev);
}

static bool check_acp_sdw_enable_status(struct snd_sof_dev *sdev)
{
	struct acp_dev_data *acp_data;
	u32 sdw0_en, sdw1_en;

	acp_data = sdev->pdata->hw_pdata;
	if (!acp_data->sdw)
		return false;

	sdw0_en = snd_sof_dsp_read(sdev, ACP_DSP_BAR, ACP_SW0_EN);
	sdw1_en = snd_sof_dsp_read(sdev, ACP_DSP_BAR, ACP_SW1_EN);
	acp_data->sdw_en_stat = sdw0_en || sdw1_en;
	return acp_data->sdw_en_stat;
}

int amd_sof_acp_suspend(struct snd_sof_dev *sdev, u32 target_state)
{
	int ret;

	/* When acp_reset() function is invoked, it will apply ACP SOFT reset and
	 * DSP reset. ACP Soft reset sequence will cause all ACP IP registers will
	 * be reset to default values which will break the ClockStop Mode functionality.
	 * Add a condition check to apply DSP reset when SoundWire ClockStop mode
	 * is selected. For the rest of the scenarios, apply acp reset sequence.
	 */
	if (check_acp_sdw_enable_status(sdev))
		return acp_dsp_reset(sdev);

	ret = acp_reset(sdev);
	if (ret) {
		dev_err(sdev->dev, "ACP Reset failed\n");
		return ret;
	}

	snd_sof_dsp_write(sdev, ACP_DSP_BAR, ACP_CONTROL, 0x00);

	return 0;
}
EXPORT_SYMBOL_NS(amd_sof_acp_suspend, SND_SOC_SOF_AMD_COMMON);

int amd_sof_acp_resume(struct snd_sof_dev *sdev)
{
	int ret;
	struct acp_dev_data *acp_data;

	acp_data = sdev->pdata->hw_pdata;
	if (!acp_data->sdw_en_stat) {
		ret = acp_init(sdev);
		if (ret) {
			dev_err(sdev->dev, "ACP Init failed\n");
			return ret;
		}
		return acp_memory_init(sdev);
	} else {
		return acp_dsp_reset(sdev);
	}
}
EXPORT_SYMBOL_NS(amd_sof_acp_resume, SND_SOC_SOF_AMD_COMMON);

#if IS_ENABLED(CONFIG_SND_SOC_SOF_AMD_SOUNDWIRE)
static int acp_sof_scan_sdw_devices(struct snd_sof_dev *sdev, u64 addr)
{
	struct acpi_device *sdw_dev;
	struct acp_dev_data *acp_data;
	const struct sof_amd_acp_desc *desc = get_chip_info(sdev->pdata);

	if (!addr)
		return -ENODEV;

	acp_data = sdev->pdata->hw_pdata;
	sdw_dev = acpi_find_child_device(ACPI_COMPANION(sdev->dev), addr, 0);
	if (!sdw_dev)
		return -ENODEV;

	acp_data->info.handle = sdw_dev->handle;
	acp_data->info.count = desc->sdw_max_link_count;

	return amd_sdw_scan_controller(&acp_data->info);
}

static int amd_sof_sdw_probe(struct snd_sof_dev *sdev)
{
	struct acp_dev_data *acp_data;
	struct sdw_amd_res sdw_res;
	int ret;

	acp_data = sdev->pdata->hw_pdata;

	memset(&sdw_res, 0, sizeof(sdw_res));
	sdw_res.addr = acp_data->addr;
	sdw_res.reg_range = acp_data->reg_range;
	sdw_res.handle = acp_data->info.handle;
	sdw_res.parent = sdev->dev;
	sdw_res.dev = sdev->dev;
	sdw_res.acp_lock = &acp_data->acp_lock;
	sdw_res.count = acp_data->info.count;
	sdw_res.link_mask = acp_data->info.link_mask;
	sdw_res.mmio_base = sdev->bar[ACP_DSP_BAR];

	ret = sdw_amd_probe(&sdw_res, &acp_data->sdw);
	if (ret)
		dev_err(sdev->dev, "SoundWire probe failed\n");
	return ret;
}

static int amd_sof_sdw_exit(struct snd_sof_dev *sdev)
{
	struct acp_dev_data *acp_data;

	acp_data = sdev->pdata->hw_pdata;
	if (acp_data->sdw)
		sdw_amd_exit(acp_data->sdw);
	acp_data->sdw = NULL;

	return 0;
}

#else
static int acp_sof_scan_sdw_devices(struct snd_sof_dev *sdev, u64 addr)
{
	return 0;
}

static int amd_sof_sdw_probe(struct snd_sof_dev *sdev)
{
	return 0;
}

static int amd_sof_sdw_exit(struct snd_sof_dev *sdev)
{
	return 0;
}
#endif

int amd_sof_acp_probe(struct snd_sof_dev *sdev)
{
	struct pci_dev *pci = to_pci_dev(sdev->dev);
	struct acp_dev_data *adata;
	const struct sof_amd_acp_desc *chip;
	const struct dmi_system_id *dmi_id;
	unsigned int addr;
	int ret;

	chip = get_chip_info(sdev->pdata);
	if (!chip) {
		dev_err(sdev->dev, "no such device supported, chip id:%x\n", pci->device);
		return -EIO;
	}
	adata = devm_kzalloc(sdev->dev, sizeof(struct acp_dev_data),
			     GFP_KERNEL);
	if (!adata)
		return -ENOMEM;

	adata->dev = sdev;
	adata->dmic_dev = platform_device_register_data(sdev->dev, "dmic-codec",
							PLATFORM_DEVID_NONE, NULL, 0);
	if (IS_ERR(adata->dmic_dev)) {
		dev_err(sdev->dev, "failed to register platform for dmic codec\n");
		return PTR_ERR(adata->dmic_dev);
	}
	addr = pci_resource_start(pci, ACP_DSP_BAR);
	sdev->bar[ACP_DSP_BAR] = devm_ioremap(sdev->dev, addr, pci_resource_len(pci, ACP_DSP_BAR));
	if (!sdev->bar[ACP_DSP_BAR]) {
		dev_err(sdev->dev, "ioremap error\n");
		ret = -ENXIO;
		goto unregister_dev;
	}

	pci_set_master(pci);
	adata->addr = addr;
	adata->reg_range = chip->reg_end_addr - chip->reg_start_addr;
	mutex_init(&adata->acp_lock);
	sdev->pdata->hw_pdata = adata;
	adata->smn_dev = pci_get_device(PCI_VENDOR_ID_AMD, chip->host_bridge_id, NULL);
	if (!adata->smn_dev) {
		dev_err(sdev->dev, "Failed to get host bridge device\n");
		ret = -ENODEV;
		goto unregister_dev;
	}

	sdev->ipc_irq = pci->irq;
	ret = request_threaded_irq(sdev->ipc_irq, acp_irq_handler, acp_irq_thread,
				   IRQF_SHARED, "AudioDSP", sdev);
	if (ret < 0) {
		dev_err(sdev->dev, "failed to register IRQ %d\n",
			sdev->ipc_irq);
		goto free_smn_dev;
	}

	ret = acp_init(sdev);
	if (ret < 0)
		goto free_ipc_irq;

	/* scan SoundWire capabilities exposed by DSDT */
	ret = acp_sof_scan_sdw_devices(sdev, chip->sdw_acpi_dev_addr);
	if (ret < 0) {
		dev_dbg(sdev->dev, "skipping SoundWire, not detected with ACPI scan\n");
		goto skip_soundwire;
	}
	ret = amd_sof_sdw_probe(sdev);
	if (ret < 0) {
		dev_err(sdev->dev, "error: SoundWire probe error\n");
		free_irq(sdev->ipc_irq, sdev);
		pci_dev_put(adata->smn_dev);
		return ret;
	}

skip_soundwire:
	sdev->dsp_box.offset = 0;
	sdev->dsp_box.size = BOX_SIZE_512;

	sdev->host_box.offset = sdev->dsp_box.offset + sdev->dsp_box.size;
	sdev->host_box.size = BOX_SIZE_512;

	sdev->debug_box.offset = sdev->host_box.offset + sdev->host_box.size;
	sdev->debug_box.size = BOX_SIZE_1024;

	dmi_id = dmi_first_match(acp_sof_quirk_table);
<<<<<<< HEAD
	if (dmi_id && dmi_id->driver_data) {
		adata->fw_code_bin = devm_kasprintf(sdev->dev, GFP_KERNEL,
						    "sof-%s-code.bin",
						    chip->name);
		if (!adata->fw_code_bin) {
			ret = -ENOMEM;
			goto free_ipc_irq;
		}

		adata->fw_data_bin = devm_kasprintf(sdev->dev, GFP_KERNEL,
						    "sof-%s-data.bin",
						    chip->name);
		if (!adata->fw_data_bin) {
			ret = -ENOMEM;
			goto free_ipc_irq;
		}

		adata->signed_fw_image = dmi_id->driver_data;
=======
	if (dmi_id) {
		adata->quirks = dmi_id->driver_data;

		if (adata->quirks->signed_fw_image) {
			adata->fw_code_bin = devm_kasprintf(sdev->dev, GFP_KERNEL,
							    "sof-%s-code.bin",
							    chip->name);
			if (!adata->fw_code_bin) {
				ret = -ENOMEM;
				goto free_ipc_irq;
			}

			adata->fw_data_bin = devm_kasprintf(sdev->dev, GFP_KERNEL,
							    "sof-%s-data.bin",
							    chip->name);
			if (!adata->fw_data_bin) {
				ret = -ENOMEM;
				goto free_ipc_irq;
			}
		}
>>>>>>> 9a8b202f
	}

	adata->enable_fw_debug = enable_fw_debug;
	acp_memory_init(sdev);

	acp_dsp_stream_init(sdev);

	return 0;

free_ipc_irq:
	free_irq(sdev->ipc_irq, sdev);
free_smn_dev:
	pci_dev_put(adata->smn_dev);
unregister_dev:
	platform_device_unregister(adata->dmic_dev);
	return ret;
}
EXPORT_SYMBOL_NS(amd_sof_acp_probe, SND_SOC_SOF_AMD_COMMON);

void amd_sof_acp_remove(struct snd_sof_dev *sdev)
{
	struct acp_dev_data *adata = sdev->pdata->hw_pdata;

	if (adata->smn_dev)
		pci_dev_put(adata->smn_dev);

	if (adata->sdw)
		amd_sof_sdw_exit(sdev);

	if (sdev->ipc_irq)
		free_irq(sdev->ipc_irq, sdev);

	if (adata->dmic_dev)
		platform_device_unregister(adata->dmic_dev);

	acp_reset(sdev);
}
EXPORT_SYMBOL_NS(amd_sof_acp_remove, SND_SOC_SOF_AMD_COMMON);

MODULE_DESCRIPTION("AMD ACP sof driver");
MODULE_IMPORT_NS(SOUNDWIRE_AMD_INIT);
MODULE_IMPORT_NS(SND_AMD_SOUNDWIRE_ACPI);
MODULE_LICENSE("Dual BSD/GPL");<|MERGE_RESOLUTION|>--- conflicted
+++ resolved
@@ -742,26 +742,6 @@
 	sdev->debug_box.size = BOX_SIZE_1024;
 
 	dmi_id = dmi_first_match(acp_sof_quirk_table);
-<<<<<<< HEAD
-	if (dmi_id && dmi_id->driver_data) {
-		adata->fw_code_bin = devm_kasprintf(sdev->dev, GFP_KERNEL,
-						    "sof-%s-code.bin",
-						    chip->name);
-		if (!adata->fw_code_bin) {
-			ret = -ENOMEM;
-			goto free_ipc_irq;
-		}
-
-		adata->fw_data_bin = devm_kasprintf(sdev->dev, GFP_KERNEL,
-						    "sof-%s-data.bin",
-						    chip->name);
-		if (!adata->fw_data_bin) {
-			ret = -ENOMEM;
-			goto free_ipc_irq;
-		}
-
-		adata->signed_fw_image = dmi_id->driver_data;
-=======
 	if (dmi_id) {
 		adata->quirks = dmi_id->driver_data;
 
@@ -782,7 +762,6 @@
 				goto free_ipc_irq;
 			}
 		}
->>>>>>> 9a8b202f
 	}
 
 	adata->enable_fw_debug = enable_fw_debug;
