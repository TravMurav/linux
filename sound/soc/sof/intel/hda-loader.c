// SPDX-License-Identifier: (GPL-2.0-only OR BSD-3-Clause)
//
// This file is provided under a dual BSD/GPLv2 license.  When using or
// redistributing this file, you may do so under either license.
//
// Copyright(c) 2018 Intel Corporation. All rights reserved.
//
// Authors: Liam Girdwood <liam.r.girdwood@linux.intel.com>
//	    Ranjani Sridharan <ranjani.sridharan@linux.intel.com>
//	    Rander Wang <rander.wang@intel.com>
//          Keyon Jie <yang.jie@linux.intel.com>
//

/*
 * Hardware interface for HDA DSP code loader
 */

#include <linux/firmware.h>
#include <sound/hdaudio_ext.h>
#include <sound/hda_register.h>
#include <sound/sof.h>
#include "ext_manifest.h"
#include "../ops.h"
#include "../sof-priv.h"
#include "hda.h"

static void hda_ssp_set_cbp_cfp(struct snd_sof_dev *sdev)
{
	struct sof_intel_hda_dev *hda = sdev->pdata->hw_pdata;
	const struct sof_intel_dsp_desc *chip = hda->desc;
	int i;

	/* DSP is powered up, set all SSPs to clock consumer/codec provider mode */
	for (i = 0; i < chip->ssp_count; i++) {
		snd_sof_dsp_update_bits_unlocked(sdev, HDA_DSP_BAR,
						 chip->ssp_base_offset
						 + i * SSP_DEV_MEM_SIZE
						 + SSP_SSC1_OFFSET,
						 SSP_SET_CBP_CFP,
						 SSP_SET_CBP_CFP);
	}
}

struct hdac_ext_stream *hda_cl_stream_prepare(struct snd_sof_dev *sdev, unsigned int format,
					      unsigned int size, struct snd_dma_buffer *dmab,
					      int direction)
{
	struct hdac_ext_stream *hext_stream;
	struct hdac_stream *hstream;
	struct pci_dev *pci = to_pci_dev(sdev->dev);
	int ret;

	hext_stream = hda_dsp_stream_get(sdev, direction, 0);

	if (!hext_stream) {
		dev_err(sdev->dev, "error: no stream available\n");
		return ERR_PTR(-ENODEV);
	}
	hstream = &hext_stream->hstream;
	hstream->substream = NULL;

	/* allocate DMA buffer */
	ret = snd_dma_alloc_pages(SNDRV_DMA_TYPE_DEV_SG, &pci->dev, size, dmab);
	if (ret < 0) {
		dev_err(sdev->dev, "error: memory alloc failed: %d\n", ret);
		goto out_put;
	}

	hstream->period_bytes = 0;/* initialize period_bytes */
	hstream->format_val = format;
	hstream->bufsize = size;

	if (direction == SNDRV_PCM_STREAM_CAPTURE) {
		ret = hda_dsp_iccmax_stream_hw_params(sdev, hext_stream, dmab, NULL);
		if (ret < 0) {
			dev_err(sdev->dev, "error: iccmax stream prepare failed: %d\n", ret);
			goto out_free;
		}
	} else {
		ret = hda_dsp_stream_hw_params(sdev, hext_stream, dmab, NULL);
		if (ret < 0) {
			dev_err(sdev->dev, "error: hdac prepare failed: %d\n", ret);
			goto out_free;
		}
		hda_dsp_stream_spib_config(sdev, hext_stream, HDA_DSP_SPIB_ENABLE, size);
	}

	return hext_stream;

out_free:
	snd_dma_free_pages(dmab);
out_put:
	hda_dsp_stream_put(sdev, direction, hstream->stream_tag);
	return ERR_PTR(ret);
}

/*
 * first boot sequence has some extra steps.
 * power on all host managed cores and only unstall/run the boot core to boot the
 * DSP then turn off all non boot cores (if any) is powered on.
 */
<<<<<<< HEAD
static int cl_dsp_init(struct snd_sof_dev *sdev, int stream_tag, bool imr_boot)
=======
int cl_dsp_init(struct snd_sof_dev *sdev, int stream_tag, bool imr_boot)
>>>>>>> 7365df19
{
	struct sof_intel_hda_dev *hda = sdev->pdata->hw_pdata;
	const struct sof_intel_dsp_desc *chip = hda->desc;
	unsigned int status, target_status;
	u32 flags, ipc_hdr, j;
	unsigned long mask;
	char *dump_msg;
	int ret;

	/* step 1: power up corex */
	ret = hda_dsp_core_power_up(sdev, chip->host_managed_cores_mask);
	if (ret < 0) {
		if (hda->boot_iteration == HDA_FW_BOOT_ATTEMPTS)
			dev_err(sdev->dev, "error: dsp core 0/1 power up failed\n");
		goto err;
	}

	hda_ssp_set_cbp_cfp(sdev);

	/* step 2: Send ROM_CONTROL command (stream_tag is ignored for IMR boot) */
	ipc_hdr = chip->ipc_req_mask | HDA_DSP_ROM_IPC_CONTROL;
	if (!imr_boot)
		ipc_hdr |= HDA_DSP_ROM_IPC_PURGE_FW | ((stream_tag - 1) << 9);

	snd_sof_dsp_write(sdev, HDA_DSP_BAR, chip->ipc_req, ipc_hdr);

	/* step 3: unset core 0 reset state & unstall/run core 0 */
	ret = hda_dsp_core_run(sdev, chip->init_core_mask);
	if (ret < 0) {
		if (hda->boot_iteration == HDA_FW_BOOT_ATTEMPTS)
			dev_err(sdev->dev,
				"error: dsp core start failed %d\n", ret);
		ret = -EIO;
		goto err;
	}

	/* step 4: wait for IPC DONE bit from ROM */
	ret = snd_sof_dsp_read_poll_timeout(sdev, HDA_DSP_BAR,
					    chip->ipc_ack, status,
					    ((status & chip->ipc_ack_mask)
						    == chip->ipc_ack_mask),
					    HDA_DSP_REG_POLL_INTERVAL_US,
					    HDA_DSP_INIT_TIMEOUT_US);

	if (ret < 0) {
		if (hda->boot_iteration == HDA_FW_BOOT_ATTEMPTS)
			dev_err(sdev->dev,
				"error: %s: timeout for HIPCIE done\n",
				__func__);
		goto err;
	}

	/* set DONE bit to clear the reply IPC message */
	snd_sof_dsp_update_bits_forced(sdev, HDA_DSP_BAR,
				       chip->ipc_ack,
				       chip->ipc_ack_mask,
				       chip->ipc_ack_mask);

	/* step 5: power down cores that are no longer needed */
	ret = hda_dsp_core_reset_power_down(sdev, chip->host_managed_cores_mask &
					   ~(chip->init_core_mask));
	if (ret < 0) {
		if (hda->boot_iteration == HDA_FW_BOOT_ATTEMPTS)
			dev_err(sdev->dev,
				"error: dsp core x power down failed\n");
		goto err;
	}

	/* step 6: enable IPC interrupts */
	hda_dsp_ipc_int_enable(sdev);

	/*
	 * step 7:
	 * - Cold/Full boot: wait for ROM init to proceed to download the firmware
	 * - IMR boot: wait for ROM firmware entered (firmware booted up from IMR)
	 */
	if (imr_boot)
<<<<<<< HEAD
		target_status = HDA_DSP_ROM_FW_ENTERED;
	else
		target_status = HDA_DSP_ROM_INIT;

	ret = snd_sof_dsp_read_poll_timeout(sdev, HDA_DSP_BAR,
					chip->rom_status_reg, status,
					((status & HDA_DSP_ROM_STS_MASK)
						== target_status),
=======
		target_status = FSR_STATE_FW_ENTERED;
	else
		target_status = FSR_STATE_INIT_DONE;

	ret = snd_sof_dsp_read_poll_timeout(sdev, HDA_DSP_BAR,
					chip->rom_status_reg, status,
					(FSR_TO_STATE_CODE(status) == target_status),
>>>>>>> 7365df19
					HDA_DSP_REG_POLL_INTERVAL_US,
					chip->rom_init_timeout *
					USEC_PER_MSEC);
	if (!ret) {
		/* set enabled cores mask and increment ref count for cores in init_core_mask */
		sdev->enabled_cores_mask |= chip->init_core_mask;
		mask = sdev->enabled_cores_mask;
		for_each_set_bit(j, &mask, SOF_MAX_DSP_NUM_CORES)
			sdev->dsp_core_ref_count[j]++;
		return 0;
	}

	if (hda->boot_iteration == HDA_FW_BOOT_ATTEMPTS)
		dev_err(sdev->dev,
			"%s: timeout with rom_status_reg (%#x) read\n",
			__func__, chip->rom_status_reg);

err:
	flags = SOF_DBG_DUMP_PCI | SOF_DBG_DUMP_MBOX | SOF_DBG_DUMP_OPTIONAL;

	/* after max boot attempts make sure that the dump is printed */
	if (hda->boot_iteration == HDA_FW_BOOT_ATTEMPTS)
		flags &= ~SOF_DBG_DUMP_OPTIONAL;

	dump_msg = kasprintf(GFP_KERNEL, "Boot iteration failed: %d/%d",
			     hda->boot_iteration, HDA_FW_BOOT_ATTEMPTS);
	snd_sof_dsp_dbg_dump(sdev, dump_msg, flags);
	hda_dsp_core_reset_power_down(sdev, chip->host_managed_cores_mask);

	kfree(dump_msg);
	return ret;
}

static int cl_trigger(struct snd_sof_dev *sdev,
		      struct hdac_ext_stream *hext_stream, int cmd)
{
	struct hdac_stream *hstream = &hext_stream->hstream;
	int sd_offset = SOF_STREAM_SD_OFFSET(hstream);

	/* code loader is special case that reuses stream ops */
	switch (cmd) {
	case SNDRV_PCM_TRIGGER_START:
		snd_sof_dsp_update_bits(sdev, HDA_DSP_HDA_BAR, SOF_HDA_INTCTL,
					1 << hstream->index,
					1 << hstream->index);

		snd_sof_dsp_update_bits(sdev, HDA_DSP_HDA_BAR,
					sd_offset,
					SOF_HDA_SD_CTL_DMA_START |
					SOF_HDA_CL_DMA_SD_INT_MASK,
					SOF_HDA_SD_CTL_DMA_START |
					SOF_HDA_CL_DMA_SD_INT_MASK);

		hstream->running = true;
		return 0;
	default:
		return hda_dsp_stream_trigger(sdev, hext_stream, cmd);
	}
}

int hda_cl_cleanup(struct snd_sof_dev *sdev, struct snd_dma_buffer *dmab,
		   struct hdac_ext_stream *hext_stream)
{
	struct hdac_stream *hstream = &hext_stream->hstream;
	int sd_offset = SOF_STREAM_SD_OFFSET(hstream);
	int ret = 0;

	if (hstream->direction == SNDRV_PCM_STREAM_PLAYBACK)
		ret = hda_dsp_stream_spib_config(sdev, hext_stream, HDA_DSP_SPIB_DISABLE, 0);
	else
		snd_sof_dsp_update_bits(sdev, HDA_DSP_HDA_BAR, sd_offset,
					SOF_HDA_SD_CTL_DMA_START, 0);

	hda_dsp_stream_put(sdev, hstream->direction, hstream->stream_tag);
	hstream->running = 0;
	hstream->substream = NULL;

	/* reset BDL address */
	snd_sof_dsp_write(sdev, HDA_DSP_HDA_BAR,
			  sd_offset + SOF_HDA_ADSP_REG_CL_SD_BDLPL, 0);
	snd_sof_dsp_write(sdev, HDA_DSP_HDA_BAR,
			  sd_offset + SOF_HDA_ADSP_REG_CL_SD_BDLPU, 0);

	snd_sof_dsp_write(sdev, HDA_DSP_HDA_BAR, sd_offset, 0);
	snd_dma_free_pages(dmab);
	dmab->area = NULL;
	hstream->bufsize = 0;
	hstream->format_val = 0;

	return ret;
}

int hda_cl_copy_fw(struct snd_sof_dev *sdev, struct hdac_ext_stream *hext_stream)
{
	struct sof_intel_hda_dev *hda = sdev->pdata->hw_pdata;
	const struct sof_intel_dsp_desc *chip = hda->desc;
	unsigned int reg;
	int ret, status;

	ret = cl_trigger(sdev, hext_stream, SNDRV_PCM_TRIGGER_START);
	if (ret < 0) {
		dev_err(sdev->dev, "error: DMA trigger start failed\n");
		return ret;
	}

	status = snd_sof_dsp_read_poll_timeout(sdev, HDA_DSP_BAR,
					chip->rom_status_reg, reg,
<<<<<<< HEAD
					((reg & HDA_DSP_ROM_STS_MASK)
						== HDA_DSP_ROM_FW_ENTERED),
=======
					(FSR_TO_STATE_CODE(reg) == FSR_STATE_FW_ENTERED),
>>>>>>> 7365df19
					HDA_DSP_REG_POLL_INTERVAL_US,
					HDA_DSP_BASEFW_TIMEOUT_US);

	/*
	 * even in case of errors we still need to stop the DMAs,
	 * but we return the initial error should the DMA stop also fail
	 */

	if (status < 0) {
		dev_err(sdev->dev,
			"%s: timeout with rom_status_reg (%#x) read\n",
			__func__, chip->rom_status_reg);
	}

	ret = cl_trigger(sdev, hext_stream, SNDRV_PCM_TRIGGER_STOP);
	if (ret < 0) {
		dev_err(sdev->dev, "error: DMA trigger stop failed\n");
		if (!status)
			status = ret;
	}

	return status;
}

int hda_dsp_cl_boot_firmware_iccmax(struct snd_sof_dev *sdev)
{
	struct snd_sof_pdata *plat_data = sdev->pdata;
	struct hdac_ext_stream *iccmax_stream;
	struct hdac_bus *bus = sof_to_bus(sdev);
	struct firmware stripped_firmware;
	struct snd_dma_buffer dmab_bdl;
	int ret, ret1;
	u8 original_gb;

	/* save the original LTRP guardband value */
	original_gb = snd_hdac_chip_readb(bus, VS_LTRP) & HDA_VS_INTEL_LTRP_GB_MASK;

	if (plat_data->fw->size <= plat_data->fw_offset) {
		dev_err(sdev->dev, "error: firmware size must be greater than firmware offset\n");
		return -EINVAL;
	}

	stripped_firmware.size = plat_data->fw->size - plat_data->fw_offset;

	/* prepare capture stream for ICCMAX */
	iccmax_stream = hda_cl_stream_prepare(sdev, HDA_CL_STREAM_FORMAT, stripped_firmware.size,
					      &dmab_bdl, SNDRV_PCM_STREAM_CAPTURE);
	if (IS_ERR(iccmax_stream)) {
		dev_err(sdev->dev, "error: dma prepare for ICCMAX stream failed\n");
		return PTR_ERR(iccmax_stream);
	}

	ret = hda_dsp_cl_boot_firmware(sdev);

	/*
	 * Perform iccmax stream cleanup. This should be done even if firmware loading fails.
	 * If the cleanup also fails, we return the initial error
	 */
	ret1 = hda_cl_cleanup(sdev, &dmab_bdl, iccmax_stream);
	if (ret1 < 0) {
		dev_err(sdev->dev, "error: ICCMAX stream cleanup failed\n");

		/* set return value to indicate cleanup failure */
		if (!ret)
			ret = ret1;
	}

	/* restore the original guardband value after FW boot */
	snd_hdac_chip_updateb(bus, VS_LTRP, HDA_VS_INTEL_LTRP_GB_MASK, original_gb);

	return ret;
}

static int hda_dsp_boot_imr(struct snd_sof_dev *sdev)
{
<<<<<<< HEAD
	int ret;

	ret = cl_dsp_init(sdev, 0, true);
=======
	const struct sof_intel_dsp_desc *chip_info;
	int ret;

	chip_info = get_chip_info(sdev->pdata);
	if (chip_info->cl_init)
		ret = chip_info->cl_init(sdev, 0, true);
	else
		ret = -EINVAL;

>>>>>>> 7365df19
	if (!ret)
		hda_sdw_process_wakeen(sdev);

	return ret;
}

int hda_dsp_cl_boot_firmware(struct snd_sof_dev *sdev)
{
	struct sof_intel_hda_dev *hda = sdev->pdata->hw_pdata;
	struct snd_sof_pdata *plat_data = sdev->pdata;
	const struct sof_dev_desc *desc = plat_data->desc;
	const struct sof_intel_dsp_desc *chip_info;
	struct hdac_ext_stream *hext_stream;
	struct firmware stripped_firmware;
	struct snd_dma_buffer dmab;
	int ret, ret1, i;

<<<<<<< HEAD
	if (sdev->system_suspend_target < SOF_SUSPEND_S4 &&
	    hda->imrboot_supported && !sdev->first_boot) {
=======
	if (hda->imrboot_supported && !sdev->first_boot && !hda->skip_imr_boot) {
>>>>>>> 7365df19
		dev_dbg(sdev->dev, "IMR restore supported, booting from IMR directly\n");
		hda->boot_iteration = 0;
		ret = hda_dsp_boot_imr(sdev);
		if (!ret)
			return 0;

		dev_warn(sdev->dev, "IMR restore failed, trying to cold boot\n");
	}

	chip_info = desc->chip_info;

	if (plat_data->fw->size <= plat_data->fw_offset) {
		dev_err(sdev->dev, "error: firmware size must be greater than firmware offset\n");
		return -EINVAL;
	}

	stripped_firmware.data = plat_data->fw->data + plat_data->fw_offset;
	stripped_firmware.size = plat_data->fw->size - plat_data->fw_offset;

	/* init for booting wait */
	init_waitqueue_head(&sdev->boot_wait);

	/* prepare DMA for code loader stream */
	hext_stream = hda_cl_stream_prepare(sdev, HDA_CL_STREAM_FORMAT,
					    stripped_firmware.size,
					    &dmab, SNDRV_PCM_STREAM_PLAYBACK);
	if (IS_ERR(hext_stream)) {
		dev_err(sdev->dev, "error: dma prepare for fw loading failed\n");
		return PTR_ERR(hext_stream);
	}

	memcpy(dmab.area, stripped_firmware.data,
	       stripped_firmware.size);

	/* try ROM init a few times before giving up */
	for (i = 0; i < HDA_FW_BOOT_ATTEMPTS; i++) {
		dev_dbg(sdev->dev,
			"Attempting iteration %d of Core En/ROM load...\n", i);

		hda->boot_iteration = i + 1;
<<<<<<< HEAD
		ret = cl_dsp_init(sdev, hext_stream->hstream.stream_tag, false);
=======
		if (chip_info->cl_init)
			ret = chip_info->cl_init(sdev, hext_stream->hstream.stream_tag, false);
		else
			ret = -EINVAL;
>>>>>>> 7365df19

		/* don't retry anymore if successful */
		if (!ret)
			break;
	}

	if (i == HDA_FW_BOOT_ATTEMPTS) {
		dev_err(sdev->dev, "error: dsp init failed after %d attempts with err: %d\n",
			i, ret);
		goto cleanup;
	}

	/*
	 * When a SoundWire link is in clock stop state, a Slave
	 * device may trigger in-band wakes for events such as jack
	 * insertion or acoustic event detection. This event will lead
	 * to a WAKEEN interrupt, handled by the PCI device and routed
	 * to PME if the PCI device is in D3. The resume function in
	 * audio PCI driver will be invoked by ACPI for PME event and
	 * initialize the device and process WAKEEN interrupt.
	 *
	 * The WAKEEN interrupt should be processed ASAP to prevent an
	 * interrupt flood, otherwise other interrupts, such IPC,
	 * cannot work normally.  The WAKEEN is handled after the ROM
	 * is initialized successfully, which ensures power rails are
	 * enabled before accessing the SoundWire SHIM registers
	 */
	if (!sdev->first_boot)
		hda_sdw_process_wakeen(sdev);

	/*
	 * Set the boot_iteration to the last attempt, indicating that the
	 * DSP ROM has been initialized and from this point there will be no
	 * retry done to boot.
	 *
	 * Continue with code loading and firmware boot
	 */
	hda->boot_iteration = HDA_FW_BOOT_ATTEMPTS;
	ret = hda_cl_copy_fw(sdev, hext_stream);
<<<<<<< HEAD
	if (!ret)
=======
	if (!ret) {
>>>>>>> 7365df19
		dev_dbg(sdev->dev, "Firmware download successful, booting...\n");
		hda->skip_imr_boot = false;
	} else {
		snd_sof_dsp_dbg_dump(sdev, "Firmware download failed",
				     SOF_DBG_DUMP_PCI | SOF_DBG_DUMP_MBOX);
		hda->skip_imr_boot = true;
	}

cleanup:
	/*
	 * Perform codeloader stream cleanup.
	 * This should be done even if firmware loading fails.
	 * If the cleanup also fails, we return the initial error
	 */
	ret1 = hda_cl_cleanup(sdev, &dmab, hext_stream);
	if (ret1 < 0) {
		dev_err(sdev->dev, "error: Code loader DSP cleanup failed\n");

		/* set return value to indicate cleanup failure */
		if (!ret)
			ret = ret1;
	}

	/*
	 * return primary core id if both fw copy
	 * and stream clean up are successful
	 */
	if (!ret)
		return chip_info->init_core_mask;

	/* disable DSP */
	snd_sof_dsp_update_bits(sdev, HDA_DSP_PP_BAR,
				SOF_HDA_REG_PP_PPCTL,
				SOF_HDA_PPCTL_GPROCEN, 0);
	return ret;
}

/* pre fw run operations */
int hda_dsp_pre_fw_run(struct snd_sof_dev *sdev)
{
	/* disable clock gating and power gating */
	return hda_dsp_ctrl_clock_power_gating(sdev, false);
}

/* post fw run operations */
int hda_dsp_post_fw_run(struct snd_sof_dev *sdev)
{
	int ret;

	if (sdev->first_boot) {
		struct sof_intel_hda_dev *hdev = sdev->pdata->hw_pdata;

		ret = hda_sdw_startup(sdev);
		if (ret < 0) {
			dev_err(sdev->dev,
				"error: could not startup SoundWire links\n");
			return ret;
		}

		/* Check if IMR boot is usable */
		if (!sof_debug_check_flag(SOF_DBG_IGNORE_D3_PERSISTENT) &&
<<<<<<< HEAD
		    sdev->fw_ready.flags & SOF_IPC_INFO_D3_PERSISTENT)
=======
		    (sdev->fw_ready.flags & SOF_IPC_INFO_D3_PERSISTENT ||
		     sdev->pdata->ipc_type == SOF_INTEL_IPC4))
>>>>>>> 7365df19
			hdev->imrboot_supported = true;
	}

	hda_sdw_int_enable(sdev, true);

	/* re-enable clock gating and power gating */
	return hda_dsp_ctrl_clock_power_gating(sdev, true);
}

int hda_dsp_ext_man_get_cavs_config_data(struct snd_sof_dev *sdev,
					 const struct sof_ext_man_elem_header *hdr)
{
	const struct sof_ext_man_cavs_config_data *config_data =
		container_of(hdr, struct sof_ext_man_cavs_config_data, hdr);
	struct sof_intel_hda_dev *hda = sdev->pdata->hw_pdata;
	int i, elem_num;

	/* calculate total number of config data elements */
	elem_num = (hdr->size - sizeof(struct sof_ext_man_elem_header))
		   / sizeof(struct sof_config_elem);
	if (elem_num <= 0) {
		dev_err(sdev->dev, "cavs config data is inconsistent: %d\n", elem_num);
		return -EINVAL;
	}

	for (i = 0; i < elem_num; i++)
		switch (config_data->elems[i].token) {
		case SOF_EXT_MAN_CAVS_CONFIG_EMPTY:
			/* skip empty token */
			break;
		case SOF_EXT_MAN_CAVS_CONFIG_CAVS_LPRO:
			hda->clk_config_lpro = config_data->elems[i].value;
			dev_dbg(sdev->dev, "FW clock config: %s\n",
				hda->clk_config_lpro ? "LPRO" : "HPRO");
			break;
		case SOF_EXT_MAN_CAVS_CONFIG_OUTBOX_SIZE:
		case SOF_EXT_MAN_CAVS_CONFIG_INBOX_SIZE:
			/* These elements are defined but not being used yet. No warn is required */
			break;
		default:
			dev_info(sdev->dev, "unsupported token type: %d\n",
				 config_data->elems[i].token);
		}

	return 0;
}<|MERGE_RESOLUTION|>--- conflicted
+++ resolved
@@ -99,11 +99,7 @@
  * power on all host managed cores and only unstall/run the boot core to boot the
  * DSP then turn off all non boot cores (if any) is powered on.
  */
-<<<<<<< HEAD
-static int cl_dsp_init(struct snd_sof_dev *sdev, int stream_tag, bool imr_boot)
-=======
 int cl_dsp_init(struct snd_sof_dev *sdev, int stream_tag, bool imr_boot)
->>>>>>> 7365df19
 {
 	struct sof_intel_hda_dev *hda = sdev->pdata->hw_pdata;
 	const struct sof_intel_dsp_desc *chip = hda->desc;
@@ -181,16 +177,6 @@
 	 * - IMR boot: wait for ROM firmware entered (firmware booted up from IMR)
 	 */
 	if (imr_boot)
-<<<<<<< HEAD
-		target_status = HDA_DSP_ROM_FW_ENTERED;
-	else
-		target_status = HDA_DSP_ROM_INIT;
-
-	ret = snd_sof_dsp_read_poll_timeout(sdev, HDA_DSP_BAR,
-					chip->rom_status_reg, status,
-					((status & HDA_DSP_ROM_STS_MASK)
-						== target_status),
-=======
 		target_status = FSR_STATE_FW_ENTERED;
 	else
 		target_status = FSR_STATE_INIT_DONE;
@@ -198,7 +184,6 @@
 	ret = snd_sof_dsp_read_poll_timeout(sdev, HDA_DSP_BAR,
 					chip->rom_status_reg, status,
 					(FSR_TO_STATE_CODE(status) == target_status),
->>>>>>> 7365df19
 					HDA_DSP_REG_POLL_INTERVAL_US,
 					chip->rom_init_timeout *
 					USEC_PER_MSEC);
@@ -306,12 +291,7 @@
 
 	status = snd_sof_dsp_read_poll_timeout(sdev, HDA_DSP_BAR,
 					chip->rom_status_reg, reg,
-<<<<<<< HEAD
-					((reg & HDA_DSP_ROM_STS_MASK)
-						== HDA_DSP_ROM_FW_ENTERED),
-=======
 					(FSR_TO_STATE_CODE(reg) == FSR_STATE_FW_ENTERED),
->>>>>>> 7365df19
 					HDA_DSP_REG_POLL_INTERVAL_US,
 					HDA_DSP_BASEFW_TIMEOUT_US);
 
@@ -387,11 +367,6 @@
 
 static int hda_dsp_boot_imr(struct snd_sof_dev *sdev)
 {
-<<<<<<< HEAD
-	int ret;
-
-	ret = cl_dsp_init(sdev, 0, true);
-=======
 	const struct sof_intel_dsp_desc *chip_info;
 	int ret;
 
@@ -401,7 +376,6 @@
 	else
 		ret = -EINVAL;
 
->>>>>>> 7365df19
 	if (!ret)
 		hda_sdw_process_wakeen(sdev);
 
@@ -419,12 +393,7 @@
 	struct snd_dma_buffer dmab;
 	int ret, ret1, i;
 
-<<<<<<< HEAD
-	if (sdev->system_suspend_target < SOF_SUSPEND_S4 &&
-	    hda->imrboot_supported && !sdev->first_boot) {
-=======
 	if (hda->imrboot_supported && !sdev->first_boot && !hda->skip_imr_boot) {
->>>>>>> 7365df19
 		dev_dbg(sdev->dev, "IMR restore supported, booting from IMR directly\n");
 		hda->boot_iteration = 0;
 		ret = hda_dsp_boot_imr(sdev);
@@ -465,14 +434,10 @@
 			"Attempting iteration %d of Core En/ROM load...\n", i);
 
 		hda->boot_iteration = i + 1;
-<<<<<<< HEAD
-		ret = cl_dsp_init(sdev, hext_stream->hstream.stream_tag, false);
-=======
 		if (chip_info->cl_init)
 			ret = chip_info->cl_init(sdev, hext_stream->hstream.stream_tag, false);
 		else
 			ret = -EINVAL;
->>>>>>> 7365df19
 
 		/* don't retry anymore if successful */
 		if (!ret)
@@ -512,11 +477,7 @@
 	 */
 	hda->boot_iteration = HDA_FW_BOOT_ATTEMPTS;
 	ret = hda_cl_copy_fw(sdev, hext_stream);
-<<<<<<< HEAD
-	if (!ret)
-=======
 	if (!ret) {
->>>>>>> 7365df19
 		dev_dbg(sdev->dev, "Firmware download successful, booting...\n");
 		hda->skip_imr_boot = false;
 	} else {
@@ -578,12 +539,8 @@
 
 		/* Check if IMR boot is usable */
 		if (!sof_debug_check_flag(SOF_DBG_IGNORE_D3_PERSISTENT) &&
-<<<<<<< HEAD
-		    sdev->fw_ready.flags & SOF_IPC_INFO_D3_PERSISTENT)
-=======
 		    (sdev->fw_ready.flags & SOF_IPC_INFO_D3_PERSISTENT ||
 		     sdev->pdata->ipc_type == SOF_INTEL_IPC4))
->>>>>>> 7365df19
 			hdev->imrboot_supported = true;
 	}
 
