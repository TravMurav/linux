--- conflicted
+++ resolved
@@ -341,12 +341,6 @@
 	struct Scsi_Host *shost = dev_to_shost(dev);
 	struct device *parent = dev->parent;
 
-<<<<<<< HEAD
-	/* In case scsi_remove_host() has not been called. */
-	scsi_proc_hostdir_rm(shost->hostt);
-
-=======
->>>>>>> 8455cbb2
 	/* Wait for functions invoked through call_rcu(&scmd->rcu, ...) */
 	rcu_barrier();
 
