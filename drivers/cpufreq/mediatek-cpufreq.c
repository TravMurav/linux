// SPDX-License-Identifier: GPL-2.0-only
/*
 * Copyright (c) 2015 Linaro Ltd.
 * Author: Pi-Cheng Chen <pi-cheng.chen@linaro.org>
 */

#include <linux/clk.h>
#include <linux/cpu.h>
#include <linux/cpufreq.h>
#include <linux/cpumask.h>
#include <linux/minmax.h>
#include <linux/module.h>
#include <linux/of.h>
#include <linux/of_platform.h>
#include <linux/platform_device.h>
#include <linux/pm_opp.h>
#include <linux/regulator/consumer.h>

struct mtk_cpufreq_platform_data {
	int min_volt_shift;
	int max_volt_shift;
	int proc_max_volt;
	int sram_min_volt;
	int sram_max_volt;
	bool ccifreq_supported;
};

/*
 * The struct mtk_cpu_dvfs_info holds necessary information for doing CPU DVFS
 * on each CPU power/clock domain of Mediatek SoCs. Each CPU cluster in
 * Mediatek SoCs has two voltage inputs, Vproc and Vsram. In some cases the two
 * voltage inputs need to be controlled under a hardware limitation:
 * 100mV < Vsram - Vproc < 200mV
 *
 * When scaling the clock frequency of a CPU clock domain, the clock source
 * needs to be switched to another stable PLL clock temporarily until
 * the original PLL becomes stable at target frequency.
 */
struct mtk_cpu_dvfs_info {
	struct cpumask cpus;
	struct device *cpu_dev;
	struct device *cci_dev;
	struct regulator *proc_reg;
	struct regulator *sram_reg;
	struct clk *cpu_clk;
	struct clk *inter_clk;
	struct list_head list_head;
	int intermediate_voltage;
	bool need_voltage_tracking;
	int vproc_on_boot;
	int pre_vproc;
	/* Avoid race condition for regulators between notify and policy */
	struct mutex reg_lock;
	struct notifier_block opp_nb;
	unsigned int opp_cpu;
	unsigned long current_freq;
	const struct mtk_cpufreq_platform_data *soc_data;
	int vtrack_max;
	bool ccifreq_bound;
};

static struct platform_device *cpufreq_pdev;

static LIST_HEAD(dvfs_info_list);

static struct mtk_cpu_dvfs_info *mtk_cpu_dvfs_info_lookup(int cpu)
{
	struct mtk_cpu_dvfs_info *info;

	list_for_each_entry(info, &dvfs_info_list, list_head) {
		if (cpumask_test_cpu(cpu, &info->cpus))
			return info;
	}

	return NULL;
}

static int mtk_cpufreq_voltage_tracking(struct mtk_cpu_dvfs_info *info,
					int new_vproc)
{
	const struct mtk_cpufreq_platform_data *soc_data = info->soc_data;
	struct regulator *proc_reg = info->proc_reg;
	struct regulator *sram_reg = info->sram_reg;
	int pre_vproc, pre_vsram, new_vsram, vsram, vproc, ret;
	int retry = info->vtrack_max;

	pre_vproc = regulator_get_voltage(proc_reg);
	if (pre_vproc < 0) {
		dev_err(info->cpu_dev,
			"invalid Vproc value: %d\n", pre_vproc);
		return pre_vproc;
	}

	pre_vsram = regulator_get_voltage(sram_reg);
	if (pre_vsram < 0) {
		dev_err(info->cpu_dev, "invalid Vsram value: %d\n", pre_vsram);
		return pre_vsram;
	}

	new_vsram = clamp(new_vproc + soc_data->min_volt_shift,
			  soc_data->sram_min_volt, soc_data->sram_max_volt);

	do {
		if (pre_vproc <= new_vproc) {
			vsram = clamp(pre_vproc + soc_data->max_volt_shift,
				      soc_data->sram_min_volt, new_vsram);
			ret = regulator_set_voltage(sram_reg, vsram,
						    soc_data->sram_max_volt);

			if (ret)
				return ret;

			if (vsram == soc_data->sram_max_volt ||
			    new_vsram == soc_data->sram_min_volt)
				vproc = new_vproc;
			else
				vproc = vsram - soc_data->min_volt_shift;

			ret = regulator_set_voltage(proc_reg, vproc,
						    soc_data->proc_max_volt);
			if (ret) {
				regulator_set_voltage(sram_reg, pre_vsram,
						      soc_data->sram_max_volt);
				return ret;
			}
		} else if (pre_vproc > new_vproc) {
			vproc = max(new_vproc,
				    pre_vsram - soc_data->max_volt_shift);
			ret = regulator_set_voltage(proc_reg, vproc,
						    soc_data->proc_max_volt);
			if (ret)
				return ret;

			if (vproc == new_vproc)
				vsram = new_vsram;
			else
				vsram = max(new_vsram,
					    vproc + soc_data->min_volt_shift);

			ret = regulator_set_voltage(sram_reg, vsram,
						    soc_data->sram_max_volt);
			if (ret) {
				regulator_set_voltage(proc_reg, pre_vproc,
						      soc_data->proc_max_volt);
				return ret;
			}
		}

		pre_vproc = vproc;
		pre_vsram = vsram;

		if (--retry < 0) {
			dev_err(info->cpu_dev,
				"over loop count, failed to set voltage\n");
			return -EINVAL;
		}
	} while (vproc != new_vproc || vsram != new_vsram);

	return 0;
}

static int mtk_cpufreq_set_voltage(struct mtk_cpu_dvfs_info *info, int vproc)
{
	const struct mtk_cpufreq_platform_data *soc_data = info->soc_data;
	int ret;

	if (info->need_voltage_tracking)
		ret = mtk_cpufreq_voltage_tracking(info, vproc);
	else
		ret = regulator_set_voltage(info->proc_reg, vproc,
					    soc_data->proc_max_volt);
	if (!ret)
		info->pre_vproc = vproc;

	return ret;
}

static bool is_ccifreq_ready(struct mtk_cpu_dvfs_info *info)
{
	struct device_link *sup_link;

	if (info->ccifreq_bound)
		return true;

	sup_link = device_link_add(info->cpu_dev, info->cci_dev,
				   DL_FLAG_AUTOREMOVE_CONSUMER);
	if (!sup_link) {
		dev_err(info->cpu_dev, "cpu%d: sup_link is NULL\n", info->opp_cpu);
		return false;
	}

	if (sup_link->supplier->links.status != DL_DEV_DRIVER_BOUND)
		return false;

	info->ccifreq_bound = true;

	return true;
}

static int mtk_cpufreq_set_target(struct cpufreq_policy *policy,
				  unsigned int index)
{
	struct cpufreq_frequency_table *freq_table = policy->freq_table;
	struct clk *cpu_clk = policy->clk;
	struct clk *armpll = clk_get_parent(cpu_clk);
	struct mtk_cpu_dvfs_info *info = policy->driver_data;
	struct device *cpu_dev = info->cpu_dev;
	struct dev_pm_opp *opp;
	long freq_hz, pre_freq_hz;
	int vproc, pre_vproc, inter_vproc, target_vproc, ret;

	inter_vproc = info->intermediate_voltage;

	pre_freq_hz = clk_get_rate(cpu_clk);

	mutex_lock(&info->reg_lock);

	if (unlikely(info->pre_vproc <= 0))
		pre_vproc = regulator_get_voltage(info->proc_reg);
	else
		pre_vproc = info->pre_vproc;

	if (pre_vproc < 0) {
		dev_err(cpu_dev, "invalid Vproc value: %d\n", pre_vproc);
		ret = pre_vproc;
		goto out;
	}

	freq_hz = freq_table[index].frequency * 1000;

	opp = dev_pm_opp_find_freq_ceil(cpu_dev, &freq_hz);
	if (IS_ERR(opp)) {
		dev_err(cpu_dev, "cpu%d: failed to find OPP for %ld\n",
			policy->cpu, freq_hz);
		ret = PTR_ERR(opp);
		goto out;
	}
	vproc = dev_pm_opp_get_voltage(opp);
	dev_pm_opp_put(opp);

	/*
	 * If MediaTek cci is supported but is not ready, we will use the value
	 * of max(target cpu voltage, booting voltage) to prevent high freqeuncy
	 * low voltage crash.
	 */
	if (info->soc_data->ccifreq_supported && !is_ccifreq_ready(info))
		vproc = max(vproc, info->vproc_on_boot);

	/*
	 * If the new voltage or the intermediate voltage is higher than the
	 * current voltage, scale up voltage first.
	 */
	target_vproc = max(inter_vproc, vproc);
	if (pre_vproc <= target_vproc) {
		ret = mtk_cpufreq_set_voltage(info, target_vproc);
		if (ret) {
			dev_err(cpu_dev,
				"cpu%d: failed to scale up voltage!\n", policy->cpu);
			mtk_cpufreq_set_voltage(info, pre_vproc);
			goto out;
		}
	}

	/* Reparent the CPU clock to intermediate clock. */
	ret = clk_set_parent(cpu_clk, info->inter_clk);
	if (ret) {
		dev_err(cpu_dev,
			"cpu%d: failed to re-parent cpu clock!\n", policy->cpu);
		mtk_cpufreq_set_voltage(info, pre_vproc);
		goto out;
	}

	/* Set the original PLL to target rate. */
	ret = clk_set_rate(armpll, freq_hz);
	if (ret) {
		dev_err(cpu_dev,
			"cpu%d: failed to scale cpu clock rate!\n", policy->cpu);
		clk_set_parent(cpu_clk, armpll);
		mtk_cpufreq_set_voltage(info, pre_vproc);
		goto out;
	}

	/* Set parent of CPU clock back to the original PLL. */
	ret = clk_set_parent(cpu_clk, armpll);
	if (ret) {
		dev_err(cpu_dev,
			"cpu%d: failed to re-parent cpu clock!\n", policy->cpu);
		mtk_cpufreq_set_voltage(info, inter_vproc);
		goto out;
	}

	/*
	 * If the new voltage is lower than the intermediate voltage or the
	 * original voltage, scale down to the new voltage.
	 */
	if (vproc < inter_vproc || vproc < pre_vproc) {
		ret = mtk_cpufreq_set_voltage(info, vproc);
		if (ret) {
			dev_err(cpu_dev,
				"cpu%d: failed to scale down voltage!\n", policy->cpu);
			clk_set_parent(cpu_clk, info->inter_clk);
			clk_set_rate(armpll, pre_freq_hz);
			clk_set_parent(cpu_clk, armpll);
			goto out;
		}
	}

	info->current_freq = freq_hz;

out:
	mutex_unlock(&info->reg_lock);

	return ret;
}

#define DYNAMIC_POWER "dynamic-power-coefficient"

static int mtk_cpufreq_opp_notifier(struct notifier_block *nb,
				    unsigned long event, void *data)
{
	struct dev_pm_opp *opp = data;
	struct dev_pm_opp *new_opp;
	struct mtk_cpu_dvfs_info *info;
	unsigned long freq, volt;
	struct cpufreq_policy *policy;
	int ret = 0;

	info = container_of(nb, struct mtk_cpu_dvfs_info, opp_nb);

	if (event == OPP_EVENT_ADJUST_VOLTAGE) {
		freq = dev_pm_opp_get_freq(opp);

		mutex_lock(&info->reg_lock);
		if (info->current_freq == freq) {
			volt = dev_pm_opp_get_voltage(opp);
			ret = mtk_cpufreq_set_voltage(info, volt);
			if (ret)
				dev_err(info->cpu_dev,
					"failed to scale voltage: %d\n", ret);
		}
		mutex_unlock(&info->reg_lock);
	} else if (event == OPP_EVENT_DISABLE) {
		freq = dev_pm_opp_get_freq(opp);

		/* case of current opp item is disabled */
		if (info->current_freq == freq) {
			freq = 1;
			new_opp = dev_pm_opp_find_freq_ceil(info->cpu_dev,
							    &freq);
			if (IS_ERR(new_opp)) {
				dev_err(info->cpu_dev,
					"all opp items are disabled\n");
				ret = PTR_ERR(new_opp);
				return notifier_from_errno(ret);
			}

			dev_pm_opp_put(new_opp);
			policy = cpufreq_cpu_get(info->opp_cpu);
			if (policy) {
				cpufreq_driver_target(policy, freq / 1000,
						      CPUFREQ_RELATION_L);
				cpufreq_cpu_put(policy);
			}
		}
	}

	return notifier_from_errno(ret);
}

static struct device *of_get_cci(struct device *cpu_dev)
{
	struct device_node *np;
	struct platform_device *pdev;

	np = of_parse_phandle(cpu_dev->of_node, "mediatek,cci", 0);
	if (IS_ERR_OR_NULL(np))
		return NULL;

	pdev = of_find_device_by_node(np);
	of_node_put(np);
	if (IS_ERR_OR_NULL(pdev))
		return NULL;

	return &pdev->dev;
}

static int mtk_cpu_dvfs_info_init(struct mtk_cpu_dvfs_info *info, int cpu)
{
	struct device *cpu_dev;
	struct dev_pm_opp *opp;
	unsigned long rate;
	int ret;

	cpu_dev = get_cpu_device(cpu);
	if (!cpu_dev) {
		dev_err(cpu_dev, "failed to get cpu%d device\n", cpu);
		return -ENODEV;
	}
	info->cpu_dev = cpu_dev;

	info->ccifreq_bound = false;
	if (info->soc_data->ccifreq_supported) {
		info->cci_dev = of_get_cci(info->cpu_dev);
		if (IS_ERR_OR_NULL(info->cci_dev)) {
			ret = PTR_ERR(info->cci_dev);
			dev_err(cpu_dev, "cpu%d: failed to get cci device\n", cpu);
			return -ENODEV;
		}
	}

	info->cpu_clk = clk_get(cpu_dev, "cpu");
	if (IS_ERR(info->cpu_clk)) {
		ret = PTR_ERR(info->cpu_clk);
		return dev_err_probe(cpu_dev, ret,
				     "cpu%d: failed to get cpu clk\n", cpu);
	}

	info->inter_clk = clk_get(cpu_dev, "intermediate");
	if (IS_ERR(info->inter_clk)) {
		ret = PTR_ERR(info->inter_clk);
		dev_err_probe(cpu_dev, ret,
			      "cpu%d: failed to get intermediate clk\n", cpu);
		goto out_free_resources;
	}

	info->proc_reg = regulator_get_optional(cpu_dev, "proc");
	if (IS_ERR(info->proc_reg)) {
		ret = PTR_ERR(info->proc_reg);
		dev_err_probe(cpu_dev, ret,
			      "cpu%d: failed to get proc regulator\n", cpu);
		goto out_free_resources;
	}

	ret = regulator_enable(info->proc_reg);
	if (ret) {
		dev_warn(cpu_dev, "cpu%d: failed to enable vproc\n", cpu);
		goto out_free_resources;
	}

	/* Both presence and absence of sram regulator are valid cases. */
	info->sram_reg = regulator_get_optional(cpu_dev, "sram");
	if (IS_ERR(info->sram_reg)) {
		ret = PTR_ERR(info->sram_reg);
		if (ret == -EPROBE_DEFER)
			goto out_free_resources;

		info->sram_reg = NULL;
	} else {
		ret = regulator_enable(info->sram_reg);
		if (ret) {
			dev_warn(cpu_dev, "cpu%d: failed to enable vsram\n", cpu);
			goto out_free_resources;
		}
	}

	/* Get OPP-sharing information from "operating-points-v2" bindings */
	ret = dev_pm_opp_of_get_sharing_cpus(cpu_dev, &info->cpus);
	if (ret) {
		dev_err(cpu_dev,
			"cpu%d: failed to get OPP-sharing information\n", cpu);
		goto out_free_resources;
	}

	ret = dev_pm_opp_of_cpumask_add_table(&info->cpus);
	if (ret) {
		dev_warn(cpu_dev, "cpu%d: no OPP table\n", cpu);
		goto out_free_resources;
	}

	ret = clk_prepare_enable(info->cpu_clk);
	if (ret)
		goto out_free_opp_table;

	ret = clk_prepare_enable(info->inter_clk);
	if (ret)
		goto out_disable_mux_clock;

	if (info->soc_data->ccifreq_supported) {
		info->vproc_on_boot = regulator_get_voltage(info->proc_reg);
		if (info->vproc_on_boot < 0) {
<<<<<<< HEAD
=======
			ret = info->vproc_on_boot;
>>>>>>> 7365df19
			dev_err(info->cpu_dev,
				"invalid Vproc value: %d\n", info->vproc_on_boot);
			goto out_disable_inter_clock;
		}
	}

	/* Search a safe voltage for intermediate frequency. */
	rate = clk_get_rate(info->inter_clk);
	opp = dev_pm_opp_find_freq_ceil(cpu_dev, &rate);
	if (IS_ERR(opp)) {
		dev_err(cpu_dev, "cpu%d: failed to get intermediate opp\n", cpu);
		ret = PTR_ERR(opp);
		goto out_disable_inter_clock;
	}
	info->intermediate_voltage = dev_pm_opp_get_voltage(opp);
	dev_pm_opp_put(opp);

	mutex_init(&info->reg_lock);
	info->current_freq = clk_get_rate(info->cpu_clk);

	info->opp_cpu = cpu;
	info->opp_nb.notifier_call = mtk_cpufreq_opp_notifier;
	ret = dev_pm_opp_register_notifier(cpu_dev, &info->opp_nb);
	if (ret) {
		dev_err(cpu_dev, "cpu%d: failed to register opp notifier\n", cpu);
		goto out_disable_inter_clock;
	}

	/*
	 * If SRAM regulator is present, software "voltage tracking" is needed
	 * for this CPU power domain.
	 */
	info->need_voltage_tracking = (info->sram_reg != NULL);

	/*
	 * We assume min voltage is 0 and tracking target voltage using
	 * min_volt_shift for each iteration.
	 * The vtrack_max is 3 times of expeted iteration count.
	 */
	info->vtrack_max = 3 * DIV_ROUND_UP(max(info->soc_data->sram_max_volt,
						info->soc_data->proc_max_volt),
					    info->soc_data->min_volt_shift);

	return 0;

out_disable_inter_clock:
	clk_disable_unprepare(info->inter_clk);

out_disable_mux_clock:
	clk_disable_unprepare(info->cpu_clk);

out_free_opp_table:
	dev_pm_opp_of_cpumask_remove_table(&info->cpus);

out_free_resources:
	if (regulator_is_enabled(info->proc_reg))
		regulator_disable(info->proc_reg);
	if (info->sram_reg && regulator_is_enabled(info->sram_reg))
		regulator_disable(info->sram_reg);

	if (!IS_ERR(info->proc_reg))
		regulator_put(info->proc_reg);
	if (!IS_ERR(info->sram_reg))
		regulator_put(info->sram_reg);
	if (!IS_ERR(info->cpu_clk))
		clk_put(info->cpu_clk);
	if (!IS_ERR(info->inter_clk))
		clk_put(info->inter_clk);

	return ret;
}

static void mtk_cpu_dvfs_info_release(struct mtk_cpu_dvfs_info *info)
{
	if (!IS_ERR(info->proc_reg)) {
		regulator_disable(info->proc_reg);
		regulator_put(info->proc_reg);
	}
	if (!IS_ERR(info->sram_reg)) {
		regulator_disable(info->sram_reg);
		regulator_put(info->sram_reg);
	}
	if (!IS_ERR(info->cpu_clk)) {
		clk_disable_unprepare(info->cpu_clk);
		clk_put(info->cpu_clk);
	}
	if (!IS_ERR(info->inter_clk)) {
		clk_disable_unprepare(info->inter_clk);
		clk_put(info->inter_clk);
	}

	dev_pm_opp_of_cpumask_remove_table(&info->cpus);
	dev_pm_opp_unregister_notifier(info->cpu_dev, &info->opp_nb);
}

static int mtk_cpufreq_init(struct cpufreq_policy *policy)
{
	struct mtk_cpu_dvfs_info *info;
	struct cpufreq_frequency_table *freq_table;
	int ret;

	info = mtk_cpu_dvfs_info_lookup(policy->cpu);
	if (!info) {
		pr_err("dvfs info for cpu%d is not initialized.\n",
			policy->cpu);
		return -EINVAL;
	}

	ret = dev_pm_opp_init_cpufreq_table(info->cpu_dev, &freq_table);
	if (ret) {
		dev_err(info->cpu_dev,
			"failed to init cpufreq table for cpu%d: %d\n",
			policy->cpu, ret);
		return ret;
	}

	cpumask_copy(policy->cpus, &info->cpus);
	policy->freq_table = freq_table;
	policy->driver_data = info;
	policy->clk = info->cpu_clk;

	return 0;
}

static int mtk_cpufreq_exit(struct cpufreq_policy *policy)
{
	struct mtk_cpu_dvfs_info *info = policy->driver_data;

	dev_pm_opp_free_cpufreq_table(info->cpu_dev, &policy->freq_table);

	return 0;
}

static struct cpufreq_driver mtk_cpufreq_driver = {
	.flags = CPUFREQ_NEED_INITIAL_FREQ_CHECK |
		 CPUFREQ_HAVE_GOVERNOR_PER_POLICY |
		 CPUFREQ_IS_COOLING_DEV,
	.verify = cpufreq_generic_frequency_table_verify,
	.target_index = mtk_cpufreq_set_target,
	.get = cpufreq_generic_get,
	.init = mtk_cpufreq_init,
	.exit = mtk_cpufreq_exit,
	.register_em = cpufreq_register_em_with_opp,
	.name = "mtk-cpufreq",
	.attr = cpufreq_generic_attr,
};

static int mtk_cpufreq_probe(struct platform_device *pdev)
{
	const struct mtk_cpufreq_platform_data *data;
	struct mtk_cpu_dvfs_info *info, *tmp;
	int cpu, ret;

	data = dev_get_platdata(&pdev->dev);
	if (!data) {
		dev_err(&pdev->dev,
			"failed to get mtk cpufreq platform data\n");
		return -ENODEV;
	}

	for_each_possible_cpu(cpu) {
		info = mtk_cpu_dvfs_info_lookup(cpu);
		if (info)
			continue;

		info = devm_kzalloc(&pdev->dev, sizeof(*info), GFP_KERNEL);
		if (!info) {
			ret = -ENOMEM;
			goto release_dvfs_info_list;
		}

		info->soc_data = data;
		ret = mtk_cpu_dvfs_info_init(info, cpu);
		if (ret) {
			dev_err(&pdev->dev,
				"failed to initialize dvfs info for cpu%d\n",
				cpu);
			goto release_dvfs_info_list;
		}

		list_add(&info->list_head, &dvfs_info_list);
	}

	ret = cpufreq_register_driver(&mtk_cpufreq_driver);
	if (ret) {
		dev_err(&pdev->dev, "failed to register mtk cpufreq driver\n");
		goto release_dvfs_info_list;
	}

	return 0;

release_dvfs_info_list:
	list_for_each_entry_safe(info, tmp, &dvfs_info_list, list_head) {
		mtk_cpu_dvfs_info_release(info);
		list_del(&info->list_head);
	}

	return ret;
}

static struct platform_driver mtk_cpufreq_platdrv = {
	.driver = {
		.name	= "mtk-cpufreq",
	},
	.probe		= mtk_cpufreq_probe,
};

static const struct mtk_cpufreq_platform_data mt2701_platform_data = {
	.min_volt_shift = 100000,
	.max_volt_shift = 200000,
	.proc_max_volt = 1150000,
	.sram_min_volt = 0,
	.sram_max_volt = 1150000,
	.ccifreq_supported = false,
};

static const struct mtk_cpufreq_platform_data mt8183_platform_data = {
	.min_volt_shift = 100000,
	.max_volt_shift = 200000,
	.proc_max_volt = 1150000,
	.sram_min_volt = 0,
	.sram_max_volt = 1150000,
	.ccifreq_supported = true,
};

static const struct mtk_cpufreq_platform_data mt8186_platform_data = {
	.min_volt_shift = 100000,
	.max_volt_shift = 250000,
	.proc_max_volt = 1118750,
	.sram_min_volt = 850000,
	.sram_max_volt = 1118750,
	.ccifreq_supported = true,
};

/* List of machines supported by this driver */
static const struct of_device_id mtk_cpufreq_machines[] __initconst = {
	{ .compatible = "mediatek,mt2701", .data = &mt2701_platform_data },
	{ .compatible = "mediatek,mt2712", .data = &mt2701_platform_data },
	{ .compatible = "mediatek,mt7622", .data = &mt2701_platform_data },
	{ .compatible = "mediatek,mt7623", .data = &mt2701_platform_data },
	{ .compatible = "mediatek,mt8167", .data = &mt2701_platform_data },
	{ .compatible = "mediatek,mt817x", .data = &mt2701_platform_data },
	{ .compatible = "mediatek,mt8173", .data = &mt2701_platform_data },
	{ .compatible = "mediatek,mt8176", .data = &mt2701_platform_data },
	{ .compatible = "mediatek,mt8183", .data = &mt8183_platform_data },
	{ .compatible = "mediatek,mt8186", .data = &mt8186_platform_data },
	{ .compatible = "mediatek,mt8365", .data = &mt2701_platform_data },
	{ .compatible = "mediatek,mt8516", .data = &mt2701_platform_data },
	{ }
};
MODULE_DEVICE_TABLE(of, mtk_cpufreq_machines);

static int __init mtk_cpufreq_driver_init(void)
{
	struct device_node *np;
	const struct of_device_id *match;
	const struct mtk_cpufreq_platform_data *data;
	int err;

	np = of_find_node_by_path("/");
	if (!np)
		return -ENODEV;

	match = of_match_node(mtk_cpufreq_machines, np);
	of_node_put(np);
	if (!match) {
		pr_debug("Machine is not compatible with mtk-cpufreq\n");
		return -ENODEV;
	}
	data = match->data;

	err = platform_driver_register(&mtk_cpufreq_platdrv);
	if (err)
		return err;

	/*
	 * Since there's no place to hold device registration code and no
	 * device tree based way to match cpufreq driver yet, both the driver
	 * and the device registration codes are put here to handle defer
	 * probing.
	 */
	cpufreq_pdev = platform_device_register_data(NULL, "mtk-cpufreq", -1,
						     data, sizeof(*data));
	if (IS_ERR(cpufreq_pdev)) {
		pr_err("failed to register mtk-cpufreq platform device\n");
		platform_driver_unregister(&mtk_cpufreq_platdrv);
		return PTR_ERR(cpufreq_pdev);
	}

	return 0;
}
module_init(mtk_cpufreq_driver_init)

static void __exit mtk_cpufreq_driver_exit(void)
{
	platform_device_unregister(cpufreq_pdev);
	platform_driver_unregister(&mtk_cpufreq_platdrv);
}
module_exit(mtk_cpufreq_driver_exit)

MODULE_DESCRIPTION("MediaTek CPUFreq driver");
MODULE_AUTHOR("Pi-Cheng Chen <pi-cheng.chen@linaro.org>");
MODULE_LICENSE("GPL v2");<|MERGE_RESOLUTION|>--- conflicted
+++ resolved
@@ -478,10 +478,7 @@
 	if (info->soc_data->ccifreq_supported) {
 		info->vproc_on_boot = regulator_get_voltage(info->proc_reg);
 		if (info->vproc_on_boot < 0) {
-<<<<<<< HEAD
-=======
 			ret = info->vproc_on_boot;
->>>>>>> 7365df19
 			dev_err(info->cpu_dev,
 				"invalid Vproc value: %d\n", info->vproc_on_boot);
 			goto out_disable_inter_clock;
