--- conflicted
+++ resolved
@@ -148,13 +148,8 @@
 			__field(u8, etype)
 			__field(u8, ack)
 			__field(u8, age)
-<<<<<<< HEAD
-			__field(u8, becn)
-			__field(u8, fecn)
-=======
 			__field(bool, becn)
 			__field(bool, fecn)
->>>>>>> 661e50bc
 			__field(u8, l2)
 			__field(u8, l4)
 			__field(u8, lnh)
