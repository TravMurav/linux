--- conflicted
+++ resolved
@@ -807,7 +807,6 @@
 	 * These are the MADs used by ib verbs (such as ib_query_gids).
 	 */
 	if (slave != mlx4_master_func_num(dev) &&
-<<<<<<< HEAD
 	    !mlx4_vf_smi_enabled(dev, slave, port)) {
 		if (!(smp->mgmt_class == IB_MGMT_CLASS_SUBN_LID_ROUTED &&
 		      smp->method == IB_MGMT_METHOD_GET) || network_view) {
@@ -817,15 +816,6 @@
 				 be16_to_cpu(smp->attr_id));
 			return -EPERM;
 		}
-=======
-	    ((smp->mgmt_class == IB_MGMT_CLASS_SUBN_DIRECTED_ROUTE) ||
-	     (smp->mgmt_class == IB_MGMT_CLASS_SUBN_LID_ROUTED &&
-	      smp->method == IB_MGMT_METHOD_SET))) {
-		mlx4_err(dev, "slave %d is trying to execute a Subnet MGMT MAD, class 0x%x, method 0x%x for attr 0x%x - Rejecting\n",
-			 slave, smp->method, smp->mgmt_class,
-			 be16_to_cpu(smp->attr_id));
-		return -EPERM;
->>>>>>> e5eca6d4
 	}
 
 	return mlx4_cmd_box(dev, inbox->dma, outbox->dma,
