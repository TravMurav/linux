--- conflicted
+++ resolved
@@ -19,14 +19,7 @@
 	if (unlikely(qid >= params->num_channels))
 		return -EINVAL;
 
-<<<<<<< HEAD
-	c = priv->channels.c[ix];
-
-	if (unlikely(!test_bit(MLX5E_CHANNEL_STATE_XSK, c->state)))
-		return -EINVAL;
-=======
 	c = priv->channels.c[qid];
->>>>>>> 7365df19
 
 	if (!napi_if_scheduled_mark_missed(&c->napi)) {
 		/* To avoid WQE overrun, don't post a NOP if async_icosq is not
