--- conflicted
+++ resolved
@@ -321,10 +321,6 @@
 	if (eth_port) {
 		ethtool_link_ksettings_add_link_mode(cmd, supported, Pause);
 		ethtool_link_ksettings_add_link_mode(cmd, advertising, Pause);
-<<<<<<< HEAD
-		cmd->base.autoneg = eth_port->aneg != NFP_ANEG_DISABLED ?
-			AUTONEG_ENABLE : AUTONEG_DISABLE;
-=======
 		if (eth_port->supp_aneg) {
 			ethtool_link_ksettings_add_link_mode(cmd, supported, Autoneg);
 			if (eth_port->aneg == NFP_ANEG_AUTO) {
@@ -332,7 +328,6 @@
 				cmd->base.autoneg = AUTONEG_ENABLE;
 			}
 		}
->>>>>>> 7365df19
 		nfp_net_set_fec_link_mode(eth_port, cmd);
 	}
 
@@ -1718,8 +1713,6 @@
 	return err;
 }
 
-<<<<<<< HEAD
-=======
 #define NFP_EEPROM_LEN ETH_ALEN
 
 static int
@@ -1874,7 +1867,6 @@
 	return 0;
 }
 
->>>>>>> 7365df19
 static const struct ethtool_ops nfp_net_ethtool_ops = {
 	.supported_coalesce_params = ETHTOOL_COALESCE_USECS |
 				     ETHTOOL_COALESCE_MAX_FRAMES |
