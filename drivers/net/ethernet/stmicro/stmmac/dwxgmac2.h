--- conflicted
+++ resolved
@@ -44,10 +44,7 @@
 #define XGMAC_CORE_INIT_RX		0
 #define XGMAC_PACKET_FILTER		0x00000008
 #define XGMAC_FILTER_RA			BIT(31)
-<<<<<<< HEAD
-=======
 #define XGMAC_FILTER_HPF		BIT(10)
->>>>>>> bb831786
 #define XGMAC_FILTER_PCF		BIT(7)
 #define XGMAC_FILTER_PM			BIT(4)
 #define XGMAC_FILTER_HMC		BIT(2)
