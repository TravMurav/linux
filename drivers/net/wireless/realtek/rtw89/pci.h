--- conflicted
+++ resolved
@@ -17,10 +17,7 @@
 #define RAC_ANA0C			0x0C
 #define B_PCIE_BIT_PSAVE		BIT(15)
 #define RAC_ANA10			0x10
-<<<<<<< HEAD
-=======
 #define B_PCIE_BIT_PINOUT_DIS		BIT(3)
->>>>>>> 7365df19
 #define RAC_REG_REV2			0x1B
 #define BAC_CMU_EN_DLY_MASK		GENMASK(15, 12)
 #define PCIE_DPHY_DLY_25US		0x1
@@ -58,11 +55,6 @@
 #define B_AX_SEL_REQ_ENTR_L1		BIT(2)
 #define B_AX_SEL_REQ_EXIT_L1		BIT(0)
 
-<<<<<<< HEAD
-#define R_AX_PCIE_BG_CLR		0x303C
-#define B_AX_BG_CLR_ASYNC_M3		BIT(4)
-
-=======
 #define R_AX_PCIE_MIX_CFG_V1		0x300C
 #define B_AX_ASPM_CTRL_L1		BIT(17)
 #define B_AX_ASPM_CTRL_L0		BIT(16)
@@ -83,7 +75,6 @@
 #define B_AX_CLK_REQ_SEL_OPT		BIT(1)
 #define B_AX_CLK_REQ_SEL		BIT(0)
 
->>>>>>> 7365df19
 #define R_AX_PCIE_IO_RCY_M1 0x3100
 #define B_AX_PCIE_IO_RCY_P_M1 BIT(5)
 #define B_AX_PCIE_IO_RCY_WDT_P_M1 BIT(4)
@@ -124,14 +115,10 @@
 #define B_AX_PCIE_WDT_TIMER_S1_MASK GENMASK(31, 0)
 
 #define R_RAC_DIRECT_OFFSET_G1 0x3800
-<<<<<<< HEAD
-#define R_RAC_DIRECT_OFFSET_G2 0x3880
-=======
 #define FILTER_OUT_EQ_MASK GENMASK(14, 10)
 #define R_RAC_DIRECT_OFFSET_G2 0x3880
 #define REG_FILTER_OUT_MASK GENMASK(6, 2)
 #define RAC_MULT 2
->>>>>>> 7365df19
 
 #define RTW89_PCI_WR_RETRY_CNT		20
 
@@ -484,8 +471,6 @@
 #define B_AX_ACH0_BUSY			BIT(8)
 #define B_AX_RPQ_BUSY			BIT(1)
 #define B_AX_RXQ_BUSY			BIT(0)
-<<<<<<< HEAD
-=======
 #define DMA_BUSY1_CHECK		(B_AX_ACH0_BUSY | B_AX_ACH1_BUSY | B_AX_ACH2_BUSY | \
 				 B_AX_ACH3_BUSY | B_AX_ACH4_BUSY | B_AX_ACH5_BUSY | \
 				 B_AX_ACH6_BUSY | B_AX_ACH7_BUSY | B_AX_CH8_BUSY | \
@@ -493,7 +478,6 @@
 #define DMA_BUSY1_CHECK_V1	(B_AX_ACH0_BUSY | B_AX_ACH1_BUSY | B_AX_ACH2_BUSY | \
 				 B_AX_ACH3_BUSY | B_AX_CH8_BUSY | B_AX_CH9_BUSY | \
 				 B_AX_CH12_BUSY)
->>>>>>> 7365df19
 
 #define R_AX_PCIE_DMA_BUSY2	0x131C
 #define B_AX_CH11_BUSY			BIT(1)
@@ -778,24 +762,15 @@
 	u32 max_tag_num_mask;
 	u32 rxbd_rwptr_clr_reg;
 	u32 txbd_rwptr_clr2_reg;
-<<<<<<< HEAD
-	u32 dma_stop1_reg;
-	u32 dma_stop2_reg;
-	u32 dma_busy1_reg;
-=======
 	struct rtw89_reg_def dma_stop1;
 	struct rtw89_reg_def dma_stop2;
 	struct rtw89_reg_def dma_busy1;
->>>>>>> 7365df19
 	u32 dma_busy2_reg;
 	u32 dma_busy3_reg;
 
 	u32 rpwm_addr;
 	u32 cpwm_addr;
-<<<<<<< HEAD
-=======
 	u32 tx_dma_ch_mask;
->>>>>>> 7365df19
 	const struct rtw89_pci_bd_idx_addr *bd_idx_addr_low_power;
 	const struct rtw89_pci_ch_dma_addr_set *dma_addr_set;
 
