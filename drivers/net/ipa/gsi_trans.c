// SPDX-License-Identifier: GPL-2.0

/* Copyright (c) 2012-2018, The Linux Foundation. All rights reserved.
 * Copyright (C) 2019-2022 Linaro Ltd.
 */

#include <linux/types.h>
#include <linux/bits.h>
#include <linux/bitfield.h>
#include <linux/refcount.h>
#include <linux/scatterlist.h>
#include <linux/dma-direction.h>

#include "gsi.h"
#include "gsi_private.h"
#include "gsi_trans.h"
#include "ipa_gsi.h"
#include "ipa_data.h"
#include "ipa_cmd.h"

/**
 * DOC: GSI Transactions
 *
 * A GSI transaction abstracts the behavior of a GSI channel by representing
 * everything about a related group of IPA operations in a single structure.
 * (A "operation" in this sense is either a data transfer or an IPA immediate
 * command.)  Most details of interaction with the GSI hardware are managed
 * by the GSI transaction core, allowing users to simply describe operations
 * to be performed.  When a transaction has completed a callback function
 * (dependent on the type of endpoint associated with the channel) allows
 * cleanup of resources associated with the transaction.
 *
 * To perform an operation (or set of them), a user of the GSI transaction
 * interface allocates a transaction, indicating the number of TREs required
 * (one per operation).  If sufficient TREs are available, they are reserved
 * for use in the transaction and the allocation succeeds.  This way
 * exhaustion of the available TREs in a channel ring is detected as early
 * as possible.  Any other resources that might be needed to complete a
 * transaction are also allocated when the transaction is allocated.
 *
 * Operations performed as part of a transaction are represented in an array
 * of Linux scatterlist structures, allocated with the transaction.  These
 * scatterlist structures are initialized by "adding" operations to the
 * transaction.  If a buffer in an operation must be mapped for DMA, this is
 * done at the time it is added to the transaction.  It is possible for a
 * mapping error to occur when an operation is added.  In this case the
 * transaction should simply be freed; this correctly releases resources
 * associated with the transaction.
 *
 * Once all operations have been successfully added to a transaction, the
 * transaction is committed.  Committing transfers ownership of the entire
 * transaction to the GSI transaction core.  The GSI transaction code
 * formats the content of the scatterlist array into the channel ring
 * buffer and informs the hardware that new TREs are available to process.
 *
 * The last TRE in each transaction is marked to interrupt the AP when the
 * GSI hardware has completed it.  Because transfers described by TREs are
 * performed strictly in order, signaling the completion of just the last
 * TRE in the transaction is sufficient to indicate the full transaction
 * is complete.
 *
 * When a transaction is complete, ipa_gsi_trans_complete() is called by the
 * GSI code into the IPA layer, allowing it to perform any final cleanup
 * required before the transaction is freed.
 */

/* Hardware values representing a transfer element type */
enum gsi_tre_type {
	GSI_RE_XFER	= 0x2,
	GSI_RE_IMMD_CMD	= 0x3,
};

/* An entry in a channel ring */
struct gsi_tre {
	__le64 addr;		/* DMA address */
	__le16 len_opcode;	/* length in bytes or enum IPA_CMD_* */
	__le16 reserved;
	__le32 flags;		/* TRE_FLAGS_* */
};

/* gsi_tre->flags mask values (in CPU byte order) */
#define TRE_FLAGS_CHAIN_FMASK	GENMASK(0, 0)
#define TRE_FLAGS_IEOT_FMASK	GENMASK(9, 9)
#define TRE_FLAGS_BEI_FMASK	GENMASK(10, 10)
#define TRE_FLAGS_TYPE_FMASK	GENMASK(23, 16)

int gsi_trans_pool_init(struct gsi_trans_pool *pool, size_t size, u32 count,
			u32 max_alloc)
{
	void *virt;

	if (!size)
		return -EINVAL;
	if (count < max_alloc)
		return -EINVAL;
	if (!max_alloc)
		return -EINVAL;

	/* By allocating a few extra entries in our pool (one less
	 * than the maximum number that will be requested in a
	 * single allocation), we can always satisfy requests without
	 * ever worrying about straddling the end of the pool array.
	 * If there aren't enough entries starting at the free index,
	 * we just allocate free entries from the beginning of the pool.
	 */
	virt = kcalloc(count + max_alloc - 1, size, GFP_KERNEL);
	if (!virt)
		return -ENOMEM;

	pool->base = virt;
	/* If the allocator gave us any extra memory, use it */
	pool->count = ksize(pool->base) / size;
	pool->free = 0;
	pool->max_alloc = max_alloc;
	pool->size = size;
	pool->addr = 0;		/* Only used for DMA pools */

	return 0;
}

void gsi_trans_pool_exit(struct gsi_trans_pool *pool)
{
	kfree(pool->base);
	memset(pool, 0, sizeof(*pool));
}

/* Home-grown DMA pool.  This way we can preallocate the pool, and guarantee
 * allocations will succeed.  The immediate commands in a transaction can
 * require up to max_alloc elements from the pool.  But we only allow
 * allocation of a single element from a DMA pool at a time.
 */
int gsi_trans_pool_init_dma(struct device *dev, struct gsi_trans_pool *pool,
			    size_t size, u32 count, u32 max_alloc)
{
	size_t total_size;
	dma_addr_t addr;
	void *virt;

	if (!size)
		return -EINVAL;
	if (count < max_alloc)
		return -EINVAL;
	if (!max_alloc)
		return -EINVAL;

	/* Don't let allocations cross a power-of-two boundary */
	size = __roundup_pow_of_two(size);
	total_size = (count + max_alloc - 1) * size;

	/* The allocator will give us a power-of-2 number of pages
	 * sufficient to satisfy our request.  Round up our requested
	 * size to avoid any unused space in the allocation.  This way
	 * gsi_trans_pool_exit_dma() can assume the total allocated
	 * size is exactly (count * size).
	 */
	total_size = get_order(total_size) << PAGE_SHIFT;

	virt = dma_alloc_coherent(dev, total_size, &addr, GFP_KERNEL);
	if (!virt)
		return -ENOMEM;

	pool->base = virt;
	pool->count = total_size / size;
	pool->free = 0;
	pool->size = size;
	pool->max_alloc = max_alloc;
	pool->addr = addr;

	return 0;
}

void gsi_trans_pool_exit_dma(struct device *dev, struct gsi_trans_pool *pool)
{
	size_t total_size = pool->count * pool->size;

	dma_free_coherent(dev, total_size, pool->base, pool->addr);
	memset(pool, 0, sizeof(*pool));
}

/* Return the byte offset of the next free entry in the pool */
static u32 gsi_trans_pool_alloc_common(struct gsi_trans_pool *pool, u32 count)
{
	u32 offset;

	WARN_ON(!count);
	WARN_ON(count > pool->max_alloc);

	/* Allocate from beginning if wrap would occur */
	if (count > pool->count - pool->free)
		pool->free = 0;

	offset = pool->free * pool->size;
	pool->free += count;
	memset(pool->base + offset, 0, count * pool->size);

	return offset;
}

/* Allocate a contiguous block of zeroed entries from a pool */
void *gsi_trans_pool_alloc(struct gsi_trans_pool *pool, u32 count)
{
	return pool->base + gsi_trans_pool_alloc_common(pool, count);
}

/* Allocate a single zeroed entry from a DMA pool */
void *gsi_trans_pool_alloc_dma(struct gsi_trans_pool *pool, dma_addr_t *addr)
{
	u32 offset = gsi_trans_pool_alloc_common(pool, 1);

	*addr = pool->addr + offset;

	return pool->base + offset;
}

/* Map a TRE ring entry index to the transaction it is associated with */
static void gsi_trans_map(struct gsi_trans *trans, u32 index)
{
	struct gsi_channel *channel = &trans->gsi->channel[trans->channel_id];

	/* The completion event will indicate the last TRE used */
	index += trans->used_count - 1;

	/* Note: index *must* be used modulo the ring count here */
	channel->trans_info.map[index % channel->tre_ring.count] = trans;
}

/* Return the transaction mapped to a given ring entry */
struct gsi_trans *
gsi_channel_trans_mapped(struct gsi_channel *channel, u32 index)
{
	/* Note: index *must* be used modulo the ring count here */
	return channel->trans_info.map[index % channel->tre_ring.count];
}

/* Return the oldest completed transaction for a channel (or null) */
struct gsi_trans *gsi_channel_trans_complete(struct gsi_channel *channel)
{
	struct gsi_trans_info *trans_info = &channel->trans_info;
	u16 trans_id = trans_info->completed_id;

	if (trans_id == trans_info->pending_id) {
		gsi_channel_update(channel);
		if (trans_id == trans_info->pending_id)
			return NULL;
	}

	return &trans_info->trans[trans_id %= channel->tre_count];
}

<<<<<<< HEAD
/* Move a transaction from the allocated list to the committed list */
static void gsi_trans_move_committed(struct gsi_trans *trans)
{
	struct gsi_channel *channel = &trans->gsi->channel[trans->channel_id];
	struct gsi_trans_info *trans_info = &channel->trans_info;

	spin_lock_bh(&trans_info->spinlock);

	list_move_tail(&trans->links, &trans_info->committed);

	spin_unlock_bh(&trans_info->spinlock);
}

/* Move transactions from the committed list to the pending list */
static void gsi_trans_move_pending(struct gsi_trans *trans)
=======
/* Move a transaction from allocated to committed state */
static void gsi_trans_move_committed(struct gsi_trans *trans)
>>>>>>> 7365df19
{
	struct gsi_channel *channel = &trans->gsi->channel[trans->channel_id];
	struct gsi_trans_info *trans_info = &channel->trans_info;
	struct list_head list;

	/* This allocated transaction is now committed */
	trans_info->allocated_id++;
}

<<<<<<< HEAD
	/* Move this transaction and all predecessors to the pending list */
	list_cut_position(&list, &trans_info->committed, &trans->links);
	list_splice_tail(&list, &trans_info->pending);
=======
/* Move committed transactions to pending state */
static void gsi_trans_move_pending(struct gsi_trans *trans)
{
	struct gsi_channel *channel = &trans->gsi->channel[trans->channel_id];
	struct gsi_trans_info *trans_info = &channel->trans_info;
	u16 trans_index = trans - &trans_info->trans[0];
	u16 delta;
>>>>>>> 7365df19

	/* These committed transactions are now pending */
	delta = trans_index - trans_info->committed_id + 1;
	trans_info->committed_id += delta % channel->tre_count;
}

/* Move pending transactions to completed state */
void gsi_trans_move_complete(struct gsi_trans *trans)
{
	struct gsi_channel *channel = &trans->gsi->channel[trans->channel_id];
	struct gsi_trans_info *trans_info = &channel->trans_info;
	u16 trans_index = trans - trans_info->trans;
	u16 delta;

	/* These pending transactions are now completed */
	delta = trans_index - trans_info->pending_id + 1;
	delta %= channel->tre_count;
	trans_info->pending_id += delta;
}

/* Move a transaction from completed to polled state */
void gsi_trans_move_polled(struct gsi_trans *trans)
{
	struct gsi_channel *channel = &trans->gsi->channel[trans->channel_id];
	struct gsi_trans_info *trans_info = &channel->trans_info;

	/* This completed transaction is now polled */
	trans_info->completed_id++;
}

/* Reserve some number of TREs on a channel.  Returns true if successful */
static bool
gsi_trans_tre_reserve(struct gsi_trans_info *trans_info, u32 tre_count)
{
	int avail = atomic_read(&trans_info->tre_avail);
	int new;

	do {
		new = avail - (int)tre_count;
		if (unlikely(new < 0))
			return false;
	} while (!atomic_try_cmpxchg(&trans_info->tre_avail, &avail, new));

	return true;
}

/* Release previously-reserved TRE entries to a channel */
static void
gsi_trans_tre_release(struct gsi_trans_info *trans_info, u32 tre_count)
{
	atomic_add(tre_count, &trans_info->tre_avail);
}

/* Return true if no transactions are allocated, false otherwise */
bool gsi_channel_trans_idle(struct gsi *gsi, u32 channel_id)
{
	u32 tre_max = gsi_channel_tre_max(gsi, channel_id);
	struct gsi_trans_info *trans_info;

	trans_info = &gsi->channel[channel_id].trans_info;

	return atomic_read(&trans_info->tre_avail) == tre_max;
}

/* Allocate a GSI transaction on a channel */
struct gsi_trans *gsi_channel_trans_alloc(struct gsi *gsi, u32 channel_id,
					  u32 tre_count,
					  enum dma_data_direction direction)
{
	struct gsi_channel *channel = &gsi->channel[channel_id];
	struct gsi_trans_info *trans_info;
	struct gsi_trans *trans;
	u16 trans_index;

	if (WARN_ON(tre_count > channel->trans_tre_max))
		return NULL;

	trans_info = &channel->trans_info;

	/* If we can't reserve the TREs for the transaction, we're done */
	if (!gsi_trans_tre_reserve(trans_info, tre_count))
		return NULL;

<<<<<<< HEAD
	/* Allocate and initialize non-zero fields in the transaction */
	trans = gsi_trans_pool_alloc(&trans_info->pool, 1);
=======
	trans_index = trans_info->free_id % channel->tre_count;
	trans = &trans_info->trans[trans_index];
	memset(trans, 0, sizeof(*trans));

	/* Initialize non-zero fields in the transaction */
>>>>>>> 7365df19
	trans->gsi = gsi;
	trans->channel_id = channel_id;
	trans->rsvd_count = tre_count;
	init_completion(&trans->completion);

	/* Allocate the scatterlist */
	trans->sgl = gsi_trans_pool_alloc(&trans_info->sg_pool, tre_count);
	sg_init_marker(trans->sgl, tre_count);

	trans->direction = direction;
	refcount_set(&trans->refcount, 1);

	/* This free transaction is now allocated */
	trans_info->free_id++;

	return trans;
}

/* Free a previously-allocated transaction */
void gsi_trans_free(struct gsi_trans *trans)
{
	struct gsi_trans_info *trans_info;

	if (!refcount_dec_and_test(&trans->refcount))
		return;

	/* Unused transactions are allocated but never committed, pending,
	 * completed, or polled.
	 */
	trans_info = &trans->gsi->channel[trans->channel_id].trans_info;
	if (!trans->used_count) {
		trans_info->allocated_id++;
		trans_info->committed_id++;
		trans_info->pending_id++;
		trans_info->completed_id++;
	} else {
		ipa_gsi_trans_release(trans);
	}

<<<<<<< HEAD
	spin_lock_bh(&trans_info->spinlock);

	/* Reference might have been added before we got the lock */
	last = refcount_dec_and_test(refcount);
	if (last)
		list_del(&trans->links);

	spin_unlock_bh(&trans_info->spinlock);

	if (!last)
		return;

	if (trans->used_count)
		ipa_gsi_trans_release(trans);
=======
	/* This transaction is now free */
	trans_info->polled_id++;
>>>>>>> 7365df19

	/* Releasing the reserved TREs implicitly frees the sgl[] and
	 * (if present) info[] arrays, plus the transaction itself.
	 */
	gsi_trans_tre_release(trans_info, trans->rsvd_count);
}

/* Add an immediate command to a transaction */
void gsi_trans_cmd_add(struct gsi_trans *trans, void *buf, u32 size,
		       dma_addr_t addr, enum ipa_cmd_opcode opcode)
{
	u32 which = trans->used_count++;
	struct scatterlist *sg;

	WARN_ON(which >= trans->rsvd_count);

	/* Commands are quite different from data transfer requests.
	 * Their payloads come from a pool whose memory is allocated
	 * using dma_alloc_coherent().  We therefore do *not* map them
	 * for DMA (unlike what we do for pages and skbs).
	 *
	 * When a transaction completes, the SGL is normally unmapped.
	 * A command transaction has direction DMA_NONE, which tells
	 * gsi_trans_complete() to skip the unmapping step.
	 *
	 * The only things we use directly in a command scatter/gather
	 * entry are the DMA address and length.  We still need the SG
	 * table flags to be maintained though, so assign a NULL page
	 * pointer for that purpose.
	 */
	sg = &trans->sgl[which];
	sg_assign_page(sg, NULL);
	sg_dma_address(sg) = addr;
	sg_dma_len(sg) = size;

	trans->cmd_opcode[which] = opcode;
}

/* Add a page transfer to a transaction.  It will fill the only TRE. */
int gsi_trans_page_add(struct gsi_trans *trans, struct page *page, u32 size,
		       u32 offset)
{
	struct scatterlist *sg = &trans->sgl[0];
	int ret;

	if (WARN_ON(trans->rsvd_count != 1))
		return -EINVAL;
	if (WARN_ON(trans->used_count))
		return -EINVAL;

	sg_set_page(sg, page, size, offset);
	ret = dma_map_sg(trans->gsi->dev, sg, 1, trans->direction);
	if (!ret)
		return -ENOMEM;

	trans->used_count++;	/* Transaction now owns the (DMA mapped) page */

	return 0;
}

/* Add an SKB transfer to a transaction.  No other TREs will be used. */
int gsi_trans_skb_add(struct gsi_trans *trans, struct sk_buff *skb)
{
	struct scatterlist *sg = &trans->sgl[0];
	u32 used_count;
	int ret;

	if (WARN_ON(trans->rsvd_count != 1))
		return -EINVAL;
	if (WARN_ON(trans->used_count))
		return -EINVAL;

	/* skb->len will not be 0 (checked early) */
	ret = skb_to_sgvec(skb, sg, 0, skb->len);
	if (ret < 0)
		return ret;
	used_count = ret;

	ret = dma_map_sg(trans->gsi->dev, sg, used_count, trans->direction);
	if (!ret)
		return -ENOMEM;

	/* Transaction now owns the (DMA mapped) skb */
	trans->used_count += used_count;

	return 0;
}

/* Compute the length/opcode value to use for a TRE */
static __le16 gsi_tre_len_opcode(enum ipa_cmd_opcode opcode, u32 len)
{
	return opcode == IPA_CMD_NONE ? cpu_to_le16((u16)len)
				      : cpu_to_le16((u16)opcode);
}

/* Compute the flags value to use for a given TRE */
static __le32 gsi_tre_flags(bool last_tre, bool bei, enum ipa_cmd_opcode opcode)
{
	enum gsi_tre_type tre_type;
	u32 tre_flags;

	tre_type = opcode == IPA_CMD_NONE ? GSI_RE_XFER : GSI_RE_IMMD_CMD;
	tre_flags = u32_encode_bits(tre_type, TRE_FLAGS_TYPE_FMASK);

	/* Last TRE contains interrupt flags */
	if (last_tre) {
		/* All transactions end in a transfer completion interrupt */
		tre_flags |= TRE_FLAGS_IEOT_FMASK;
		/* Don't interrupt when outbound commands are acknowledged */
		if (bei)
			tre_flags |= TRE_FLAGS_BEI_FMASK;
	} else {	/* All others indicate there's more to come */
		tre_flags |= TRE_FLAGS_CHAIN_FMASK;
	}

	return cpu_to_le32(tre_flags);
}

static void gsi_trans_tre_fill(struct gsi_tre *dest_tre, dma_addr_t addr,
			       u32 len, bool last_tre, bool bei,
			       enum ipa_cmd_opcode opcode)
{
	struct gsi_tre tre;

	tre.addr = cpu_to_le64(addr);
	tre.len_opcode = gsi_tre_len_opcode(opcode, len);
	tre.reserved = 0;
	tre.flags = gsi_tre_flags(last_tre, bei, opcode);

	/* ARM64 can write 16 bytes as a unit with a single instruction.
	 * Doing the assignment this way is an attempt to make that happen.
	 */
	*dest_tre = tre;
}

/**
 * __gsi_trans_commit() - Common GSI transaction commit code
 * @trans:	Transaction to commit
 * @ring_db:	Whether to tell the hardware about these queued transfers
 *
 * Formats channel ring TRE entries based on the content of the scatterlist.
 * Maps a transaction pointer to the last ring entry used for the transaction,
 * so it can be recovered when it completes.  Moves the transaction to
 * pending state.  Finally, updates the channel ring pointer and optionally
 * rings the doorbell.
 */
static void __gsi_trans_commit(struct gsi_trans *trans, bool ring_db)
{
	struct gsi_channel *channel = &trans->gsi->channel[trans->channel_id];
	struct gsi_ring *tre_ring = &channel->tre_ring;
	enum ipa_cmd_opcode opcode = IPA_CMD_NONE;
	bool bei = channel->toward_ipa;
	struct gsi_tre *dest_tre;
	struct scatterlist *sg;
	u32 byte_count = 0;
	u8 *cmd_opcode;
	u32 avail;
	u32 i;

	WARN_ON(!trans->used_count);

	/* Consume the entries.  If we cross the end of the ring while
	 * filling them we'll switch to the beginning to finish.
	 * If there is no info array we're doing a simple data
	 * transfer request, whose opcode is IPA_CMD_NONE.
	 */
	cmd_opcode = channel->command ? &trans->cmd_opcode[0] : NULL;
	avail = tre_ring->count - tre_ring->index % tre_ring->count;
	dest_tre = gsi_ring_virt(tre_ring, tre_ring->index);
	for_each_sg(trans->sgl, sg, trans->used_count, i) {
		bool last_tre = i == trans->used_count - 1;
		dma_addr_t addr = sg_dma_address(sg);
		u32 len = sg_dma_len(sg);

		byte_count += len;
		if (!avail--)
			dest_tre = gsi_ring_virt(tre_ring, 0);
		if (cmd_opcode)
			opcode = *cmd_opcode++;

		gsi_trans_tre_fill(dest_tre, addr, len, last_tre, bei, opcode);
		dest_tre++;
	}
	/* Associate the TRE with the transaction */
	gsi_trans_map(trans, tre_ring->index);

	tre_ring->index += trans->used_count;

	trans->len = byte_count;
	if (channel->toward_ipa)
		gsi_trans_tx_committed(trans);

	gsi_trans_move_committed(trans);

	/* Ring doorbell if requested, or if all TREs are allocated */
	if (ring_db || !atomic_read(&channel->trans_info.tre_avail)) {
		/* Report what we're handing off to hardware for TX channels */
		if (channel->toward_ipa)
			gsi_trans_tx_queued(trans);
		gsi_trans_move_pending(trans);
		gsi_channel_doorbell(channel);
	}
}

/* Commit a GSI transaction */
void gsi_trans_commit(struct gsi_trans *trans, bool ring_db)
{
	if (trans->used_count)
		__gsi_trans_commit(trans, ring_db);
	else
		gsi_trans_free(trans);
}

/* Commit a GSI transaction and wait for it to complete */
void gsi_trans_commit_wait(struct gsi_trans *trans)
{
	if (!trans->used_count)
		goto out_trans_free;

	refcount_inc(&trans->refcount);

	__gsi_trans_commit(trans, true);

	wait_for_completion(&trans->completion);

out_trans_free:
	gsi_trans_free(trans);
}

/* Process the completion of a transaction; called while polling */
void gsi_trans_complete(struct gsi_trans *trans)
{
	/* If the entire SGL was mapped when added, unmap it now */
	if (trans->direction != DMA_NONE)
		dma_unmap_sg(trans->gsi->dev, trans->sgl, trans->used_count,
			     trans->direction);

	ipa_gsi_trans_complete(trans);

	complete(&trans->completion);

	gsi_trans_free(trans);
}

/* Cancel a channel's pending transactions */
void gsi_channel_trans_cancel_pending(struct gsi_channel *channel)
{
	struct gsi_trans_info *trans_info = &channel->trans_info;
	u16 trans_id = trans_info->pending_id;

	/* channel->gsi->mutex is held by caller */

	/* If there are no pending transactions, we're done */
	if (trans_id == trans_info->committed_id)
		return;

	/* Mark all pending transactions cancelled */
	do {
		struct gsi_trans *trans;

		trans = &trans_info->trans[trans_id % channel->tre_count];
		trans->cancelled = true;
	} while (++trans_id != trans_info->committed_id);

	/* All pending transactions are now completed */
	trans_info->pending_id = trans_info->committed_id;

	/* Schedule NAPI polling to complete the cancelled transactions */
	napi_schedule(&channel->napi);
}

/* Issue a command to read a single byte from a channel */
int gsi_trans_read_byte(struct gsi *gsi, u32 channel_id, dma_addr_t addr)
{
	struct gsi_channel *channel = &gsi->channel[channel_id];
	struct gsi_ring *tre_ring = &channel->tre_ring;
	struct gsi_trans_info *trans_info;
	struct gsi_tre *dest_tre;

	trans_info = &channel->trans_info;

	/* First reserve the TRE, if possible */
	if (!gsi_trans_tre_reserve(trans_info, 1))
		return -EBUSY;

	/* Now fill the reserved TRE and tell the hardware */

	dest_tre = gsi_ring_virt(tre_ring, tre_ring->index);
	gsi_trans_tre_fill(dest_tre, addr, 1, true, false, IPA_CMD_NONE);

	tre_ring->index++;
	gsi_channel_doorbell(channel);

	return 0;
}

/* Mark a gsi_trans_read_byte() request done */
void gsi_trans_read_byte_done(struct gsi *gsi, u32 channel_id)
{
	struct gsi_channel *channel = &gsi->channel[channel_id];

	gsi_trans_tre_release(&channel->trans_info, 1);
}

/* Initialize a channel's GSI transaction info */
int gsi_channel_trans_init(struct gsi *gsi, u32 channel_id)
{
	struct gsi_channel *channel = &gsi->channel[channel_id];
	u32 tre_count = channel->tre_count;
	struct gsi_trans_info *trans_info;
	u32 tre_max;
	int ret;

	/* Ensure the size of a channel element is what's expected */
	BUILD_BUG_ON(sizeof(struct gsi_tre) != GSI_RING_ELEMENT_SIZE);

	trans_info = &channel->trans_info;

	/* The tre_avail field is what ultimately limits the number of
	 * outstanding transactions and their resources.  A transaction
	 * allocation succeeds only if the TREs available are sufficient
	 * for what the transaction might need.
	 */
	tre_max = gsi_channel_tre_max(channel->gsi, channel_id);
	atomic_set(&trans_info->tre_avail, tre_max);

	/* We can't use more TREs than the number available in the ring.
	 * This limits the number of transactions that can be outstanding.
	 * Worst case is one TRE per transaction (but we actually limit
	 * it to something a little less than that).  By allocating a
	 * power-of-two number of transactions we can use an index
	 * modulo that number to determine the next one that's free.
	 * Transactions are allocated one at a time.
	 */
<<<<<<< HEAD
	ret = gsi_trans_pool_init(&trans_info->pool, sizeof(struct gsi_trans),
				  tre_max, 1);
	if (ret)
		return -ENOMEM;
=======
	trans_info->trans = kcalloc(tre_count, sizeof(*trans_info->trans),
				    GFP_KERNEL);
	if (!trans_info->trans)
		return -ENOMEM;
	trans_info->free_id = 0;	/* all modulo channel->tre_count */
	trans_info->allocated_id = 0;
	trans_info->committed_id = 0;
	trans_info->pending_id = 0;
	trans_info->completed_id = 0;
	trans_info->polled_id = 0;
>>>>>>> 7365df19

	/* A completion event contains a pointer to the TRE that caused
	 * the event (which will be the last one used by the transaction).
	 * Each entry in this map records the transaction associated
	 * with a corresponding completed TRE.
	 */
	trans_info->map = kcalloc(tre_count, sizeof(*trans_info->map),
				  GFP_KERNEL);
	if (!trans_info->map) {
		ret = -ENOMEM;
		goto err_trans_free;
	}

	/* A transaction uses a scatterlist array to represent the data
	 * transfers implemented by the transaction.  Each scatterlist
	 * element is used to fill a single TRE when the transaction is
	 * committed.  So we need as many scatterlist elements as the
	 * maximum number of TREs that can be outstanding.
	 */
	ret = gsi_trans_pool_init(&trans_info->sg_pool,
				  sizeof(struct scatterlist),
				  tre_max, channel->trans_tre_max);
	if (ret)
		goto err_map_free;

<<<<<<< HEAD
	spin_lock_init(&trans_info->spinlock);
	INIT_LIST_HEAD(&trans_info->alloc);
	INIT_LIST_HEAD(&trans_info->committed);
	INIT_LIST_HEAD(&trans_info->pending);
	INIT_LIST_HEAD(&trans_info->complete);
	INIT_LIST_HEAD(&trans_info->polled);
=======
>>>>>>> 7365df19

	return 0;

err_map_free:
	kfree(trans_info->map);
err_trans_free:
<<<<<<< HEAD
	gsi_trans_pool_exit(&trans_info->pool);
=======
	kfree(trans_info->trans);
>>>>>>> 7365df19

	dev_err(gsi->dev, "error %d initializing channel %u transactions\n",
		ret, channel_id);

	return ret;
}

/* Inverse of gsi_channel_trans_init() */
void gsi_channel_trans_exit(struct gsi_channel *channel)
{
	struct gsi_trans_info *trans_info = &channel->trans_info;

	gsi_trans_pool_exit(&trans_info->sg_pool);
	kfree(trans_info->trans);
	kfree(trans_info->map);
}<|MERGE_RESOLUTION|>--- conflicted
+++ resolved
@@ -247,40 +247,16 @@
 	return &trans_info->trans[trans_id %= channel->tre_count];
 }
 
-<<<<<<< HEAD
-/* Move a transaction from the allocated list to the committed list */
+/* Move a transaction from allocated to committed state */
 static void gsi_trans_move_committed(struct gsi_trans *trans)
 {
 	struct gsi_channel *channel = &trans->gsi->channel[trans->channel_id];
 	struct gsi_trans_info *trans_info = &channel->trans_info;
 
-	spin_lock_bh(&trans_info->spinlock);
-
-	list_move_tail(&trans->links, &trans_info->committed);
-
-	spin_unlock_bh(&trans_info->spinlock);
-}
-
-/* Move transactions from the committed list to the pending list */
-static void gsi_trans_move_pending(struct gsi_trans *trans)
-=======
-/* Move a transaction from allocated to committed state */
-static void gsi_trans_move_committed(struct gsi_trans *trans)
->>>>>>> 7365df19
-{
-	struct gsi_channel *channel = &trans->gsi->channel[trans->channel_id];
-	struct gsi_trans_info *trans_info = &channel->trans_info;
-	struct list_head list;
-
 	/* This allocated transaction is now committed */
 	trans_info->allocated_id++;
 }
 
-<<<<<<< HEAD
-	/* Move this transaction and all predecessors to the pending list */
-	list_cut_position(&list, &trans_info->committed, &trans->links);
-	list_splice_tail(&list, &trans_info->pending);
-=======
 /* Move committed transactions to pending state */
 static void gsi_trans_move_pending(struct gsi_trans *trans)
 {
@@ -288,7 +264,6 @@
 	struct gsi_trans_info *trans_info = &channel->trans_info;
 	u16 trans_index = trans - &trans_info->trans[0];
 	u16 delta;
->>>>>>> 7365df19
 
 	/* These committed transactions are now pending */
 	delta = trans_index - trans_info->committed_id + 1;
@@ -372,16 +347,11 @@
 	if (!gsi_trans_tre_reserve(trans_info, tre_count))
 		return NULL;
 
-<<<<<<< HEAD
-	/* Allocate and initialize non-zero fields in the transaction */
-	trans = gsi_trans_pool_alloc(&trans_info->pool, 1);
-=======
 	trans_index = trans_info->free_id % channel->tre_count;
 	trans = &trans_info->trans[trans_index];
 	memset(trans, 0, sizeof(*trans));
 
 	/* Initialize non-zero fields in the transaction */
->>>>>>> 7365df19
 	trans->gsi = gsi;
 	trans->channel_id = channel_id;
 	trans->rsvd_count = tre_count;
@@ -421,25 +391,8 @@
 		ipa_gsi_trans_release(trans);
 	}
 
-<<<<<<< HEAD
-	spin_lock_bh(&trans_info->spinlock);
-
-	/* Reference might have been added before we got the lock */
-	last = refcount_dec_and_test(refcount);
-	if (last)
-		list_del(&trans->links);
-
-	spin_unlock_bh(&trans_info->spinlock);
-
-	if (!last)
-		return;
-
-	if (trans->used_count)
-		ipa_gsi_trans_release(trans);
-=======
 	/* This transaction is now free */
 	trans_info->polled_id++;
->>>>>>> 7365df19
 
 	/* Releasing the reserved TREs implicitly frees the sgl[] and
 	 * (if present) info[] arrays, plus the transaction itself.
@@ -774,12 +727,6 @@
 	 * modulo that number to determine the next one that's free.
 	 * Transactions are allocated one at a time.
 	 */
-<<<<<<< HEAD
-	ret = gsi_trans_pool_init(&trans_info->pool, sizeof(struct gsi_trans),
-				  tre_max, 1);
-	if (ret)
-		return -ENOMEM;
-=======
 	trans_info->trans = kcalloc(tre_count, sizeof(*trans_info->trans),
 				    GFP_KERNEL);
 	if (!trans_info->trans)
@@ -790,7 +737,6 @@
 	trans_info->pending_id = 0;
 	trans_info->completed_id = 0;
 	trans_info->polled_id = 0;
->>>>>>> 7365df19
 
 	/* A completion event contains a pointer to the TRE that caused
 	 * the event (which will be the last one used by the transaction).
@@ -816,26 +762,13 @@
 	if (ret)
 		goto err_map_free;
 
-<<<<<<< HEAD
-	spin_lock_init(&trans_info->spinlock);
-	INIT_LIST_HEAD(&trans_info->alloc);
-	INIT_LIST_HEAD(&trans_info->committed);
-	INIT_LIST_HEAD(&trans_info->pending);
-	INIT_LIST_HEAD(&trans_info->complete);
-	INIT_LIST_HEAD(&trans_info->polled);
-=======
->>>>>>> 7365df19
 
 	return 0;
 
 err_map_free:
 	kfree(trans_info->map);
 err_trans_free:
-<<<<<<< HEAD
-	gsi_trans_pool_exit(&trans_info->pool);
-=======
 	kfree(trans_info->trans);
->>>>>>> 7365df19
 
 	dev_err(gsi->dev, "error %d initializing channel %u transactions\n",
 		ret, channel_id);
