--- conflicted
+++ resolved
@@ -59,28 +59,12 @@
 	{ "RxMaxPp",	MUSB_RXMAXP,	16 },
 	{ "RxCSR",	MUSB_RXCSR,	16 },
 	{ "RxCount",	MUSB_RXCOUNT,	16 },
-<<<<<<< HEAD
-	{ "ConfigData",	MUSB_CONFIGDATA,8 },
-=======
->>>>>>> 59343cd7
 	{ "IntrRxE",	MUSB_INTRRXE,	16 },
 	{ "IntrTxE",	MUSB_INTRTXE,	16 },
 	{ "IntrUsbE",	MUSB_INTRUSBE,	8 },
 	{ "DevCtl",	MUSB_DEVCTL,	8 },
-<<<<<<< HEAD
-	{ "BabbleCtl",	MUSB_BABBLE_CTL,8 },
-	{ "TxFIFOsz",	MUSB_TXFIFOSZ,	8 },
-	{ "RxFIFOsz",	MUSB_RXFIFOSZ,	8 },
-	{ "TxFIFOadd",	MUSB_TXFIFOADD,	16 },
-	{ "RxFIFOadd",	MUSB_RXFIFOADD,	16 },
 	{ "VControl",	0x68,		32 },
 	{ "HWVers",	0x69,		16 },
-	{ "EPInfo",	MUSB_EPINFO,	8 },
-	{ "RAMInfo",	MUSB_RAMINFO,	8 },
-=======
-	{ "VControl",	0x68,		32 },
-	{ "HWVers",	0x69,		16 },
->>>>>>> 59343cd7
 	{ "LinkInfo",	MUSB_LINKINFO,	8 },
 	{ "VPLen",	MUSB_VPLEN,	8 },
 	{ "HS_EOF1",	MUSB_HS_EOF1,	8 },
