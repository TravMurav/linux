--- conflicted
+++ resolved
@@ -554,24 +554,6 @@
 		      __entry->value)
 );
 
-<<<<<<< HEAD
-TRACE_EVENT(amdgpu_runpm_reference_dumps,
-	    TP_PROTO(uint32_t index, const char *func),
-	    TP_ARGS(index, func),
-	    TP_STRUCT__entry(
-			     __field(uint32_t, index)
-			     __string(func, func)
-			     ),
-	    TP_fast_assign(
-			   __entry->index = index;
-			   __assign_str(func);
-			   ),
-	    TP_printk("amdgpu runpm reference dump 0x%x: 0x%s\n",
-		      __entry->index,
-		      __get_str(func))
-);
-=======
->>>>>>> 1ecef558
 #undef AMDGPU_JOB_GET_TIMELINE_NAME
 #endif
 
