--- conflicted
+++ resolved
@@ -82,12 +82,8 @@
 		 * to get rid of the VM fault and hardware hang.
 		 */
 		WREG32_SOC15(GC, 0, mmMC_VM_SYSTEM_APERTURE_HIGH_ADDR,
-<<<<<<< HEAD
-			     (max(adev->gmc.vram_end, adev->gmc.agp_end) >> 18) + 0x1);
-=======
 			     max((adev->gmc.vram_end >> 18) + 0x1,
 				 adev->gmc.agp_end >> 18));
->>>>>>> f9885ef8
 	else
 		WREG32_SOC15(GC, 0, mmMC_VM_SYSTEM_APERTURE_HIGH_ADDR,
 			     max(adev->gmc.vram_end, adev->gmc.agp_end) >> 18);
