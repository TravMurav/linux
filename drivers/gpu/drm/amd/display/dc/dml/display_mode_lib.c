--- conflicted
+++ resolved
@@ -35,11 +35,8 @@
 #include "dcn30/display_rq_dlg_calc_30.h"
 #include "dcn31/display_mode_vba_31.h"
 #include "dcn31/display_rq_dlg_calc_31.h"
-<<<<<<< HEAD
-=======
 #include "dcn314/display_mode_vba_314.h"
 #include "dcn314/display_rq_dlg_calc_314.h"
->>>>>>> 7365df19
 #include "dcn32/display_mode_vba_32.h"
 #include "dcn32/display_rq_dlg_calc_32.h"
 #include "dml_logger.h"
@@ -79,8 +76,6 @@
 	.rq_dlg_get_rq_reg = dml31_rq_dlg_get_rq_reg
 };
 
-<<<<<<< HEAD
-=======
 const struct dml_funcs dml314_funcs = {
 	.validate = dml314_ModeSupportAndSystemConfigurationFull,
 	.recalculate = dml314_recalculate,
@@ -88,7 +83,6 @@
 	.rq_dlg_get_rq_reg = dml314_rq_dlg_get_rq_reg
 };
 
->>>>>>> 7365df19
 const struct dml_funcs dml32_funcs = {
 	.validate = dml32_ModeSupportAndSystemConfigurationFull,
     .recalculate = dml32_recalculate,
@@ -122,12 +116,9 @@
 	case DML_PROJECT_DCN31_FPGA:
 		lib->funcs = dml31_funcs;
 		break;
-<<<<<<< HEAD
-=======
 	case DML_PROJECT_DCN314:
 		lib->funcs = dml314_funcs;
 		break;
->>>>>>> 7365df19
 	case DML_PROJECT_DCN32:
 		lib->funcs = dml32_funcs;
 		break;
