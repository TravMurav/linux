--- conflicted
+++ resolved
@@ -28,79 +28,9 @@
 #include <linux/lockdep.h>
 
 #include "i915_active.h"
-<<<<<<< HEAD
-#include "i915_request.h"
-=======
->>>>>>> 0ecfebd2
 #include "i915_syncmap.h"
 #include "i915_timeline_types.h"
 
-<<<<<<< HEAD
-struct i915_vma;
-struct i915_timeline_hwsp;
-
-struct i915_timeline {
-	u64 fence_context;
-	u32 seqno;
-
-	spinlock_t lock;
-#define TIMELINE_CLIENT 0 /* default subclass */
-#define TIMELINE_ENGINE 1
-
-	unsigned int pin_count;
-	const u32 *hwsp_seqno;
-	struct i915_vma *hwsp_ggtt;
-	u32 hwsp_offset;
-
-	bool has_initial_breadcrumb;
-
-	/**
-	 * List of breadcrumbs associated with GPU requests currently
-	 * outstanding.
-	 */
-	struct list_head requests;
-
-	/* Contains an RCU guarded pointer to the last request. No reference is
-	 * held to the request, users must carefully acquire a reference to
-	 * the request using i915_active_request_get_request_rcu(), or hold the
-	 * struct_mutex.
-	 */
-	struct i915_active_request last_request;
-
-	/**
-	 * We track the most recent seqno that we wait on in every context so
-	 * that we only have to emit a new await and dependency on a more
-	 * recent sync point. As the contexts may be executed out-of-order, we
-	 * have to track each individually and can not rely on an absolute
-	 * global_seqno. When we know that all tracked fences are completed
-	 * (i.e. when the driver is idle), we know that the syncmap is
-	 * redundant and we can discard it without loss of generality.
-	 */
-	struct i915_syncmap *sync;
-
-	/**
-	 * Barrier provides the ability to serialize ordering between different
-	 * timelines.
-	 *
-	 * Users can call i915_timeline_set_barrier which will make all
-	 * subsequent submissions to this timeline be executed only after the
-	 * barrier has been completed.
-	 */
-	struct i915_active_request barrier;
-
-	struct list_head link;
-	const char *name;
-	struct drm_i915_private *i915;
-
-	struct kref kref;
-};
-
-int i915_timeline_init(struct drm_i915_private *i915,
-		       struct i915_timeline *tl,
-		       const char *name,
-		       struct i915_vma *hwsp);
-void i915_timeline_fini(struct i915_timeline *tl);
-=======
 int i915_timeline_init(struct drm_i915_private *i915,
 		       struct i915_timeline *tl,
 		       struct i915_vma *hwsp);
@@ -124,33 +54,9 @@
 	local_irq_enable();
 #endif
 }
->>>>>>> 0ecfebd2
-
-static inline void
-i915_timeline_set_subclass(struct i915_timeline *timeline,
-			   unsigned int subclass)
-{
-	lockdep_set_subclass(&timeline->lock, subclass);
-
-	/*
-	 * Due to an interesting quirk in lockdep's internal debug tracking,
-	 * after setting a subclass we must ensure the lock is used. Otherwise,
-	 * nr_unused_locks is incremented once too often.
-	 */
-#ifdef CONFIG_DEBUG_LOCK_ALLOC
-	local_irq_disable();
-	lock_map_acquire(&timeline->lock.dep_map);
-	lock_map_release(&timeline->lock.dep_map);
-	local_irq_enable();
-#endif
-}
 
 struct i915_timeline *
 i915_timeline_create(struct drm_i915_private *i915,
-<<<<<<< HEAD
-		     const char *name,
-=======
->>>>>>> 0ecfebd2
 		     struct i915_vma *global_hwsp);
 
 static inline struct i915_timeline *
@@ -191,28 +97,6 @@
 }
 
 int i915_timeline_pin(struct i915_timeline *tl);
-<<<<<<< HEAD
-void i915_timeline_unpin(struct i915_timeline *tl);
-
-void i915_timelines_init(struct drm_i915_private *i915);
-void i915_timelines_park(struct drm_i915_private *i915);
-void i915_timelines_fini(struct drm_i915_private *i915);
-
-/**
- * i915_timeline_set_barrier - orders submission between different timelines
- * @timeline: timeline to set the barrier on
- * @rq: request after which new submissions can proceed
- *
- * Sets the passed in request as the serialization point for all subsequent
- * submissions on @timeline. Subsequent requests will not be submitted to GPU
- * until the barrier has been completed.
- */
-static inline int
-i915_timeline_set_barrier(struct i915_timeline *tl, struct i915_request *rq)
-{
-	return i915_active_request_set(&tl->barrier, rq);
-}
-=======
 int i915_timeline_get_seqno(struct i915_timeline *tl,
 			    struct i915_request *rq,
 			    u32 *seqno);
@@ -225,6 +109,5 @@
 void i915_timelines_init(struct drm_i915_private *i915);
 void i915_timelines_park(struct drm_i915_private *i915);
 void i915_timelines_fini(struct drm_i915_private *i915);
->>>>>>> 0ecfebd2
 
 #endif