// SPDX-License-Identifier: GPL-2.0-only
/*
 * Copyright (c) 2016-2018, 2020-2021 The Linux Foundation. All rights reserved.
 * Copyright (C) 2013 Red Hat
 * Author: Rob Clark <robdclark@gmail.com>
 */

#include <linux/dma-mapping.h>
#include <linux/fault-inject.h>
#include <linux/of_address.h>
#include <linux/uaccess.h>

#include <drm/drm_drv.h>
#include <drm/drm_file.h>
#include <drm/drm_ioctl.h>
#include <drm/drm_of.h>

#include "msm_drv.h"
#include "msm_debugfs.h"
#include "msm_kms.h"
#include "adreno/adreno_gpu.h"

/*
 * MSM driver version:
 * - 1.0.0 - initial interface
 * - 1.1.0 - adds madvise, and support for submits with > 4 cmd buffers
 * - 1.2.0 - adds explicit fence support for submit ioctl
 * - 1.3.0 - adds GMEM_BASE + NR_RINGS params, SUBMITQUEUE_NEW +
 *           SUBMITQUEUE_CLOSE ioctls, and MSM_INFO_IOVA flag for
 *           MSM_GEM_INFO ioctl.
 * - 1.4.0 - softpin, MSM_RELOC_BO_DUMP, and GEM_INFO support to set/get
 *           GEM object's debug name
 * - 1.5.0 - Add SUBMITQUERY_QUERY ioctl
 * - 1.6.0 - Syncobj support
 * - 1.7.0 - Add MSM_PARAM_SUSPENDS to access suspend count
 * - 1.8.0 - Add MSM_BO_CACHED_COHERENT for supported GPUs (a6xx)
 * - 1.9.0 - Add MSM_SUBMIT_FENCE_SN_IN
 * - 1.10.0 - Add MSM_SUBMIT_BO_NO_IMPLICIT
 * - 1.11.0 - Add wait boost (MSM_WAIT_FENCE_BOOST, MSM_PREP_BOOST)
 */
#define MSM_VERSION_MAJOR	1
#define MSM_VERSION_MINOR	10
#define MSM_VERSION_PATCHLEVEL	0

static void msm_deinit_vram(struct drm_device *ddev);

static char *vram = "16m";
MODULE_PARM_DESC(vram, "Configure VRAM size (for devices without IOMMU/GPUMMU)");
module_param(vram, charp, 0);

bool dumpstate;
MODULE_PARM_DESC(dumpstate, "Dump KMS state on errors");
module_param(dumpstate, bool, 0600);

static bool modeset = true;
MODULE_PARM_DESC(modeset, "Use kernel modesetting [KMS] (1=on (default), 0=disable)");
module_param(modeset, bool, 0600);

#ifdef CONFIG_FAULT_INJECTION
DECLARE_FAULT_ATTR(fail_gem_alloc);
DECLARE_FAULT_ATTR(fail_gem_iova);
#endif

static int msm_drm_uninit(struct device *dev)
{
	struct platform_device *pdev = to_platform_device(dev);
	struct msm_drm_private *priv = platform_get_drvdata(pdev);
	struct drm_device *ddev = priv->dev;

	/*
	 * Shutdown the hw if we're far enough along where things might be on.
	 * If we run this too early, we'll end up panicking in any variety of
	 * places. Since we don't register the drm device until late in
	 * msm_drm_init, drm_dev->registered is used as an indicator that the
	 * shutdown will be successful.
	 */
	if (ddev->registered) {
		drm_dev_unregister(ddev);
		if (priv->kms)
			drm_atomic_helper_shutdown(ddev);
	}

	/* We must cancel and cleanup any pending vblank enable/disable
	 * work before msm_irq_uninstall() to avoid work re-enabling an
	 * irq after uninstall has disabled it.
	 */

	flush_workqueue(priv->wq);

	msm_gem_shrinker_cleanup(ddev);

	msm_perf_debugfs_cleanup(priv);
	msm_rd_debugfs_cleanup(priv);

	if (priv->kms)
		msm_drm_kms_uninit(dev);

	msm_deinit_vram(ddev);

	component_unbind_all(dev, ddev);

	ddev->dev_private = NULL;
	drm_dev_put(ddev);

	destroy_workqueue(priv->wq);

	return 0;
}

bool msm_use_mmu(struct drm_device *dev)
{
	struct msm_drm_private *priv = dev->dev_private;

	/*
	 * a2xx comes with its own MMU
	 * On other platforms IOMMU can be declared specified either for the
	 * MDP/DPU device or for its parent, MDSS device.
	 */
	return priv->is_a2xx ||
		device_iommu_mapped(dev->dev) ||
		device_iommu_mapped(dev->dev->parent);
}

static int msm_init_vram(struct drm_device *dev)
{
	struct msm_drm_private *priv = dev->dev_private;
	struct device_node *node;
	unsigned long size = 0;
	int ret = 0;

	/* In the device-tree world, we could have a 'memory-region'
	 * phandle, which gives us a link to our "vram".  Allocating
	 * is all nicely abstracted behind the dma api, but we need
	 * to know the entire size to allocate it all in one go. There
	 * are two cases:
	 *  1) device with no IOMMU, in which case we need exclusive
	 *     access to a VRAM carveout big enough for all gpu
	 *     buffers
	 *  2) device with IOMMU, but where the bootloader puts up
	 *     a splash screen.  In this case, the VRAM carveout
	 *     need only be large enough for fbdev fb.  But we need
	 *     exclusive access to the buffer to avoid the kernel
	 *     using those pages for other purposes (which appears
	 *     as corruption on screen before we have a chance to
	 *     load and do initial modeset)
	 */

	node = of_parse_phandle(dev->dev->of_node, "memory-region", 0);
	if (node) {
		struct resource r;
		ret = of_address_to_resource(node, 0, &r);
		of_node_put(node);
		if (ret)
			return ret;
		size = r.end - r.start + 1;
		DRM_INFO("using VRAM carveout: %lx@%pa\n", size, &r.start);

		/* if we have no IOMMU, then we need to use carveout allocator.
		 * Grab the entire DMA chunk carved out in early startup in
		 * mach-msm:
		 */
	} else if (!msm_use_mmu(dev)) {
		DRM_INFO("using %s VRAM carveout\n", vram);
		size = memparse(vram, NULL);
	}

	if (size) {
		unsigned long attrs = 0;
		void *p;

		priv->vram.size = size;

		drm_mm_init(&priv->vram.mm, 0, (size >> PAGE_SHIFT) - 1);
		spin_lock_init(&priv->vram.lock);

		attrs |= DMA_ATTR_NO_KERNEL_MAPPING;
		attrs |= DMA_ATTR_WRITE_COMBINE;

		/* note that for no-kernel-mapping, the vaddr returned
		 * is bogus, but non-null if allocation succeeded:
		 */
		p = dma_alloc_attrs(dev->dev, size,
				&priv->vram.paddr, GFP_KERNEL, attrs);
		if (!p) {
			DRM_DEV_ERROR(dev->dev, "failed to allocate VRAM\n");
			priv->vram.paddr = 0;
			return -ENOMEM;
		}

		DRM_DEV_INFO(dev->dev, "VRAM: %08x->%08x\n",
				(uint32_t)priv->vram.paddr,
				(uint32_t)(priv->vram.paddr + size));
	}

	return ret;
}

static void msm_deinit_vram(struct drm_device *ddev)
{
	struct msm_drm_private *priv = ddev->dev_private;
	unsigned long attrs = DMA_ATTR_NO_KERNEL_MAPPING;

	if (!priv->vram.paddr)
		return;

	drm_mm_takedown(&priv->vram.mm);
	dma_free_attrs(ddev->dev, priv->vram.size, NULL, priv->vram.paddr,
			attrs);
}

static int msm_drm_init(struct device *dev, const struct drm_driver *drv)
{
	struct msm_drm_private *priv = dev_get_drvdata(dev);
	struct drm_device *ddev;
	int ret;

	if (drm_firmware_drivers_only())
		return -ENODEV;

	ddev = drm_dev_alloc(drv, dev);
	if (IS_ERR(ddev)) {
		DRM_DEV_ERROR(dev, "failed to allocate drm_device\n");
		return PTR_ERR(ddev);
	}
	ddev->dev_private = priv;
	priv->dev = ddev;

	priv->wq = alloc_ordered_workqueue("msm", 0);
	if (!priv->wq) {
		ret = -ENOMEM;
		goto err_put_dev;
	}

	INIT_LIST_HEAD(&priv->objects);
	mutex_init(&priv->obj_lock);

	/*
	 * Initialize the LRUs:
	 */
	mutex_init(&priv->lru.lock);
	drm_gem_lru_init(&priv->lru.unbacked, &priv->lru.lock);
	drm_gem_lru_init(&priv->lru.pinned,   &priv->lru.lock);
	drm_gem_lru_init(&priv->lru.willneed, &priv->lru.lock);
	drm_gem_lru_init(&priv->lru.dontneed, &priv->lru.lock);

	/* Teach lockdep about lock ordering wrt. shrinker: */
	fs_reclaim_acquire(GFP_KERNEL);
	might_lock(&priv->lru.lock);
	fs_reclaim_release(GFP_KERNEL);

	if (priv->kms_init) {
		ret = drmm_mode_config_init(ddev);
		if (ret)
			goto err_destroy_wq;
	}

	ret = msm_init_vram(ddev);
	if (ret)
		goto err_destroy_wq;

	dma_set_max_seg_size(dev, UINT_MAX);

	/* Bind all our sub-components: */
	ret = component_bind_all(dev, ddev);
	if (ret)
		goto err_deinit_vram;

	msm_gem_shrinker_init(ddev);

	if (priv->kms_init) {
		ret = msm_drm_kms_init(dev, drv);
		if (ret)
			goto err_msm_uninit;
	} else {
		/* valid only for the dummy headless case, where of_node=NULL */
		WARN_ON(dev->of_node);
		ddev->driver_features &= ~DRIVER_MODESET;
		ddev->driver_features &= ~DRIVER_ATOMIC;
	}

	ret = drm_dev_register(ddev, 0);
	if (ret)
		goto err_msm_uninit;

	ret = msm_debugfs_late_init(ddev);
	if (ret)
		goto err_msm_uninit;

	drm_kms_helper_poll_init(ddev);

	if (priv->kms_init) {
		drm_kms_helper_poll_init(ddev);
		msm_fbdev_setup(ddev);
	}

	return 0;

err_msm_uninit:
	msm_drm_uninit(dev);

	return ret;

err_deinit_vram:
	msm_deinit_vram(ddev);
err_destroy_wq:
	destroy_workqueue(priv->wq);
err_put_dev:
	drm_dev_put(ddev);

	return ret;
}

/*
 * DRM operations:
 */

static void load_gpu(struct drm_device *dev)
{
	static DEFINE_MUTEX(init_lock);
	struct msm_drm_private *priv = dev->dev_private;

	mutex_lock(&init_lock);

	if (!priv->gpu)
		priv->gpu = adreno_load_gpu(dev);

	mutex_unlock(&init_lock);
}

static int context_init(struct drm_device *dev, struct drm_file *file)
{
	static atomic_t ident = ATOMIC_INIT(0);
	struct msm_drm_private *priv = dev->dev_private;
	struct msm_file_private *ctx;

	ctx = kzalloc(sizeof(*ctx), GFP_KERNEL);
	if (!ctx)
		return -ENOMEM;

	INIT_LIST_HEAD(&ctx->submitqueues);
	rwlock_init(&ctx->queuelock);

	kref_init(&ctx->ref);
	msm_submitqueue_init(dev, ctx);

	ctx->aspace = msm_gpu_create_private_address_space(priv->gpu, current);
	file->driver_priv = ctx;

	ctx->seqno = atomic_inc_return(&ident);

	return 0;
}

static int msm_open(struct drm_device *dev, struct drm_file *file)
{
	/* For now, load gpu on open.. to avoid the requirement of having
	 * firmware in the initrd.
	 */
	load_gpu(dev);

	return context_init(dev, file);
}

static void context_close(struct msm_file_private *ctx)
{
	msm_submitqueue_close(ctx);
	msm_file_private_put(ctx);
}

static void msm_postclose(struct drm_device *dev, struct drm_file *file)
{
	struct msm_drm_private *priv = dev->dev_private;
	struct msm_file_private *ctx = file->driver_priv;

	/*
	 * It is not possible to set sysprof param to non-zero if gpu
	 * is not initialized:
	 */
	if (priv->gpu)
		msm_file_private_set_sysprof(ctx, priv->gpu, 0);

	context_close(ctx);
}

/*
 * DRM ioctls:
 */

static int msm_ioctl_get_param(struct drm_device *dev, void *data,
		struct drm_file *file)
{
	struct msm_drm_private *priv = dev->dev_private;
	struct drm_msm_param *args = data;
	struct msm_gpu *gpu;

	/* for now, we just have 3d pipe.. eventually this would need to
	 * be more clever to dispatch to appropriate gpu module:
	 */
	if ((args->pipe != MSM_PIPE_3D0) || (args->pad != 0))
		return -EINVAL;

	gpu = priv->gpu;

	if (!gpu)
		return -ENXIO;

	return gpu->funcs->get_param(gpu, file->driver_priv,
				     args->param, &args->value, &args->len);
}

static int msm_ioctl_set_param(struct drm_device *dev, void *data,
		struct drm_file *file)
{
	struct msm_drm_private *priv = dev->dev_private;
	struct drm_msm_param *args = data;
	struct msm_gpu *gpu;

	if ((args->pipe != MSM_PIPE_3D0) || (args->pad != 0))
		return -EINVAL;

	gpu = priv->gpu;

	if (!gpu)
		return -ENXIO;

	return gpu->funcs->set_param(gpu, file->driver_priv,
				     args->param, args->value, args->len);
}

static int msm_ioctl_gem_new(struct drm_device *dev, void *data,
		struct drm_file *file)
{
	struct drm_msm_gem_new *args = data;
	uint32_t flags = args->flags;

	if (args->flags & ~MSM_BO_FLAGS) {
		DRM_ERROR("invalid flags: %08x\n", args->flags);
		return -EINVAL;
	}

	/*
	 * Uncached CPU mappings are deprecated, as of:
	 *
	 * 9ef364432db4 ("drm/msm: deprecate MSM_BO_UNCACHED (map as writecombine instead)")
	 *
	 * So promote them to WC.
	 */
	if (flags & MSM_BO_UNCACHED) {
		flags &= ~MSM_BO_CACHED;
		flags |= MSM_BO_WC;
	}

	if (should_fail(&fail_gem_alloc, args->size))
		return -ENOMEM;

	return msm_gem_new_handle(dev, file, args->size,
			args->flags, &args->handle, NULL);
}

static inline ktime_t to_ktime(struct drm_msm_timespec timeout)
{
	return ktime_set(timeout.tv_sec, timeout.tv_nsec);
}

static int msm_ioctl_gem_cpu_prep(struct drm_device *dev, void *data,
		struct drm_file *file)
{
	struct drm_msm_gem_cpu_prep *args = data;
	struct drm_gem_object *obj;
	ktime_t timeout = to_ktime(args->timeout);
	int ret;

	if (args->op & ~MSM_PREP_FLAGS) {
		DRM_ERROR("invalid op: %08x\n", args->op);
		return -EINVAL;
	}

	obj = drm_gem_object_lookup(file, args->handle);
	if (!obj)
		return -ENOENT;

	ret = msm_gem_cpu_prep(obj, args->op, &timeout);

	drm_gem_object_put(obj);

	return ret;
}

static int msm_ioctl_gem_cpu_fini(struct drm_device *dev, void *data,
		struct drm_file *file)
{
	struct drm_msm_gem_cpu_fini *args = data;
	struct drm_gem_object *obj;
	int ret;

	obj = drm_gem_object_lookup(file, args->handle);
	if (!obj)
		return -ENOENT;

	ret = msm_gem_cpu_fini(obj);

	drm_gem_object_put(obj);

	return ret;
}

static int msm_ioctl_gem_info_iova(struct drm_device *dev,
		struct drm_file *file, struct drm_gem_object *obj,
		uint64_t *iova)
{
	struct msm_drm_private *priv = dev->dev_private;
	struct msm_file_private *ctx = file->driver_priv;

	if (!priv->gpu)
		return -EINVAL;

	if (should_fail(&fail_gem_iova, obj->size))
		return -ENOMEM;

	/*
	 * Don't pin the memory here - just get an address so that userspace can
	 * be productive
	 */
	return msm_gem_get_iova(obj, ctx->aspace, iova);
}

static int msm_ioctl_gem_info_set_iova(struct drm_device *dev,
		struct drm_file *file, struct drm_gem_object *obj,
		uint64_t iova)
{
	struct msm_drm_private *priv = dev->dev_private;
	struct msm_file_private *ctx = file->driver_priv;

	if (!priv->gpu)
		return -EINVAL;

	/* Only supported if per-process address space is supported: */
	if (priv->gpu->aspace == ctx->aspace)
		return -EOPNOTSUPP;

	if (should_fail(&fail_gem_iova, obj->size))
		return -ENOMEM;

	return msm_gem_set_iova(obj, ctx->aspace, iova);
}

static int msm_ioctl_gem_info(struct drm_device *dev, void *data,
		struct drm_file *file)
{
	struct drm_msm_gem_info *args = data;
	struct drm_gem_object *obj;
	struct msm_gem_object *msm_obj;
	int i, ret = 0;

	if (args->pad)
		return -EINVAL;

	switch (args->info) {
	case MSM_INFO_GET_OFFSET:
	case MSM_INFO_GET_IOVA:
	case MSM_INFO_SET_IOVA:
	case MSM_INFO_GET_FLAGS:
		/* value returned as immediate, not pointer, so len==0: */
		if (args->len)
			return -EINVAL;
		break;
	case MSM_INFO_SET_NAME:
	case MSM_INFO_GET_NAME:
		break;
	default:
		return -EINVAL;
	}

	obj = drm_gem_object_lookup(file, args->handle);
	if (!obj)
		return -ENOENT;

	msm_obj = to_msm_bo(obj);

	switch (args->info) {
	case MSM_INFO_GET_OFFSET:
		args->value = msm_gem_mmap_offset(obj);
		break;
	case MSM_INFO_GET_IOVA:
		ret = msm_ioctl_gem_info_iova(dev, file, obj, &args->value);
		break;
	case MSM_INFO_SET_IOVA:
		ret = msm_ioctl_gem_info_set_iova(dev, file, obj, args->value);
		break;
	case MSM_INFO_GET_FLAGS:
		if (obj->import_attach) {
			ret = -EINVAL;
			break;
		}
		/* Hide internal kernel-only flags: */
		args->value = to_msm_bo(obj)->flags & MSM_BO_FLAGS;
		ret = 0;
		break;
	case MSM_INFO_SET_NAME:
		/* length check should leave room for terminating null: */
		if (args->len >= sizeof(msm_obj->name)) {
			ret = -EINVAL;
			break;
		}
		if (copy_from_user(msm_obj->name, u64_to_user_ptr(args->value),
				   args->len)) {
			msm_obj->name[0] = '\0';
			ret = -EFAULT;
			break;
		}
		msm_obj->name[args->len] = '\0';
		for (i = 0; i < args->len; i++) {
			if (!isprint(msm_obj->name[i])) {
				msm_obj->name[i] = '\0';
				break;
			}
		}
		break;
	case MSM_INFO_GET_NAME:
		if (args->value && (args->len < strlen(msm_obj->name))) {
			ret = -EINVAL;
			break;
		}
		args->len = strlen(msm_obj->name);
		if (args->value) {
			if (copy_to_user(u64_to_user_ptr(args->value),
					 msm_obj->name, args->len))
				ret = -EFAULT;
		}
		break;
	}

	drm_gem_object_put(obj);

	return ret;
}

static int wait_fence(struct msm_gpu_submitqueue *queue, uint32_t fence_id,
		      ktime_t timeout, uint32_t flags)
{
	struct dma_fence *fence;
	int ret;

	if (fence_after(fence_id, queue->last_fence)) {
		DRM_ERROR_RATELIMITED("waiting on invalid fence: %u (of %u)\n",
				      fence_id, queue->last_fence);
		return -EINVAL;
	}

	/*
	 * Map submitqueue scoped "seqno" (which is actually an idr key)
	 * back to underlying dma-fence
	 *
	 * The fence is removed from the fence_idr when the submit is
	 * retired, so if the fence is not found it means there is nothing
	 * to wait for
	 */
	spin_lock(&queue->idr_lock);
	fence = idr_find(&queue->fence_idr, fence_id);
	if (fence)
		fence = dma_fence_get_rcu(fence);
	spin_unlock(&queue->idr_lock);

	if (!fence)
		return 0;

	if (flags & MSM_WAIT_FENCE_BOOST)
		dma_fence_set_deadline(fence, ktime_get());

	ret = dma_fence_wait_timeout(fence, true, timeout_to_jiffies(&timeout));
	if (ret == 0) {
		ret = -ETIMEDOUT;
	} else if (ret != -ERESTARTSYS) {
		ret = 0;
	}

	dma_fence_put(fence);

	return ret;
}

static int msm_ioctl_wait_fence(struct drm_device *dev, void *data,
		struct drm_file *file)
{
	struct msm_drm_private *priv = dev->dev_private;
	struct drm_msm_wait_fence *args = data;
	struct msm_gpu_submitqueue *queue;
	int ret;

	if (args->flags & ~MSM_WAIT_FENCE_FLAGS) {
		DRM_ERROR("invalid flags: %08x\n", args->flags);
		return -EINVAL;
	}

	if (!priv->gpu)
		return 0;

	queue = msm_submitqueue_get(file->driver_priv, args->queueid);
	if (!queue)
		return -ENOENT;

	ret = wait_fence(queue, args->fence, to_ktime(args->timeout), args->flags);

	msm_submitqueue_put(queue);

	return ret;
}

static int msm_ioctl_gem_madvise(struct drm_device *dev, void *data,
		struct drm_file *file)
{
	struct drm_msm_gem_madvise *args = data;
	struct drm_gem_object *obj;
	int ret;

	switch (args->madv) {
	case MSM_MADV_DONTNEED:
	case MSM_MADV_WILLNEED:
		break;
	default:
		return -EINVAL;
	}

	obj = drm_gem_object_lookup(file, args->handle);
	if (!obj) {
		return -ENOENT;
	}

	ret = msm_gem_madvise(obj, args->madv);
	if (ret >= 0) {
		args->retained = ret;
		ret = 0;
	}

	drm_gem_object_put(obj);

	return ret;
}


static int msm_ioctl_submitqueue_new(struct drm_device *dev, void *data,
		struct drm_file *file)
{
	struct drm_msm_submitqueue *args = data;

	if (args->flags & ~MSM_SUBMITQUEUE_FLAGS)
		return -EINVAL;

	return msm_submitqueue_create(dev, file->driver_priv, args->prio,
		args->flags, &args->id);
}

static int msm_ioctl_submitqueue_query(struct drm_device *dev, void *data,
		struct drm_file *file)
{
	return msm_submitqueue_query(dev, file->driver_priv, data);
}

static int msm_ioctl_submitqueue_close(struct drm_device *dev, void *data,
		struct drm_file *file)
{
	u32 id = *(u32 *) data;

	return msm_submitqueue_remove(file->driver_priv, id);
}

static const struct drm_ioctl_desc msm_ioctls[] = {
	DRM_IOCTL_DEF_DRV(MSM_GET_PARAM,    msm_ioctl_get_param,    DRM_RENDER_ALLOW),
	DRM_IOCTL_DEF_DRV(MSM_SET_PARAM,    msm_ioctl_set_param,    DRM_RENDER_ALLOW),
	DRM_IOCTL_DEF_DRV(MSM_GEM_NEW,      msm_ioctl_gem_new,      DRM_RENDER_ALLOW),
	DRM_IOCTL_DEF_DRV(MSM_GEM_INFO,     msm_ioctl_gem_info,     DRM_RENDER_ALLOW),
	DRM_IOCTL_DEF_DRV(MSM_GEM_CPU_PREP, msm_ioctl_gem_cpu_prep, DRM_RENDER_ALLOW),
	DRM_IOCTL_DEF_DRV(MSM_GEM_CPU_FINI, msm_ioctl_gem_cpu_fini, DRM_RENDER_ALLOW),
	DRM_IOCTL_DEF_DRV(MSM_GEM_SUBMIT,   msm_ioctl_gem_submit,   DRM_RENDER_ALLOW),
	DRM_IOCTL_DEF_DRV(MSM_WAIT_FENCE,   msm_ioctl_wait_fence,   DRM_RENDER_ALLOW),
	DRM_IOCTL_DEF_DRV(MSM_GEM_MADVISE,  msm_ioctl_gem_madvise,  DRM_RENDER_ALLOW),
	DRM_IOCTL_DEF_DRV(MSM_SUBMITQUEUE_NEW,   msm_ioctl_submitqueue_new,   DRM_RENDER_ALLOW),
	DRM_IOCTL_DEF_DRV(MSM_SUBMITQUEUE_CLOSE, msm_ioctl_submitqueue_close, DRM_RENDER_ALLOW),
	DRM_IOCTL_DEF_DRV(MSM_SUBMITQUEUE_QUERY, msm_ioctl_submitqueue_query, DRM_RENDER_ALLOW),
};

static void msm_show_fdinfo(struct drm_printer *p, struct drm_file *file)
{
	struct drm_device *dev = file->minor->dev;
	struct msm_drm_private *priv = dev->dev_private;

	if (!priv->gpu)
		return;

	msm_gpu_show_fdinfo(priv->gpu, file->driver_priv, p);

	drm_show_memory_stats(p, file);
}

static const struct file_operations fops = {
	.owner = THIS_MODULE,
	DRM_GEM_FOPS,
	.show_fdinfo = drm_show_fdinfo,
};

static const struct drm_driver msm_driver = {
	.driver_features    = DRIVER_GEM |
				DRIVER_RENDER |
				DRIVER_ATOMIC |
				DRIVER_MODESET |
				DRIVER_SYNCOBJ,
	.open               = msm_open,
	.postclose          = msm_postclose,
	.dumb_create        = msm_gem_dumb_create,
	.dumb_map_offset    = msm_gem_dumb_map_offset,
	.gem_prime_import_sg_table = msm_gem_prime_import_sg_table,
#ifdef CONFIG_DEBUG_FS
	.debugfs_init       = msm_debugfs_init,
#endif
	.show_fdinfo        = msm_show_fdinfo,
	.ioctls             = msm_ioctls,
	.num_ioctls         = ARRAY_SIZE(msm_ioctls),
	.fops               = &fops,
	.name               = "msm",
	.desc               = "MSM Snapdragon DRM",
	.date               = "20130625",
	.major              = MSM_VERSION_MAJOR,
	.minor              = MSM_VERSION_MINOR,
	.patchlevel         = MSM_VERSION_PATCHLEVEL,
};

/*
 * Componentized driver support:
 */

/*
 * Identify what components need to be added by parsing what remote-endpoints
 * our MDP output ports are connected to. In the case of LVDS on MDP4, there
 * is no external component that we need to add since LVDS is within MDP4
 * itself.
 */
static int add_components_mdp(struct device *master_dev,
			      struct component_match **matchptr)
{
	struct device_node *np = master_dev->of_node;
	struct device_node *ep_node;

	for_each_endpoint_of_node(np, ep_node) {
		struct device_node *intf;
		struct of_endpoint ep;
		int ret;

		ret = of_graph_parse_endpoint(ep_node, &ep);
		if (ret) {
			DRM_DEV_ERROR(master_dev, "unable to parse port endpoint\n");
			of_node_put(ep_node);
			return ret;
		}

		/*
		 * The LCDC/LVDS port on MDP4 is a speacial case where the
		 * remote-endpoint isn't a component that we need to add
		 */
		if (of_device_is_compatible(np, "qcom,mdp4") &&
		    ep.port == 0)
			continue;

		/*
		 * It's okay if some of the ports don't have a remote endpoint
		 * specified. It just means that the port isn't connected to
		 * any external interface.
		 */
		intf = of_graph_get_remote_port_parent(ep_node);
		if (!intf)
			continue;

		if (of_device_is_available(intf))
			drm_of_component_match_add(master_dev, matchptr,
						   component_compare_of, intf);

		of_node_put(intf);
	}

	return 0;
}

/*
 * We don't know what's the best binding to link the gpu with the drm device.
 * Fow now, we just hunt for all the possible gpus that we support, and add them
 * as components.
 */
static const struct of_device_id msm_gpu_match[] = {
	{ .compatible = "qcom,adreno" },
	{ .compatible = "qcom,adreno-3xx" },
	{ .compatible = "amd,imageon" },
	{ .compatible = "qcom,kgsl-3d0" },
	{ },
};

static int add_gpu_components(struct device *dev,
			      struct component_match **matchptr)
{
	struct device_node *np;

	np = of_find_matching_node(NULL, msm_gpu_match);
	if (!np)
		return 0;

	if (of_device_is_available(np))
		drm_of_component_match_add(dev, matchptr, component_compare_of, np);

	of_node_put(np);

	return 0;
}

static int msm_drm_bind(struct device *dev)
{
	return msm_drm_init(dev, &msm_driver);
}

static void msm_drm_unbind(struct device *dev)
{
	msm_drm_uninit(dev);
}

const struct component_master_ops msm_drm_ops = {
	.bind = msm_drm_bind,
	.unbind = msm_drm_unbind,
};

int msm_drv_probe(struct device *master_dev,
	int (*kms_init)(struct drm_device *dev),
	struct msm_kms *kms)
{
	struct msm_drm_private *priv;
	struct component_match *match = NULL;
	int ret;

	priv = devm_kzalloc(master_dev, sizeof(*priv), GFP_KERNEL);
	if (!priv)
		return -ENOMEM;

	priv->kms = kms;
	priv->kms_init = kms_init;
	dev_set_drvdata(master_dev, priv);

	/* Add mdp components if we have KMS. */
	if (kms_init) {
		ret = add_components_mdp(master_dev, &match);
		if (ret)
			return ret;
	}

	ret = add_gpu_components(master_dev, &match);
	if (ret)
		return ret;

	/* on all devices that I am aware of, iommu's which can map
	 * any address the cpu can see are used:
	 */
	ret = dma_set_mask_and_coherent(master_dev, ~0);
	if (ret)
		return ret;

	ret = component_master_add_with_match(master_dev, &msm_drm_ops, match);
	if (ret)
		return ret;

	return 0;
}

/*
 * Platform driver:
 * Used only for headlesss GPU instances
 */

static int msm_pdev_probe(struct platform_device *pdev)
{
	return msm_drv_probe(&pdev->dev, NULL, NULL);
}

static void msm_pdev_remove(struct platform_device *pdev)
{
	component_master_del(&pdev->dev, &msm_drm_ops);
}

static struct platform_driver msm_platform_driver = {
	.probe      = msm_pdev_probe,
<<<<<<< HEAD
	.remove_new = msm_pdev_remove,
	.shutdown   = msm_drv_shutdown,
=======
	.remove     = msm_pdev_remove,
>>>>>>> b08d26da
	.driver     = {
		.name   = "msm",
	},
};

static int __init msm_drm_register(void)
{
	if (!modeset)
		return -EINVAL;

	DBG("init");
	msm_mdp_register();
	msm_dpu_register();
	msm_dsi_register();
	msm_hdmi_register();
	msm_dp_register();
	adreno_register();
	msm_mdp4_register();
	msm_mdss_register();
	return platform_driver_register(&msm_platform_driver);
}

static void __exit msm_drm_unregister(void)
{
	DBG("fini");
	platform_driver_unregister(&msm_platform_driver);
	msm_mdss_unregister();
	msm_mdp4_unregister();
	msm_dp_unregister();
	msm_hdmi_unregister();
	adreno_unregister();
	msm_dsi_unregister();
	msm_mdp_unregister();
	msm_dpu_unregister();
}

module_init(msm_drm_register);
module_exit(msm_drm_unregister);

MODULE_AUTHOR("Rob Clark <robdclark@gmail.com");
MODULE_DESCRIPTION("MSM DRM Driver");
MODULE_LICENSE("GPL");<|MERGE_RESOLUTION|>--- conflicted
+++ resolved
@@ -982,12 +982,7 @@
 
 static struct platform_driver msm_platform_driver = {
 	.probe      = msm_pdev_probe,
-<<<<<<< HEAD
 	.remove_new = msm_pdev_remove,
-	.shutdown   = msm_drv_shutdown,
-=======
-	.remove     = msm_pdev_remove,
->>>>>>> b08d26da
 	.driver     = {
 		.name   = "msm",
 	},
