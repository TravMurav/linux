// SPDX-License-Identifier: GPL-2.0-only
/*
 * Copyright (c) 2015, The Linux Foundation. All rights reserved.
 */

#include "drm/drm_bridge_connector.h"

#include "msm_kms.h"
#include "dsi.h"

#define DSI_CLOCK_MASTER	DSI_0
#define DSI_CLOCK_SLAVE		DSI_1

#define DSI_LEFT		DSI_0
#define DSI_RIGHT		DSI_1

/* According to the current drm framework sequence, take the encoder of
 * DSI_1 as master encoder
 */
#define DSI_ENCODER_MASTER	DSI_1
#define DSI_ENCODER_SLAVE	DSI_0

struct msm_dsi_manager {
	struct msm_dsi *dsi[DSI_MAX];

	bool is_bonded_dsi;
	bool is_sync_needed;
	int master_dsi_link_id;
};

static struct msm_dsi_manager msm_dsim_glb;

#define IS_BONDED_DSI()		(msm_dsim_glb.is_bonded_dsi)
#define IS_SYNC_NEEDED()	(msm_dsim_glb.is_sync_needed)
#define IS_MASTER_DSI_LINK(id)	(msm_dsim_glb.master_dsi_link_id == id)

static inline struct msm_dsi *dsi_mgr_get_dsi(int id)
{
	return msm_dsim_glb.dsi[id];
}

static inline struct msm_dsi *dsi_mgr_get_other_dsi(int id)
{
	return msm_dsim_glb.dsi[(id + 1) % DSI_MAX];
}

static int dsi_mgr_parse_of(struct device_node *np, int id)
{
	struct msm_dsi_manager *msm_dsim = &msm_dsim_glb;

	/* We assume 2 dsi nodes have the same information of bonded dsi and
	 * sync-mode, and only one node specifies master in case of bonded mode.
	 */
	if (!msm_dsim->is_bonded_dsi)
		msm_dsim->is_bonded_dsi = of_property_read_bool(np, "qcom,dual-dsi-mode");

	if (msm_dsim->is_bonded_dsi) {
		if (of_property_read_bool(np, "qcom,master-dsi"))
			msm_dsim->master_dsi_link_id = id;
		if (!msm_dsim->is_sync_needed)
			msm_dsim->is_sync_needed = of_property_read_bool(
					np, "qcom,sync-dual-dsi");
	}

	return 0;
}

static int dsi_mgr_setup_components(int id)
{
	struct msm_dsi *msm_dsi = dsi_mgr_get_dsi(id);
	struct msm_dsi *other_dsi = dsi_mgr_get_other_dsi(id);
	struct msm_dsi *clk_master_dsi = dsi_mgr_get_dsi(DSI_CLOCK_MASTER);
	struct msm_dsi *clk_slave_dsi = dsi_mgr_get_dsi(DSI_CLOCK_SLAVE);
	int ret;

	if (!IS_BONDED_DSI()) {
		ret = msm_dsi_host_register(msm_dsi->host);
		if (ret)
			return ret;

		msm_dsi_phy_set_usecase(msm_dsi->phy, MSM_DSI_PHY_STANDALONE);
		msm_dsi_host_set_phy_mode(msm_dsi->host, msm_dsi->phy);
	} else if (other_dsi) {
		struct msm_dsi *master_link_dsi = IS_MASTER_DSI_LINK(id) ?
							msm_dsi : other_dsi;
		struct msm_dsi *slave_link_dsi = IS_MASTER_DSI_LINK(id) ?
							other_dsi : msm_dsi;
		/* Register slave host first, so that slave DSI device
		 * has a chance to probe, and do not block the master
		 * DSI device's probe.
		 * Also, do not check defer for the slave host,
		 * because only master DSI device adds the panel to global
		 * panel list. The panel's device is the master DSI device.
		 */
		ret = msm_dsi_host_register(slave_link_dsi->host);
		if (ret)
			return ret;
		ret = msm_dsi_host_register(master_link_dsi->host);
		if (ret)
			return ret;

		/* PLL0 is to drive both 2 DSI link clocks in bonded DSI mode. */
		msm_dsi_phy_set_usecase(clk_master_dsi->phy,
					MSM_DSI_PHY_MASTER);
		msm_dsi_phy_set_usecase(clk_slave_dsi->phy,
					MSM_DSI_PHY_SLAVE);
		msm_dsi_host_set_phy_mode(msm_dsi->host, msm_dsi->phy);
		msm_dsi_host_set_phy_mode(other_dsi->host, other_dsi->phy);
	}

	return 0;
}

static int enable_phy(struct msm_dsi *msm_dsi,
		      struct msm_dsi_phy_shared_timings *shared_timings)
{
	struct msm_dsi_phy_clk_request clk_req;
	bool is_bonded_dsi = IS_BONDED_DSI();

	msm_dsi_host_get_phy_clk_req(msm_dsi->host, &clk_req, is_bonded_dsi);

	return msm_dsi_phy_enable(msm_dsi->phy, &clk_req, shared_timings);
}

static int
dsi_mgr_phy_enable(int id,
		   struct msm_dsi_phy_shared_timings shared_timings[DSI_MAX])
{
	struct msm_dsi *msm_dsi = dsi_mgr_get_dsi(id);
	struct msm_dsi *mdsi = dsi_mgr_get_dsi(DSI_CLOCK_MASTER);
	struct msm_dsi *sdsi = dsi_mgr_get_dsi(DSI_CLOCK_SLAVE);
	int ret;

	/* In case of bonded DSI, some registers in PHY1 have been programmed
	 * during PLL0 clock's set_rate. The PHY1 reset called by host1 here
	 * will silently reset those PHY1 registers. Therefore we need to reset
	 * and enable both PHYs before any PLL clock operation.
	 */
	if (IS_BONDED_DSI() && mdsi && sdsi) {
		if (!mdsi->phy_enabled && !sdsi->phy_enabled) {
			msm_dsi_host_reset_phy(mdsi->host);
			msm_dsi_host_reset_phy(sdsi->host);

			ret = enable_phy(mdsi,
					 &shared_timings[DSI_CLOCK_MASTER]);
			if (ret)
				return ret;
			ret = enable_phy(sdsi,
					 &shared_timings[DSI_CLOCK_SLAVE]);
			if (ret) {
				msm_dsi_phy_disable(mdsi->phy);
				return ret;
			}
		}
	} else {
		msm_dsi_host_reset_phy(msm_dsi->host);
		ret = enable_phy(msm_dsi, &shared_timings[id]);
		if (ret)
			return ret;
	}

	msm_dsi->phy_enabled = true;

	return 0;
}

static void dsi_mgr_phy_disable(int id)
{
	struct msm_dsi *msm_dsi = dsi_mgr_get_dsi(id);
	struct msm_dsi *mdsi = dsi_mgr_get_dsi(DSI_CLOCK_MASTER);
	struct msm_dsi *sdsi = dsi_mgr_get_dsi(DSI_CLOCK_SLAVE);

	/* disable DSI phy
	 * In bonded dsi configuration, the phy should be disabled for the
	 * first controller only when the second controller is disabled.
	 */
	msm_dsi->phy_enabled = false;
	if (IS_BONDED_DSI() && mdsi && sdsi) {
		if (!mdsi->phy_enabled && !sdsi->phy_enabled) {
			msm_dsi_phy_disable(sdsi->phy);
			msm_dsi_phy_disable(mdsi->phy);
		}
	} else {
		msm_dsi_phy_disable(msm_dsi->phy);
	}
}

struct dsi_bridge {
	struct drm_bridge base;
	int id;
};

#define to_dsi_bridge(x) container_of(x, struct dsi_bridge, base)

static int dsi_mgr_bridge_get_id(struct drm_bridge *bridge)
{
	struct dsi_bridge *dsi_bridge = to_dsi_bridge(bridge);
	return dsi_bridge->id;
}

static int dsi_mgr_bridge_power_on(struct drm_bridge *bridge)
{
	int id = dsi_mgr_bridge_get_id(bridge);
	struct msm_dsi *msm_dsi = dsi_mgr_get_dsi(id);
	struct msm_dsi *msm_dsi1 = dsi_mgr_get_dsi(DSI_1);
	struct mipi_dsi_host *host = msm_dsi->host;
	struct msm_dsi_phy_shared_timings phy_shared_timings[DSI_MAX];
	bool is_bonded_dsi = IS_BONDED_DSI();
	int ret;

	DBG("id=%d", id);

	ret = dsi_mgr_phy_enable(id, phy_shared_timings);
	if (ret)
		goto phy_en_fail;

	ret = msm_dsi_host_power_on(host, &phy_shared_timings[id], is_bonded_dsi, msm_dsi->phy);
	if (ret) {
		pr_err("%s: power on host %d failed, %d\n", __func__, id, ret);
		goto host_on_fail;
	}

	if (is_bonded_dsi && msm_dsi1) {
		ret = msm_dsi_host_power_on(msm_dsi1->host,
				&phy_shared_timings[DSI_1], is_bonded_dsi, msm_dsi1->phy);
		if (ret) {
			pr_err("%s: power on host1 failed, %d\n",
							__func__, ret);
			goto host1_on_fail;
		}
	}

	/*
	 * Enable before preparing the panel, disable after unpreparing, so
	 * that the panel can communicate over the DSI link.
	 */
	msm_dsi_host_enable_irq(host);
	if (is_bonded_dsi && msm_dsi1)
		msm_dsi_host_enable_irq(msm_dsi1->host);

	return 0;

host1_on_fail:
	msm_dsi_host_power_off(host);
host_on_fail:
	dsi_mgr_phy_disable(id);
phy_en_fail:
	return ret;
}

static void dsi_mgr_bridge_power_off(struct drm_bridge *bridge)
{
	int id = dsi_mgr_bridge_get_id(bridge);
	struct msm_dsi *msm_dsi = dsi_mgr_get_dsi(id);
	struct msm_dsi *msm_dsi1 = dsi_mgr_get_dsi(DSI_1);
	struct mipi_dsi_host *host = msm_dsi->host;
	bool is_bonded_dsi = IS_BONDED_DSI();

	msm_dsi_host_disable_irq(host);
	if (is_bonded_dsi && msm_dsi1) {
		msm_dsi_host_disable_irq(msm_dsi1->host);
		msm_dsi_host_power_off(msm_dsi1->host);
	}
	msm_dsi_host_power_off(host);
	dsi_mgr_phy_disable(id);
}

static void dsi_mgr_bridge_pre_enable(struct drm_bridge *bridge)
{
	int id = dsi_mgr_bridge_get_id(bridge);
	struct msm_dsi *msm_dsi = dsi_mgr_get_dsi(id);
	struct msm_dsi *msm_dsi1 = dsi_mgr_get_dsi(DSI_1);
	struct mipi_dsi_host *host = msm_dsi->host;
	bool is_bonded_dsi = IS_BONDED_DSI();
	int ret;

	DBG("id=%d", id);

	/* Do nothing with the host if it is slave-DSI in case of bonded DSI */
	if (is_bonded_dsi && !IS_MASTER_DSI_LINK(id))
		return;

	ret = dsi_mgr_bridge_power_on(bridge);
	if (ret) {
		dev_err(&msm_dsi->pdev->dev, "Power on failed: %d\n", ret);
		return;
	}

	ret = msm_dsi_host_enable(host);
	if (ret) {
		pr_err("%s: enable host %d failed, %d\n", __func__, id, ret);
		goto host_en_fail;
	}

	if (is_bonded_dsi && msm_dsi1) {
		ret = msm_dsi_host_enable(msm_dsi1->host);
		if (ret) {
			pr_err("%s: enable host1 failed, %d\n", __func__, ret);
			goto host1_en_fail;
		}
	}

	return;

host1_en_fail:
	msm_dsi_host_disable(host);
host_en_fail:
	dsi_mgr_bridge_power_off(bridge);
}

void msm_dsi_manager_tpg_enable(void)
{
	struct msm_dsi *m_dsi = dsi_mgr_get_dsi(DSI_0);
	struct msm_dsi *s_dsi = dsi_mgr_get_dsi(DSI_1);

	/* if dual dsi, trigger tpg on master first then slave */
	if (m_dsi) {
		msm_dsi_host_test_pattern_en(m_dsi->host);
		if (IS_BONDED_DSI() && s_dsi)
			msm_dsi_host_test_pattern_en(s_dsi->host);
	}
}

static void dsi_mgr_bridge_post_disable(struct drm_bridge *bridge)
{
	int id = dsi_mgr_bridge_get_id(bridge);
	struct msm_dsi *msm_dsi = dsi_mgr_get_dsi(id);
	struct msm_dsi *msm_dsi1 = dsi_mgr_get_dsi(DSI_1);
	struct mipi_dsi_host *host = msm_dsi->host;
	bool is_bonded_dsi = IS_BONDED_DSI();
	int ret;

	DBG("id=%d", id);

	/*
	 * Do nothing with the host if it is slave-DSI in case of bonded DSI.
	 * It is safe to call dsi_mgr_phy_disable() here because a single PHY
	 * won't be diabled until both PHYs request disable.
	 */
	if (is_bonded_dsi && !IS_MASTER_DSI_LINK(id))
		goto disable_phy;

	ret = msm_dsi_host_disable(host);
	if (ret)
		pr_err("%s: host %d disable failed, %d\n", __func__, id, ret);

	if (is_bonded_dsi && msm_dsi1) {
		ret = msm_dsi_host_disable(msm_dsi1->host);
		if (ret)
			pr_err("%s: host1 disable failed, %d\n", __func__, ret);
	}

	msm_dsi_host_disable_irq(host);
	if (is_bonded_dsi && msm_dsi1)
		msm_dsi_host_disable_irq(msm_dsi1->host);

	/* Save PHY status if it is a clock source */
	msm_dsi_phy_pll_save_state(msm_dsi->phy);

	ret = msm_dsi_host_power_off(host);
	if (ret)
		pr_err("%s: host %d power off failed,%d\n", __func__, id, ret);

	if (is_bonded_dsi && msm_dsi1) {
		ret = msm_dsi_host_power_off(msm_dsi1->host);
		if (ret)
			pr_err("%s: host1 power off failed, %d\n",
								__func__, ret);
	}

disable_phy:
	dsi_mgr_phy_disable(id);
}

static void dsi_mgr_bridge_mode_set(struct drm_bridge *bridge,
		const struct drm_display_mode *mode,
		const struct drm_display_mode *adjusted_mode)
{
	int id = dsi_mgr_bridge_get_id(bridge);
	struct msm_dsi *msm_dsi = dsi_mgr_get_dsi(id);
	struct msm_dsi *other_dsi = dsi_mgr_get_other_dsi(id);
	struct mipi_dsi_host *host = msm_dsi->host;
	bool is_bonded_dsi = IS_BONDED_DSI();

	DBG("set mode: " DRM_MODE_FMT, DRM_MODE_ARG(mode));

	if (is_bonded_dsi && !IS_MASTER_DSI_LINK(id))
		return;

	msm_dsi_host_set_display_mode(host, adjusted_mode);
	if (is_bonded_dsi && other_dsi)
		msm_dsi_host_set_display_mode(other_dsi->host, adjusted_mode);
}

static enum drm_mode_status dsi_mgr_bridge_mode_valid(struct drm_bridge *bridge,
						      const struct drm_display_info *info,
						      const struct drm_display_mode *mode)
{
	int id = dsi_mgr_bridge_get_id(bridge);
	struct msm_dsi *msm_dsi = dsi_mgr_get_dsi(id);
	struct mipi_dsi_host *host = msm_dsi->host;
	struct platform_device *pdev = msm_dsi->pdev;
	struct dev_pm_opp *opp;
	unsigned long byte_clk_rate;

	byte_clk_rate = dsi_byte_clk_get_rate(host, IS_BONDED_DSI(), mode);

	opp = dev_pm_opp_find_freq_ceil(&pdev->dev, &byte_clk_rate);
	if (!IS_ERR(opp)) {
		dev_pm_opp_put(opp);
	} else if (PTR_ERR(opp) == -ERANGE) {
		/*
		 * An empty table is created by devm_pm_opp_set_clkname() even
		 * if there is none. Thus find_freq_ceil will still return
		 * -ERANGE in such case.
		 */
		if (dev_pm_opp_get_opp_count(&pdev->dev) != 0)
			return MODE_CLOCK_RANGE;
	} else {
			return MODE_ERROR;
	}

	return msm_dsi_host_check_dsc(host, mode);
}

static int dsi_mgr_bridge_attach(struct drm_bridge *bridge,
				 enum drm_bridge_attach_flags flags)
{
	int id = dsi_mgr_bridge_get_id(bridge);
	struct msm_dsi *msm_dsi = dsi_mgr_get_dsi(id);

	return drm_bridge_attach(bridge->encoder, msm_dsi->next_bridge,
				 bridge, flags);
}

static const struct drm_bridge_funcs dsi_mgr_bridge_funcs = {
	.attach = dsi_mgr_bridge_attach,
	.pre_enable = dsi_mgr_bridge_pre_enable,
	.post_disable = dsi_mgr_bridge_post_disable,
	.mode_set = dsi_mgr_bridge_mode_set,
	.mode_valid = dsi_mgr_bridge_mode_valid,
};

/* initialize bridge */
<<<<<<< HEAD
struct drm_bridge *msm_dsi_manager_bridge_init(struct msm_dsi *msm_dsi,
					       struct drm_encoder *encoder)
{
	struct drm_bridge *bridge;
	struct dsi_bridge *dsi_bridge;
=======
int msm_dsi_manager_connector_init(struct msm_dsi *msm_dsi,
				   struct drm_encoder *encoder)
{
	struct drm_device *dev = msm_dsi->dev;
	struct drm_bridge *bridge;
	struct dsi_bridge *dsi_bridge;
	struct drm_connector *connector;
>>>>>>> 0c383648
	int ret;

	dsi_bridge = devm_kzalloc(msm_dsi->dev->dev,
				sizeof(*dsi_bridge), GFP_KERNEL);
	if (!dsi_bridge)
<<<<<<< HEAD
		return ERR_PTR(-ENOMEM);
=======
		return -ENOMEM;
>>>>>>> 0c383648

	dsi_bridge->id = msm_dsi->id;

	bridge = &dsi_bridge->base;
	bridge->funcs = &dsi_mgr_bridge_funcs;

	ret = devm_drm_bridge_add(msm_dsi->dev->dev, bridge);
<<<<<<< HEAD
	if (ret)
		return ERR_PTR(ret);

	ret = drm_bridge_attach(encoder, bridge, NULL, 0);
	if (ret)
		return ERR_PTR(ret);

	return bridge;
}

int msm_dsi_manager_ext_bridge_init(u8 id, struct drm_bridge *int_bridge)
{
	struct msm_dsi *msm_dsi = dsi_mgr_get_dsi(id);
	struct drm_device *dev = msm_dsi->dev;
	struct drm_encoder *encoder;
	struct drm_bridge *ext_bridge;
	int ret;

	ext_bridge = devm_drm_of_get_bridge(&msm_dsi->pdev->dev,
					    msm_dsi->pdev->dev.of_node, 1, 0);
	if (IS_ERR(ext_bridge))
		return PTR_ERR(ext_bridge);

	encoder = int_bridge->encoder;

	/*
	 * Try first to create the bridge without it creating its own
	 * connector.. currently some bridges support this, and others
	 * do not (and some support both modes)
	 */
	ret = drm_bridge_attach(encoder, ext_bridge, int_bridge,
			DRM_BRIDGE_ATTACH_NO_CONNECTOR);
	if (ret == -EINVAL) {
		/*
		 * link the internal dsi bridge to the external bridge,
		 * connector is created by the next bridge.
		 */
		ret = drm_bridge_attach(encoder, ext_bridge, int_bridge, 0);
		if (ret < 0)
			return ret;
	} else {
		struct drm_connector *connector;

		/* We are in charge of the connector, create one now. */
		connector = drm_bridge_connector_init(dev, encoder);
		if (IS_ERR(connector)) {
			DRM_ERROR("Unable to create bridge connector\n");
			return PTR_ERR(connector);
		}
=======
	if (ret)
		return ret;

	ret = drm_bridge_attach(encoder, bridge, NULL, DRM_BRIDGE_ATTACH_NO_CONNECTOR);
	if (ret)
		return ret;
>>>>>>> 0c383648

	connector = drm_bridge_connector_init(dev, encoder);
	if (IS_ERR(connector)) {
		DRM_ERROR("Unable to create bridge connector\n");
		return PTR_ERR(connector);
	}

<<<<<<< HEAD
=======
	ret = drm_connector_attach_encoder(connector, encoder);
	if (ret < 0)
		return ret;

>>>>>>> 0c383648
	return 0;
}

int msm_dsi_manager_cmd_xfer(int id, const struct mipi_dsi_msg *msg)
{
	struct msm_dsi *msm_dsi = dsi_mgr_get_dsi(id);
	struct msm_dsi *msm_dsi0 = dsi_mgr_get_dsi(DSI_0);
	struct mipi_dsi_host *host = msm_dsi->host;
	bool is_read = (msg->rx_buf && msg->rx_len);
	bool need_sync = (IS_SYNC_NEEDED() && !is_read);
	int ret;

	if (!msg->tx_buf || !msg->tx_len)
		return 0;

	/* In bonded master case, panel requires the same commands sent to
	 * both DSI links. Host issues the command trigger to both links
	 * when DSI_1 calls the cmd transfer function, no matter it happens
	 * before or after DSI_0 cmd transfer.
	 */
	if (need_sync && (id == DSI_0))
		return is_read ? msg->rx_len : msg->tx_len;

	if (need_sync && msm_dsi0) {
		ret = msm_dsi_host_xfer_prepare(msm_dsi0->host, msg);
		if (ret) {
			pr_err("%s: failed to prepare non-trigger host, %d\n",
				__func__, ret);
			return ret;
		}
	}
	ret = msm_dsi_host_xfer_prepare(host, msg);
	if (ret) {
		pr_err("%s: failed to prepare host, %d\n", __func__, ret);
		goto restore_host0;
	}

	ret = is_read ? msm_dsi_host_cmd_rx(host, msg) :
			msm_dsi_host_cmd_tx(host, msg);

	msm_dsi_host_xfer_restore(host, msg);

restore_host0:
	if (need_sync && msm_dsi0)
		msm_dsi_host_xfer_restore(msm_dsi0->host, msg);

	return ret;
}

bool msm_dsi_manager_cmd_xfer_trigger(int id, u32 dma_base, u32 len)
{
	struct msm_dsi *msm_dsi = dsi_mgr_get_dsi(id);
	struct msm_dsi *msm_dsi0 = dsi_mgr_get_dsi(DSI_0);
	struct mipi_dsi_host *host = msm_dsi->host;

	if (IS_SYNC_NEEDED() && (id == DSI_0))
		return false;

	if (IS_SYNC_NEEDED() && msm_dsi0)
		msm_dsi_host_cmd_xfer_commit(msm_dsi0->host, dma_base, len);

	msm_dsi_host_cmd_xfer_commit(host, dma_base, len);

	return true;
}

int msm_dsi_manager_register(struct msm_dsi *msm_dsi)
{
	struct msm_dsi_manager *msm_dsim = &msm_dsim_glb;
	int id = msm_dsi->id;
	int ret;

	if (id >= DSI_MAX) {
		pr_err("%s: invalid id %d\n", __func__, id);
		return -EINVAL;
	}

	if (msm_dsim->dsi[id]) {
		pr_err("%s: dsi%d already registered\n", __func__, id);
		return -EBUSY;
	}

	msm_dsim->dsi[id] = msm_dsi;

	ret = dsi_mgr_parse_of(msm_dsi->pdev->dev.of_node, id);
	if (ret) {
		pr_err("%s: failed to parse OF DSI info\n", __func__);
		goto fail;
	}

	ret = dsi_mgr_setup_components(id);
	if (ret) {
		pr_err("%s: failed to register mipi dsi host for DSI %d: %d\n",
			__func__, id, ret);
		goto fail;
	}

	return 0;

fail:
	msm_dsim->dsi[id] = NULL;
	return ret;
}

void msm_dsi_manager_unregister(struct msm_dsi *msm_dsi)
{
	struct msm_dsi_manager *msm_dsim = &msm_dsim_glb;

	if (msm_dsi->host)
		msm_dsi_host_unregister(msm_dsi->host);

	if (msm_dsi->id >= 0)
		msm_dsim->dsi[msm_dsi->id] = NULL;
}

bool msm_dsi_is_bonded_dsi(struct msm_dsi *msm_dsi)
{
	return IS_BONDED_DSI();
}

bool msm_dsi_is_master_dsi(struct msm_dsi *msm_dsi)
{
	return IS_MASTER_DSI_LINK(msm_dsi->id);
}<|MERGE_RESOLUTION|>--- conflicted
+++ resolved
@@ -442,13 +442,6 @@
 };
 
 /* initialize bridge */
-<<<<<<< HEAD
-struct drm_bridge *msm_dsi_manager_bridge_init(struct msm_dsi *msm_dsi,
-					       struct drm_encoder *encoder)
-{
-	struct drm_bridge *bridge;
-	struct dsi_bridge *dsi_bridge;
-=======
 int msm_dsi_manager_connector_init(struct msm_dsi *msm_dsi,
 				   struct drm_encoder *encoder)
 {
@@ -456,17 +449,12 @@
 	struct drm_bridge *bridge;
 	struct dsi_bridge *dsi_bridge;
 	struct drm_connector *connector;
->>>>>>> 0c383648
 	int ret;
 
 	dsi_bridge = devm_kzalloc(msm_dsi->dev->dev,
 				sizeof(*dsi_bridge), GFP_KERNEL);
 	if (!dsi_bridge)
-<<<<<<< HEAD
-		return ERR_PTR(-ENOMEM);
-=======
 		return -ENOMEM;
->>>>>>> 0c383648
 
 	dsi_bridge->id = msm_dsi->id;
 
@@ -474,64 +462,12 @@
 	bridge->funcs = &dsi_mgr_bridge_funcs;
 
 	ret = devm_drm_bridge_add(msm_dsi->dev->dev, bridge);
-<<<<<<< HEAD
-	if (ret)
-		return ERR_PTR(ret);
-
-	ret = drm_bridge_attach(encoder, bridge, NULL, 0);
-	if (ret)
-		return ERR_PTR(ret);
-
-	return bridge;
-}
-
-int msm_dsi_manager_ext_bridge_init(u8 id, struct drm_bridge *int_bridge)
-{
-	struct msm_dsi *msm_dsi = dsi_mgr_get_dsi(id);
-	struct drm_device *dev = msm_dsi->dev;
-	struct drm_encoder *encoder;
-	struct drm_bridge *ext_bridge;
-	int ret;
-
-	ext_bridge = devm_drm_of_get_bridge(&msm_dsi->pdev->dev,
-					    msm_dsi->pdev->dev.of_node, 1, 0);
-	if (IS_ERR(ext_bridge))
-		return PTR_ERR(ext_bridge);
-
-	encoder = int_bridge->encoder;
-
-	/*
-	 * Try first to create the bridge without it creating its own
-	 * connector.. currently some bridges support this, and others
-	 * do not (and some support both modes)
-	 */
-	ret = drm_bridge_attach(encoder, ext_bridge, int_bridge,
-			DRM_BRIDGE_ATTACH_NO_CONNECTOR);
-	if (ret == -EINVAL) {
-		/*
-		 * link the internal dsi bridge to the external bridge,
-		 * connector is created by the next bridge.
-		 */
-		ret = drm_bridge_attach(encoder, ext_bridge, int_bridge, 0);
-		if (ret < 0)
-			return ret;
-	} else {
-		struct drm_connector *connector;
-
-		/* We are in charge of the connector, create one now. */
-		connector = drm_bridge_connector_init(dev, encoder);
-		if (IS_ERR(connector)) {
-			DRM_ERROR("Unable to create bridge connector\n");
-			return PTR_ERR(connector);
-		}
-=======
 	if (ret)
 		return ret;
 
 	ret = drm_bridge_attach(encoder, bridge, NULL, DRM_BRIDGE_ATTACH_NO_CONNECTOR);
 	if (ret)
 		return ret;
->>>>>>> 0c383648
 
 	connector = drm_bridge_connector_init(dev, encoder);
 	if (IS_ERR(connector)) {
@@ -539,13 +475,10 @@
 		return PTR_ERR(connector);
 	}
 
-<<<<<<< HEAD
-=======
 	ret = drm_connector_attach_encoder(connector, encoder);
 	if (ret < 0)
 		return ret;
 
->>>>>>> 0c383648
 	return 0;
 }
 
