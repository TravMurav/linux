--- conflicted
+++ resolved
@@ -87,10 +87,6 @@
 	enum rt_rf_power_state	change_rfpwrstate;
 
 	u8		wepkeymask;
-<<<<<<< HEAD
-	u8		bHWPowerdown;/* if support hw power down */
-=======
->>>>>>> 754e0b0e
 	u8		bkeepfwalive;
 };
 
