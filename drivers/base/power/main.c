--- conflicted
+++ resolved
@@ -1566,16 +1566,11 @@
 		callback = dev->driver->pm->prepare;
 	}
 
-<<<<<<< HEAD
-	if (callback)
-		ret = callback(dev);
-=======
 	if (callback) {
 		trace_device_pm_callback_start(dev, info, state.event);
 		ret = callback(dev);
 		trace_device_pm_callback_end(dev, ret);
 	}
->>>>>>> cd3de83f
 
 	device_unlock(dev);
 
