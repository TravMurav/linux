--- conflicted
+++ resolved
@@ -517,25 +517,6 @@
 			DMI_MATCH(DMI_BOARD_NAME, "GM6BGEQ"),
 		},
 	},
-<<<<<<< HEAD
-	{
-		/* TongFang GM6BG5Q, RTX 4050 */
-		.matches = {
-			DMI_MATCH(DMI_BOARD_NAME, "GM6BG5Q"),
-		},
-	},
-	{
-		/* TongFang GM6BG0Q / PCSpecialist Elimina Pro 16 M, RTX 4060 */
-		.matches = {
-			DMI_MATCH(DMI_BOARD_NAME, "GM6BG0Q"),
-		},
-	},
-	{ }
-};
-
-static const struct dmi_system_id lg_laptop[] = {
-=======
->>>>>>> 433bfb05
 	{
 		/* TongFang GM6BG5Q, RTX 4050 */
 		.matches = {
