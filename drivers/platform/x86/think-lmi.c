// SPDX-License-Identifier: GPL-2.0-or-later
/*
 * Think LMI BIOS configuration driver
 *
 * Copyright(C) 2019-2021 Lenovo
 *
 * Original code from Thinkpad-wmi project https://github.com/iksaif/thinkpad-wmi
 * Copyright(C) 2017 Corentin Chary <corentin.chary@gmail.com>
 * Distributed under the GPL-2.0 license
 */

#define pr_fmt(fmt) KBUILD_MODNAME ": " fmt

#include <linux/acpi.h>
#include <linux/errno.h>
#include <linux/fs.h>
#include <linux/string.h>
#include <linux/types.h>
#include <linux/dmi.h>
#include <linux/wmi.h>
#include "firmware_attributes_class.h"
#include "think-lmi.h"

static bool debug_support;
module_param(debug_support, bool, 0444);
MODULE_PARM_DESC(debug_support, "Enable debug command support");

/*
 * Name: BiosSetting
 * Description: Get item name and settings for current LMI instance.
 * Type: Query
 * Returns: "Item,Value"
 * Example: "WakeOnLAN,Enable"
 */
#define LENOVO_BIOS_SETTING_GUID "51F5230E-9677-46CD-A1CF-C0B23EE34DB7"

/*
 * Name: SetBiosSetting
 * Description: Change the BIOS setting to the desired value using the SetBiosSetting
 *  class. To save the settings, use the SaveBiosSetting class.
 *  BIOS settings and values are case sensitive.
 *  After making changes to the BIOS settings, you must reboot the computer
 *  before the changes will take effect.
 * Type: Method
 * Arguments: "Item,Value,Password,Encoding,KbdLang;"
 * Example: "WakeOnLAN,Disable,pa55w0rd,ascii,us;"
 */
#define LENOVO_SET_BIOS_SETTINGS_GUID "98479A64-33F5-4E33-A707-8E251EBBC3A1"

/*
 * Name: SaveBiosSettings
 * Description: Save any pending changes in settings.
 * Type: Method
 * Arguments: "Password,Encoding,KbdLang;"
 * Example: "pa55w0rd,ascii,us;"
 */
#define LENOVO_SAVE_BIOS_SETTINGS_GUID "6A4B54EF-A5ED-4D33-9455-B0D9B48DF4B3"

/*
 * Name: BiosPasswordSettings
 * Description: Return BIOS Password settings
 * Type: Query
 * Returns: PasswordMode, PasswordState, MinLength, MaxLength,
 *  SupportedEncoding, SupportedKeyboard
 */
#define LENOVO_BIOS_PASSWORD_SETTINGS_GUID "8ADB159E-1E32-455C-BC93-308A7ED98246"

/*
 * Name: SetBiosPassword
 * Description: Change a specific password.
 *  - BIOS settings cannot be changed at the same boot as power-on
 *    passwords (POP) and hard disk passwords (HDP). If you want to change
 *    BIOS settings and POP or HDP, you must reboot the system after changing
 *    one of them.
 *  - A password cannot be set using this method when one does not already
 *    exist. Passwords can only be updated or cleared.
 * Type: Method
 * Arguments: "PasswordType,CurrentPassword,NewPassword,Encoding,KbdLang;"
 * Example: "pop,pa55w0rd,newpa55w0rd,ascii,us;”
 */
#define LENOVO_SET_BIOS_PASSWORD_GUID "2651D9FD-911C-4B69-B94E-D0DED5963BD7"

/*
 * Name: GetBiosSelections
 * Description: Return a list of valid settings for a given item.
 * Type: Method
 * Arguments: "Item"
 * Returns: "Value1,Value2,Value3,..."
 * Example:
 *  -> "FlashOverLAN"
 *  <- "Enabled,Disabled"
 */
#define LENOVO_GET_BIOS_SELECTIONS_GUID	"7364651A-132F-4FE7-ADAA-40C6C7EE2E3B"

/*
 * Name: DebugCmd
 * Description: Debug entry method for entering debug commands to the BIOS
 */
#define LENOVO_DEBUG_CMD_GUID "7FF47003-3B6C-4E5E-A227-E979824A85D1"

/*
<<<<<<< HEAD
 * Name:
 *  Lenovo_OpcodeIF
 * Description:
 *  Opcode interface which provides the ability to set multiple
=======
 * Name: OpcodeIF
 * Description: Opcode interface which provides the ability to set multiple
>>>>>>> 95cd2cdc
 *  parameters and then trigger an action with a final command.
 *  This is particularly useful for simplifying setting passwords.
 *  With this support comes the ability to set System, HDD and NVMe
 *  passwords.
 *  This is currently available on ThinkCenter and ThinkStations platforms
 */
#define LENOVO_OPCODE_IF_GUID "DFDDEF2C-57D4-48ce-B196-0FB787D90836"

<<<<<<< HEAD
=======
/*
 * Name: SetBiosCert
 * Description: Install BIOS certificate.
 * Type: Method
 * Arguments: "Certificate,Password"
 * You must reboot the computer before the changes will take effect.
 */
#define LENOVO_SET_BIOS_CERT_GUID    "26861C9F-47E9-44C4-BD8B-DFE7FA2610FE"

/*
 * Name: UpdateBiosCert
 * Description: Update BIOS certificate.
 * Type: Method
 * Format: "Certificate,Signature"
 * You must reboot the computer before the changes will take effect.
 */
#define LENOVO_UPDATE_BIOS_CERT_GUID "9AA3180A-9750-41F7-B9F7-D5D3B1BAC3CE"

/*
 * Name: ClearBiosCert
 * Description: Uninstall BIOS certificate.
 * Type: Method
 * Format: "Serial,Signature"
 * You must reboot the computer before the changes will take effect.
 */
#define LENOVO_CLEAR_BIOS_CERT_GUID  "B2BC39A7-78DD-4D71-B059-A510DEC44890"
/*
 * Name: CertToPassword
 * Description: Switch from certificate to password authentication.
 * Type: Method
 * Format: "Password,Signature"
 * You must reboot the computer before the changes will take effect.
 */
#define LENOVO_CERT_TO_PASSWORD_GUID "0DE8590D-5510-4044-9621-77C227F5A70D"

/*
 * Name: SetBiosSettingCert
 * Description: Set attribute using certificate authentication.
 * Type: Method
 * Format: "Item,Value,Signature"
 */
#define LENOVO_SET_BIOS_SETTING_CERT_GUID  "34A008CC-D205-4B62-9E67-31DFA8B90003"

/*
 * Name: SaveBiosSettingCert
 * Description: Save any pending changes in settings.
 * Type: Method
 * Format: "Signature"
 */
#define LENOVO_SAVE_BIOS_SETTING_CERT_GUID "C050FB9D-DF5F-4606-B066-9EFC401B2551"

/*
 * Name: CertThumbprint
 * Description: Display Certificate thumbprints
 * Type: Query
 * Returns: MD5, SHA1 & SHA256 thumbprints
 */
#define LENOVO_CERT_THUMBPRINT_GUID "C59119ED-1C0D-4806-A8E9-59AA318176C4"

>>>>>>> 95cd2cdc
#define TLMI_POP_PWD (1 << 0)
#define TLMI_PAP_PWD (1 << 1)
#define TLMI_HDD_PWD (1 << 2)
#define TLMI_SYS_PWD (1 << 3)
<<<<<<< HEAD
=======
#define TLMI_CERT    (1 << 7)

>>>>>>> 95cd2cdc
#define to_tlmi_pwd_setting(kobj)  container_of(kobj, struct tlmi_pwd_setting, kobj)
#define to_tlmi_attr_setting(kobj)  container_of(kobj, struct tlmi_attr_setting, kobj)

static const struct tlmi_err_codes tlmi_errs[] = {
	{"Success", 0},
	{"Not Supported", -EOPNOTSUPP},
	{"Invalid Parameter", -EINVAL},
	{"Access Denied", -EACCES},
	{"System Busy", -EBUSY},
};

static const char * const encoding_options[] = {
	[TLMI_ENCODING_ASCII] = "ascii",
	[TLMI_ENCODING_SCANCODE] = "scancode",
};
static const char * const level_options[] = {
	[TLMI_LEVEL_USER] = "user",
	[TLMI_LEVEL_MASTER] = "master",
};
static struct think_lmi tlmi_priv;
static struct class *fw_attr_class;

/* ------ Utility functions ------------*/
/* Strip out CR if one is present */
static void strip_cr(char *str)
{
	char *p = strchrnul(str, '\n');
	*p = '\0';
}

/* Convert BIOS WMI error string to suitable error code */
static int tlmi_errstr_to_err(const char *errstr)
{
	int i;

	for (i = 0; i < sizeof(tlmi_errs)/sizeof(struct tlmi_err_codes); i++) {
		if (!strcmp(tlmi_errs[i].err_str, errstr))
			return tlmi_errs[i].err_code;
	}
	return -EPERM;
}

/* Extract error string from WMI return buffer */
static int tlmi_extract_error(const struct acpi_buffer *output)
{
	const union acpi_object *obj;

	obj = output->pointer;
	if (!obj)
		return -ENOMEM;
	if (obj->type != ACPI_TYPE_STRING || !obj->string.pointer)
		return -EIO;

	return tlmi_errstr_to_err(obj->string.pointer);
}

/* Utility function to execute WMI call to BIOS */
static int tlmi_simple_call(const char *guid, const char *arg)
{
	const struct acpi_buffer input = { strlen(arg), (char *)arg };
	struct acpi_buffer output = { ACPI_ALLOCATE_BUFFER, NULL };
	acpi_status status;
	int i, err;

	/*
	 * Duplicated call required to match BIOS workaround for behavior
	 * seen when WMI accessed via scripting on other OS.
	 */
	for (i = 0; i < 2; i++) {
		/* (re)initialize output buffer to default state */
		output.length = ACPI_ALLOCATE_BUFFER;
		output.pointer = NULL;

		status = wmi_evaluate_method(guid, 0, 0, &input, &output);
		if (ACPI_FAILURE(status)) {
			kfree(output.pointer);
			return -EIO;
		}
		err = tlmi_extract_error(&output);
		kfree(output.pointer);
		if (err)
			return err;
	}
	return 0;
}

/* Extract output string from WMI return buffer */
static int tlmi_extract_output_string(const struct acpi_buffer *output,
				      char **string)
{
	const union acpi_object *obj;
	char *s;

	obj = output->pointer;
	if (!obj)
		return -ENOMEM;
	if (obj->type != ACPI_TYPE_STRING || !obj->string.pointer)
		return -EIO;

	s = kstrdup(obj->string.pointer, GFP_KERNEL);
	if (!s)
		return -ENOMEM;
	*string = s;
	return 0;
}

/* ------ Core interface functions ------------*/

/* Get password settings from BIOS */
static int tlmi_get_pwd_settings(struct tlmi_pwdcfg *pwdcfg)
{
	struct acpi_buffer output = { ACPI_ALLOCATE_BUFFER, NULL };
	const union acpi_object *obj;
	acpi_status status;
	int copy_size;

	if (!tlmi_priv.can_get_password_settings)
		return -EOPNOTSUPP;

	status = wmi_query_block(LENOVO_BIOS_PASSWORD_SETTINGS_GUID, 0,
				 &output);
	if (ACPI_FAILURE(status))
		return -EIO;

	obj = output.pointer;
	if (!obj)
		return -ENOMEM;
	if (obj->type != ACPI_TYPE_BUFFER || !obj->buffer.pointer) {
		kfree(obj);
		return -EIO;
	}
	/*
	 * The size of thinkpad_wmi_pcfg on ThinkStation is larger than ThinkPad.
	 * To make the driver compatible on different brands, we permit it to get
	 * the data in below case.
	 * Settings must have at minimum the core fields available
	 */
	if (obj->buffer.length < sizeof(struct tlmi_pwdcfg_core)) {
		pr_warn("Unknown pwdcfg buffer length %d\n", obj->buffer.length);
		kfree(obj);
		return -EIO;
	}

	copy_size = obj->buffer.length < sizeof(struct tlmi_pwdcfg) ?
		obj->buffer.length : sizeof(struct tlmi_pwdcfg);
	memcpy(pwdcfg, obj->buffer.pointer, copy_size);
	kfree(obj);

	if (WARN_ON(pwdcfg->core.max_length >= TLMI_PWD_BUFSIZE))
		pwdcfg->core.max_length = TLMI_PWD_BUFSIZE - 1;
	return 0;
}

static int tlmi_save_bios_settings(const char *password)
{
	return tlmi_simple_call(LENOVO_SAVE_BIOS_SETTINGS_GUID,
				password);
}

static int tlmi_opcode_setting(char *setting, const char *value)
{
	char *opcode_str;
	int ret;

	opcode_str = kasprintf(GFP_KERNEL, "%s:%s;", setting, value);
	if (!opcode_str)
		return -ENOMEM;

	ret = tlmi_simple_call(LENOVO_OPCODE_IF_GUID, opcode_str);
	kfree(opcode_str);
	return ret;
}

static int tlmi_setting(int item, char **value, const char *guid_string)
{
	struct acpi_buffer output = { ACPI_ALLOCATE_BUFFER, NULL };
	acpi_status status;
	int ret;

	status = wmi_query_block(guid_string, item, &output);
	if (ACPI_FAILURE(status)) {
		kfree(output.pointer);
		return -EIO;
	}

	ret = tlmi_extract_output_string(&output, value);
	kfree(output.pointer);
	return ret;
}

static int tlmi_get_bios_selections(const char *item, char **value)
{
	const struct acpi_buffer input = { strlen(item), (char *)item };
	struct acpi_buffer output = { ACPI_ALLOCATE_BUFFER, NULL };
	acpi_status status;
	int ret;

	status = wmi_evaluate_method(LENOVO_GET_BIOS_SELECTIONS_GUID,
				     0, 0, &input, &output);

	if (ACPI_FAILURE(status)) {
		kfree(output.pointer);
		return -EIO;
	}

	ret = tlmi_extract_output_string(&output, value);
	kfree(output.pointer);
	return ret;
}

/* ---- Authentication sysfs --------------------------------------------------------- */
static ssize_t is_enabled_show(struct kobject *kobj, struct kobj_attribute *attr,
					  char *buf)
{
	struct tlmi_pwd_setting *setting = to_tlmi_pwd_setting(kobj);

	return sysfs_emit(buf, "%d\n", setting->valid);
}

static struct kobj_attribute auth_is_pass_set = __ATTR_RO(is_enabled);

static ssize_t current_password_store(struct kobject *kobj,
				      struct kobj_attribute *attr,
				      const char *buf, size_t count)
{
	struct tlmi_pwd_setting *setting = to_tlmi_pwd_setting(kobj);
	size_t pwdlen;

	pwdlen = strlen(buf);
	/* pwdlen == 0 is allowed to clear the password */
	if (pwdlen && ((pwdlen < setting->minlen) || (pwdlen > setting->maxlen)))
		return -EINVAL;

	strscpy(setting->password, buf, setting->maxlen);
	/* Strip out CR if one is present, setting password won't work if it is present */
	strip_cr(setting->password);
	return count;
}

static struct kobj_attribute auth_current_password = __ATTR_WO(current_password);

static ssize_t new_password_store(struct kobject *kobj,
				  struct kobj_attribute *attr,
				  const char *buf, size_t count)
{
	struct tlmi_pwd_setting *setting = to_tlmi_pwd_setting(kobj);
	char *auth_str, *new_pwd;
	size_t pwdlen;
	int ret;

	if (!capable(CAP_SYS_ADMIN))
		return -EPERM;

	if (!tlmi_priv.can_set_bios_password)
		return -EOPNOTSUPP;

	new_pwd = kstrdup(buf, GFP_KERNEL);
	if (!new_pwd)
		return -ENOMEM;

	/* Strip out CR if one is present, setting password won't work if it is present */
	strip_cr(new_pwd);

	pwdlen = strlen(new_pwd);
	/* pwdlen == 0 is allowed to clear the password */
	if (pwdlen && ((pwdlen < setting->minlen) || (pwdlen > setting->maxlen))) {
		ret = -EINVAL;
		goto out;
	}

	/* If opcode support is present use that interface */
	if (tlmi_priv.opcode_support) {
		char pwd_type[8];

		/* Special handling required for HDD and NVMe passwords */
		if (setting == tlmi_priv.pwd_hdd) {
			if (setting->level == TLMI_LEVEL_USER)
				sprintf(pwd_type, "uhdp%d", setting->index);
			else
				sprintf(pwd_type, "mhdp%d", setting->index);
		} else if (setting == tlmi_priv.pwd_nvme) {
			if (setting->level == TLMI_LEVEL_USER)
				sprintf(pwd_type, "unvp%d", setting->index);
			else
				sprintf(pwd_type, "mnvp%d", setting->index);
		} else {
			sprintf(pwd_type, "%s", setting->pwd_type);
		}

		ret = tlmi_opcode_setting("WmiOpcodePasswordType", pwd_type);
		if (ret)
			goto out;

		if (tlmi_priv.pwd_admin->valid) {
			ret = tlmi_opcode_setting("WmiOpcodePasswordAdmin",
					tlmi_priv.pwd_admin->password);
			if (ret)
				goto out;
		}
		ret = tlmi_opcode_setting("WmiOpcodePasswordCurrent01", setting->password);
		if (ret)
			goto out;
		ret = tlmi_opcode_setting("WmiOpcodePasswordNew01", new_pwd);
		if (ret)
			goto out;
		ret = tlmi_simple_call(LENOVO_OPCODE_IF_GUID, "WmiOpcodePasswordSetUpdate;");
	} else {
		/* Format: 'PasswordType,CurrentPw,NewPw,Encoding,KbdLang;' */
		auth_str = kasprintf(GFP_KERNEL, "%s,%s,%s,%s,%s;",
				setting->pwd_type, setting->password, new_pwd,
				encoding_options[setting->encoding], setting->kbdlang);
		if (!auth_str) {
			ret = -ENOMEM;
			goto out;
		}
		ret = tlmi_simple_call(LENOVO_SET_BIOS_PASSWORD_GUID, auth_str);
		kfree(auth_str);
	}
out:
	kfree(new_pwd);
	return ret ?: count;
}

static struct kobj_attribute auth_new_password = __ATTR_WO(new_password);

static ssize_t min_password_length_show(struct kobject *kobj, struct kobj_attribute *attr,
			 char *buf)
{
	struct tlmi_pwd_setting *setting = to_tlmi_pwd_setting(kobj);

	return sysfs_emit(buf, "%d\n", setting->minlen);
}

static struct kobj_attribute auth_min_pass_length = __ATTR_RO(min_password_length);

static ssize_t max_password_length_show(struct kobject *kobj, struct kobj_attribute *attr,
			 char *buf)
{
	struct tlmi_pwd_setting *setting = to_tlmi_pwd_setting(kobj);

	return sysfs_emit(buf, "%d\n", setting->maxlen);
}
static struct kobj_attribute auth_max_pass_length = __ATTR_RO(max_password_length);

static ssize_t mechanism_show(struct kobject *kobj, struct kobj_attribute *attr,
			 char *buf)
{
	return sysfs_emit(buf, "password\n");
}
static struct kobj_attribute auth_mechanism = __ATTR_RO(mechanism);

static ssize_t encoding_show(struct kobject *kobj, struct kobj_attribute *attr,
			 char *buf)
{
	struct tlmi_pwd_setting *setting = to_tlmi_pwd_setting(kobj);

	return sysfs_emit(buf, "%s\n", encoding_options[setting->encoding]);
}

static ssize_t encoding_store(struct kobject *kobj,
				  struct kobj_attribute *attr,
				  const char *buf, size_t count)
{
	struct tlmi_pwd_setting *setting = to_tlmi_pwd_setting(kobj);
	int i;

	/* Scan for a matching profile */
	i = sysfs_match_string(encoding_options, buf);
	if (i < 0)
		return -EINVAL;

	setting->encoding = i;
	return count;
}

static struct kobj_attribute auth_encoding = __ATTR_RW(encoding);

static ssize_t kbdlang_show(struct kobject *kobj, struct kobj_attribute *attr,
			 char *buf)
{
	struct tlmi_pwd_setting *setting = to_tlmi_pwd_setting(kobj);

	return sysfs_emit(buf, "%s\n", setting->kbdlang);
}

static ssize_t kbdlang_store(struct kobject *kobj,
				  struct kobj_attribute *attr,
				  const char *buf, size_t count)
{
	struct tlmi_pwd_setting *setting = to_tlmi_pwd_setting(kobj);
	int length;

	/* Calculate length till '\n' or terminating 0 */
	length = strchrnul(buf, '\n') - buf;
	if (!length || length >= TLMI_LANG_MAXLEN)
		return -EINVAL;

	memcpy(setting->kbdlang, buf, length);
	setting->kbdlang[length] = '\0';
	return count;
}

static struct kobj_attribute auth_kbdlang = __ATTR_RW(kbdlang);

static ssize_t role_show(struct kobject *kobj, struct kobj_attribute *attr,
			 char *buf)
{
	struct tlmi_pwd_setting *setting = to_tlmi_pwd_setting(kobj);

	return sysfs_emit(buf, "%s\n", setting->role);
}
static struct kobj_attribute auth_role = __ATTR_RO(role);

static ssize_t index_show(struct kobject *kobj, struct kobj_attribute *attr,
			 char *buf)
{
	struct tlmi_pwd_setting *setting = to_tlmi_pwd_setting(kobj);

	return sysfs_emit(buf, "%d\n", setting->index);
}

static ssize_t index_store(struct kobject *kobj,
				  struct kobj_attribute *attr,
				  const char *buf, size_t count)
{
	struct tlmi_pwd_setting *setting = to_tlmi_pwd_setting(kobj);
	int err, val;

	err = kstrtoint(buf, 10, &val);
	if (err < 0)
		return err;

	if (val < 0 || val > TLMI_INDEX_MAX)
		return -EINVAL;

	setting->index = val;
	return count;
}

static struct kobj_attribute auth_index = __ATTR_RW(index);

static ssize_t level_show(struct kobject *kobj, struct kobj_attribute *attr,
			 char *buf)
{
	struct tlmi_pwd_setting *setting = to_tlmi_pwd_setting(kobj);

	return sysfs_emit(buf, "%s\n", level_options[setting->level]);
}

static ssize_t level_store(struct kobject *kobj,
				  struct kobj_attribute *attr,
				  const char *buf, size_t count)
{
	struct tlmi_pwd_setting *setting = to_tlmi_pwd_setting(kobj);
	int i;

	/* Scan for a matching profile */
	i = sysfs_match_string(level_options, buf);
	if (i < 0)
		return -EINVAL;

	setting->level = i;
	return count;
}

static struct kobj_attribute auth_level = __ATTR_RW(level);

<<<<<<< HEAD
=======
static ssize_t cert_thumbprint(char *buf, const char *arg, int count)
{
	const struct acpi_buffer input = { strlen(arg), (char *)arg };
	struct acpi_buffer output = { ACPI_ALLOCATE_BUFFER, NULL };
	const union acpi_object *obj;
	acpi_status status;

	status = wmi_evaluate_method(LENOVO_CERT_THUMBPRINT_GUID, 0, 0, &input, &output);
	if (ACPI_FAILURE(status)) {
		kfree(output.pointer);
		return -EIO;
	}
	obj = output.pointer;
	if (!obj)
		return -ENOMEM;
	if (obj->type != ACPI_TYPE_STRING || !obj->string.pointer) {
		kfree(output.pointer);
		return -EIO;
	}
	count += sysfs_emit_at(buf, count, "%s : %s\n", arg, (char *)obj->string.pointer);
	kfree(output.pointer);

	return count;
}

static ssize_t certificate_thumbprint_show(struct kobject *kobj, struct kobj_attribute *attr,
			 char *buf)
{
	struct tlmi_pwd_setting *setting = to_tlmi_pwd_setting(kobj);
	int count = 0;

	if (!tlmi_priv.certificate_support || !setting->cert_installed)
		return -EOPNOTSUPP;

	count += cert_thumbprint(buf, "Md5", count);
	count += cert_thumbprint(buf, "Sha1", count);
	count += cert_thumbprint(buf, "Sha256", count);
	return count;
}

static struct kobj_attribute auth_cert_thumb = __ATTR_RO(certificate_thumbprint);

static ssize_t cert_to_password_store(struct kobject *kobj,
				  struct kobj_attribute *attr,
				  const char *buf, size_t count)
{
	struct tlmi_pwd_setting *setting = to_tlmi_pwd_setting(kobj);
	char *auth_str, *passwd;
	int ret;

	if (!capable(CAP_SYS_ADMIN))
		return -EPERM;

	if (!tlmi_priv.certificate_support)
		return -EOPNOTSUPP;

	if (!setting->cert_installed)
		return -EINVAL;

	if (!setting->signature || !setting->signature[0])
		return -EACCES;

	passwd = kstrdup(buf, GFP_KERNEL);
	if (!passwd)
		return -ENOMEM;

	/* Strip out CR if one is present */
	strip_cr(passwd);

	/* Format: 'Password,Signature' */
	auth_str = kasprintf(GFP_KERNEL, "%s,%s", passwd, setting->signature);
	if (!auth_str) {
		kfree(passwd);
		return -ENOMEM;
	}
	ret = tlmi_simple_call(LENOVO_CERT_TO_PASSWORD_GUID, auth_str);
	kfree(auth_str);
	kfree(passwd);

	return ret ?: count;
}

static struct kobj_attribute auth_cert_to_password = __ATTR_WO(cert_to_password);

static ssize_t certificate_store(struct kobject *kobj,
				  struct kobj_attribute *attr,
				  const char *buf, size_t count)
{
	struct tlmi_pwd_setting *setting = to_tlmi_pwd_setting(kobj);
	char *auth_str, *new_cert;
	char *guid;
	int ret;

	if (!capable(CAP_SYS_ADMIN))
		return -EPERM;

	if (!tlmi_priv.certificate_support)
		return -EOPNOTSUPP;

	new_cert = kstrdup(buf, GFP_KERNEL);
	if (!new_cert)
		return -ENOMEM;
	/* Strip out CR if one is present */
	strip_cr(new_cert);

	/* If empty then clear installed certificate */
	if (new_cert[0] == '\0') { /* Clear installed certificate */
		kfree(new_cert);

		/* Check that signature is set */
		if (!setting->signature || !setting->signature[0])
			return -EACCES;

		/* Format: 'serial#, signature' */
		auth_str = kasprintf(GFP_KERNEL, "%s,%s",
				dmi_get_system_info(DMI_PRODUCT_SERIAL),
				setting->signature);
		if (!auth_str)
			return -ENOMEM;

		ret = tlmi_simple_call(LENOVO_CLEAR_BIOS_CERT_GUID, auth_str);
		kfree(auth_str);
		if (ret)
			return ret;

		kfree(setting->certificate);
		setting->certificate = NULL;
		return count;
	}

	if (setting->cert_installed) {
		/* Certificate is installed so this is an update */
		if (!setting->signature || !setting->signature[0]) {
			kfree(new_cert);
			return -EACCES;
		}
		guid = LENOVO_UPDATE_BIOS_CERT_GUID;
		/* Format: 'Certificate,Signature' */
		auth_str = kasprintf(GFP_KERNEL, "%s,%s",
				new_cert, setting->signature);
	} else {
		/* This is a fresh install */
		if (!setting->valid || !setting->password[0]) {
			kfree(new_cert);
			return -EACCES;
		}
		guid = LENOVO_SET_BIOS_CERT_GUID;
		/* Format: 'Certificate,Admin-password' */
		auth_str = kasprintf(GFP_KERNEL, "%s,%s",
				new_cert, setting->password);
	}
	if (!auth_str) {
		kfree(new_cert);
		return -ENOMEM;
	}

	ret = tlmi_simple_call(guid, auth_str);
	kfree(auth_str);
	if (ret) {
		kfree(new_cert);
		return ret;
	}

	kfree(setting->certificate);
	setting->certificate = new_cert;
	return count;
}

static struct kobj_attribute auth_certificate = __ATTR_WO(certificate);

static ssize_t signature_store(struct kobject *kobj,
				  struct kobj_attribute *attr,
				  const char *buf, size_t count)
{
	struct tlmi_pwd_setting *setting = to_tlmi_pwd_setting(kobj);
	char *new_signature;

	if (!capable(CAP_SYS_ADMIN))
		return -EPERM;

	if (!tlmi_priv.certificate_support)
		return -EOPNOTSUPP;

	new_signature = kstrdup(buf, GFP_KERNEL);
	if (!new_signature)
		return -ENOMEM;

	/* Strip out CR if one is present */
	strip_cr(new_signature);

	/* Free any previous signature */
	kfree(setting->signature);
	setting->signature = new_signature;

	return count;
}

static struct kobj_attribute auth_signature = __ATTR_WO(signature);

static ssize_t save_signature_store(struct kobject *kobj,
				  struct kobj_attribute *attr,
				  const char *buf, size_t count)
{
	struct tlmi_pwd_setting *setting = to_tlmi_pwd_setting(kobj);
	char *new_signature;

	if (!capable(CAP_SYS_ADMIN))
		return -EPERM;

	if (!tlmi_priv.certificate_support)
		return -EOPNOTSUPP;

	new_signature = kstrdup(buf, GFP_KERNEL);
	if (!new_signature)
		return -ENOMEM;

	/* Strip out CR if one is present */
	strip_cr(new_signature);

	/* Free any previous signature */
	kfree(setting->save_signature);
	setting->save_signature = new_signature;

	return count;
}

static struct kobj_attribute auth_save_signature = __ATTR_WO(save_signature);

>>>>>>> 95cd2cdc
static umode_t auth_attr_is_visible(struct kobject *kobj,
					     struct attribute *attr, int n)
{
	struct tlmi_pwd_setting *setting = to_tlmi_pwd_setting(kobj);

<<<<<<< HEAD
	/*We only want to display level and index settings on HDD/NVMe */
=======
	/* We only want to display level and index settings on HDD/NVMe */
>>>>>>> 95cd2cdc
	if ((attr == (struct attribute *)&auth_index) ||
			(attr == (struct attribute *)&auth_level)) {
		if ((setting == tlmi_priv.pwd_hdd) || (setting == tlmi_priv.pwd_nvme))
			return attr->mode;
		return 0;
	}
<<<<<<< HEAD
=======

	/* We only display certificates on Admin account, if supported */
	if ((attr == (struct attribute *)&auth_certificate) ||
			(attr == (struct attribute *)&auth_signature) ||
			(attr == (struct attribute *)&auth_save_signature) ||
			(attr == (struct attribute *)&auth_cert_thumb) ||
			(attr == (struct attribute *)&auth_cert_to_password)) {
		if ((setting == tlmi_priv.pwd_admin) && tlmi_priv.certificate_support)
			return attr->mode;
		return 0;
	}

>>>>>>> 95cd2cdc
	return attr->mode;
}

static struct attribute *auth_attrs[] = {
	&auth_is_pass_set.attr,
	&auth_min_pass_length.attr,
	&auth_max_pass_length.attr,
	&auth_current_password.attr,
	&auth_new_password.attr,
	&auth_role.attr,
	&auth_mechanism.attr,
	&auth_encoding.attr,
	&auth_kbdlang.attr,
	&auth_index.attr,
	&auth_level.attr,
<<<<<<< HEAD
=======
	&auth_certificate.attr,
	&auth_signature.attr,
	&auth_save_signature.attr,
	&auth_cert_thumb.attr,
	&auth_cert_to_password.attr,
>>>>>>> 95cd2cdc
	NULL
};

static const struct attribute_group auth_attr_group = {
	.is_visible = auth_attr_is_visible,
	.attrs = auth_attrs,
};

/* ---- Attributes sysfs --------------------------------------------------------- */
static ssize_t display_name_show(struct kobject *kobj, struct kobj_attribute *attr,
		char *buf)
{
	struct tlmi_attr_setting *setting = to_tlmi_attr_setting(kobj);

	return sysfs_emit(buf, "%s\n", setting->display_name);
}

static ssize_t current_value_show(struct kobject *kobj, struct kobj_attribute *attr, char *buf)
{
	struct tlmi_attr_setting *setting = to_tlmi_attr_setting(kobj);
	char *item, *value;
	int ret;

	ret = tlmi_setting(setting->index, &item, LENOVO_BIOS_SETTING_GUID);
	if (ret)
		return ret;

	/* validate and split from `item,value` -> `value` */
	value = strpbrk(item, ",");
	if (!value || value == item || !strlen(value + 1))
		return -EINVAL;

	ret = sysfs_emit(buf, "%s\n", value + 1);
	kfree(item);
	return ret;
}

static ssize_t possible_values_show(struct kobject *kobj, struct kobj_attribute *attr, char *buf)
{
	struct tlmi_attr_setting *setting = to_tlmi_attr_setting(kobj);

	if (!tlmi_priv.can_get_bios_selections)
		return -EOPNOTSUPP;

	return sysfs_emit(buf, "%s\n", setting->possible_values);
}

static ssize_t current_value_store(struct kobject *kobj,
		struct kobj_attribute *attr,
		const char *buf, size_t count)
{
	struct tlmi_attr_setting *setting = to_tlmi_attr_setting(kobj);
	char *set_str = NULL, *new_setting = NULL;
	char *auth_str = NULL;
	int ret;

	if (!tlmi_priv.can_set_bios_settings)
		return -EOPNOTSUPP;

	new_setting = kstrdup(buf, GFP_KERNEL);
	if (!new_setting)
		return -ENOMEM;

	/* Strip out CR if one is present */
	strip_cr(new_setting);

	/* Check if certificate authentication is enabled and active */
	if (tlmi_priv.certificate_support && tlmi_priv.pwd_admin->cert_installed) {
		if (!tlmi_priv.pwd_admin->signature || !tlmi_priv.pwd_admin->save_signature) {
			ret = -EINVAL;
			goto out;
		}
		set_str = kasprintf(GFP_KERNEL, "%s,%s,%s", setting->display_name,
					new_setting, tlmi_priv.pwd_admin->signature);
		if (!set_str) {
			ret = -ENOMEM;
			goto out;
		}

		ret = tlmi_simple_call(LENOVO_SET_BIOS_SETTING_CERT_GUID, set_str);
		if (ret)
			goto out;
		ret = tlmi_simple_call(LENOVO_SAVE_BIOS_SETTING_CERT_GUID,
				tlmi_priv.pwd_admin->save_signature);
		if (ret)
			goto out;
	} else { /* Non certiifcate based authentication */
		if (tlmi_priv.pwd_admin->valid && tlmi_priv.pwd_admin->password[0]) {
			auth_str = kasprintf(GFP_KERNEL, "%s,%s,%s;",
					tlmi_priv.pwd_admin->password,
					encoding_options[tlmi_priv.pwd_admin->encoding],
					tlmi_priv.pwd_admin->kbdlang);
			if (!auth_str) {
				ret = -ENOMEM;
				goto out;
			}
		}

		if (auth_str)
			set_str = kasprintf(GFP_KERNEL, "%s,%s,%s", setting->display_name,
					new_setting, auth_str);
		else
			set_str = kasprintf(GFP_KERNEL, "%s,%s;", setting->display_name,
					new_setting);
		if (!set_str) {
			ret = -ENOMEM;
			goto out;
		}

		ret = tlmi_simple_call(LENOVO_SET_BIOS_SETTINGS_GUID, set_str);
		if (ret)
			goto out;

		if (auth_str)
			ret = tlmi_save_bios_settings(auth_str);
		else
			ret = tlmi_save_bios_settings("");
	}
	if (!ret && !tlmi_priv.pending_changes) {
		tlmi_priv.pending_changes = true;
		/* let userland know it may need to check reboot pending again */
		kobject_uevent(&tlmi_priv.class_dev->kobj, KOBJ_CHANGE);
	}
out:
	kfree(auth_str);
	kfree(set_str);
	kfree(new_setting);
	return ret ?: count;
}

static struct kobj_attribute attr_displ_name = __ATTR_RO(display_name);

static struct kobj_attribute attr_possible_values = __ATTR_RO(possible_values);

static struct kobj_attribute attr_current_val = __ATTR_RW_MODE(current_value, 0600);

static struct attribute *tlmi_attrs[] = {
	&attr_displ_name.attr,
	&attr_current_val.attr,
	&attr_possible_values.attr,
	NULL
};

static const struct attribute_group tlmi_attr_group = {
	.attrs = tlmi_attrs,
};

static ssize_t tlmi_attr_show(struct kobject *kobj, struct attribute *attr,
				    char *buf)
{
	struct kobj_attribute *kattr;

	kattr = container_of(attr, struct kobj_attribute, attr);
	if (kattr->show)
		return kattr->show(kobj, kattr, buf);
	return -EIO;
}

static ssize_t tlmi_attr_store(struct kobject *kobj, struct attribute *attr,
				     const char *buf, size_t count)
{
	struct kobj_attribute *kattr;

	kattr = container_of(attr, struct kobj_attribute, attr);
	if (kattr->store)
		return kattr->store(kobj, kattr, buf, count);
	return -EIO;
}

static const struct sysfs_ops tlmi_kobj_sysfs_ops = {
	.show	= tlmi_attr_show,
	.store	= tlmi_attr_store,
};

static void tlmi_attr_setting_release(struct kobject *kobj)
{
	struct tlmi_attr_setting *setting = to_tlmi_attr_setting(kobj);

	kfree(setting->possible_values);
	kfree(setting);
}

static void tlmi_pwd_setting_release(struct kobject *kobj)
{
	struct tlmi_pwd_setting *setting = to_tlmi_pwd_setting(kobj);

	kfree(setting);
}

static struct kobj_type tlmi_attr_setting_ktype = {
	.release        = &tlmi_attr_setting_release,
	.sysfs_ops	= &tlmi_kobj_sysfs_ops,
};

static struct kobj_type tlmi_pwd_setting_ktype = {
	.release        = &tlmi_pwd_setting_release,
	.sysfs_ops	= &tlmi_kobj_sysfs_ops,
};

static ssize_t pending_reboot_show(struct kobject *kobj, struct kobj_attribute *attr,
				   char *buf)
{
	return sprintf(buf, "%d\n", tlmi_priv.pending_changes);
}

static struct kobj_attribute pending_reboot = __ATTR_RO(pending_reboot);

/* ---- Debug interface--------------------------------------------------------- */
static ssize_t debug_cmd_store(struct kobject *kobj, struct kobj_attribute *attr,
				const char *buf, size_t count)
{
	char *set_str = NULL, *new_setting = NULL;
	char *auth_str = NULL;
	int ret;

	if (!tlmi_priv.can_debug_cmd)
		return -EOPNOTSUPP;

	new_setting = kstrdup(buf, GFP_KERNEL);
	if (!new_setting)
		return -ENOMEM;

	/* Strip out CR if one is present */
	strip_cr(new_setting);

	if (tlmi_priv.pwd_admin->valid && tlmi_priv.pwd_admin->password[0]) {
		auth_str = kasprintf(GFP_KERNEL, "%s,%s,%s;",
				tlmi_priv.pwd_admin->password,
				encoding_options[tlmi_priv.pwd_admin->encoding],
				tlmi_priv.pwd_admin->kbdlang);
		if (!auth_str) {
			ret = -ENOMEM;
			goto out;
		}
	}

	if (auth_str)
		set_str = kasprintf(GFP_KERNEL, "%s,%s", new_setting, auth_str);
	else
		set_str = kasprintf(GFP_KERNEL, "%s;", new_setting);
	if (!set_str) {
		ret = -ENOMEM;
		goto out;
	}

	ret = tlmi_simple_call(LENOVO_DEBUG_CMD_GUID, set_str);
	if (ret)
		goto out;

	if (!ret && !tlmi_priv.pending_changes) {
		tlmi_priv.pending_changes = true;
		/* let userland know it may need to check reboot pending again */
		kobject_uevent(&tlmi_priv.class_dev->kobj, KOBJ_CHANGE);
	}
out:
	kfree(auth_str);
	kfree(set_str);
	kfree(new_setting);
	return ret ?: count;
}

static struct kobj_attribute debug_cmd = __ATTR_WO(debug_cmd);

/* ---- Initialisation --------------------------------------------------------- */
static void tlmi_release_attr(void)
{
	int i;

	/* Attribute structures */
	for (i = 0; i < TLMI_SETTINGS_COUNT; i++) {
		if (tlmi_priv.setting[i]) {
			sysfs_remove_group(&tlmi_priv.setting[i]->kobj, &tlmi_attr_group);
			kobject_put(&tlmi_priv.setting[i]->kobj);
		}
	}
	sysfs_remove_file(&tlmi_priv.attribute_kset->kobj, &pending_reboot.attr);
	if (tlmi_priv.can_debug_cmd && debug_support)
		sysfs_remove_file(&tlmi_priv.attribute_kset->kobj, &debug_cmd.attr);

	kset_unregister(tlmi_priv.attribute_kset);

	/* Authentication structures */
	sysfs_remove_group(&tlmi_priv.pwd_admin->kobj, &auth_attr_group);
	kobject_put(&tlmi_priv.pwd_admin->kobj);
	sysfs_remove_group(&tlmi_priv.pwd_power->kobj, &auth_attr_group);
	kobject_put(&tlmi_priv.pwd_power->kobj);

	if (tlmi_priv.opcode_support) {
		sysfs_remove_group(&tlmi_priv.pwd_system->kobj, &auth_attr_group);
		kobject_put(&tlmi_priv.pwd_system->kobj);
		sysfs_remove_group(&tlmi_priv.pwd_hdd->kobj, &auth_attr_group);
		kobject_put(&tlmi_priv.pwd_hdd->kobj);
		sysfs_remove_group(&tlmi_priv.pwd_nvme->kobj, &auth_attr_group);
		kobject_put(&tlmi_priv.pwd_nvme->kobj);
	}

	kset_unregister(tlmi_priv.authentication_kset);

	/* Free up any saved certificates/signatures */
	kfree(tlmi_priv.pwd_admin->certificate);
	kfree(tlmi_priv.pwd_admin->signature);
	kfree(tlmi_priv.pwd_admin->save_signature);
}

static int tlmi_sysfs_init(void)
{
	int i, ret;

	ret = fw_attributes_class_get(&fw_attr_class);
	if (ret)
		return ret;

	tlmi_priv.class_dev = device_create(fw_attr_class, NULL, MKDEV(0, 0),
			NULL, "%s", "thinklmi");
	if (IS_ERR(tlmi_priv.class_dev)) {
		ret = PTR_ERR(tlmi_priv.class_dev);
		goto fail_class_created;
	}

	tlmi_priv.attribute_kset = kset_create_and_add("attributes", NULL,
			&tlmi_priv.class_dev->kobj);
	if (!tlmi_priv.attribute_kset) {
		ret = -ENOMEM;
		goto fail_device_created;
	}

	for (i = 0; i < TLMI_SETTINGS_COUNT; i++) {
		/* Check if index is a valid setting - skip if it isn't */
		if (!tlmi_priv.setting[i])
			continue;

		/* check for duplicate or reserved values */
		if (kset_find_obj(tlmi_priv.attribute_kset, tlmi_priv.setting[i]->display_name) ||
		    !strcmp(tlmi_priv.setting[i]->display_name, "Reserved")) {
			pr_debug("duplicate or reserved attribute name found - %s\n",
				tlmi_priv.setting[i]->display_name);
			kfree(tlmi_priv.setting[i]->possible_values);
			kfree(tlmi_priv.setting[i]);
			tlmi_priv.setting[i] = NULL;
			continue;
		}

		/* Build attribute */
		tlmi_priv.setting[i]->kobj.kset = tlmi_priv.attribute_kset;
		ret = kobject_add(&tlmi_priv.setting[i]->kobj, NULL,
				  "%s", tlmi_priv.setting[i]->display_name);
		if (ret)
			goto fail_create_attr;

		ret = sysfs_create_group(&tlmi_priv.setting[i]->kobj, &tlmi_attr_group);
		if (ret)
			goto fail_create_attr;
	}

	ret = sysfs_create_file(&tlmi_priv.attribute_kset->kobj, &pending_reboot.attr);
	if (ret)
		goto fail_create_attr;

	if (tlmi_priv.can_debug_cmd && debug_support) {
		ret = sysfs_create_file(&tlmi_priv.attribute_kset->kobj, &debug_cmd.attr);
		if (ret)
			goto fail_create_attr;
	}

	/* Create authentication entries */
	tlmi_priv.authentication_kset = kset_create_and_add("authentication", NULL,
								&tlmi_priv.class_dev->kobj);
	if (!tlmi_priv.authentication_kset) {
		ret = -ENOMEM;
		goto fail_create_attr;
	}
	tlmi_priv.pwd_admin->kobj.kset = tlmi_priv.authentication_kset;
	ret = kobject_add(&tlmi_priv.pwd_admin->kobj, NULL, "%s", "Admin");
	if (ret)
		goto fail_create_attr;

	ret = sysfs_create_group(&tlmi_priv.pwd_admin->kobj, &auth_attr_group);
	if (ret)
		goto fail_create_attr;

	tlmi_priv.pwd_power->kobj.kset = tlmi_priv.authentication_kset;
	ret = kobject_add(&tlmi_priv.pwd_power->kobj, NULL, "%s", "Power-on");
	if (ret)
		goto fail_create_attr;

	ret = sysfs_create_group(&tlmi_priv.pwd_power->kobj, &auth_attr_group);
	if (ret)
		goto fail_create_attr;

	if (tlmi_priv.opcode_support) {
		tlmi_priv.pwd_system->kobj.kset = tlmi_priv.authentication_kset;
		ret = kobject_add(&tlmi_priv.pwd_system->kobj, NULL, "%s", "System");
		if (ret)
			goto fail_create_attr;

		ret = sysfs_create_group(&tlmi_priv.pwd_system->kobj, &auth_attr_group);
		if (ret)
			goto fail_create_attr;

		tlmi_priv.pwd_hdd->kobj.kset = tlmi_priv.authentication_kset;
		ret = kobject_add(&tlmi_priv.pwd_hdd->kobj, NULL, "%s", "HDD");
		if (ret)
			goto fail_create_attr;

		ret = sysfs_create_group(&tlmi_priv.pwd_hdd->kobj, &auth_attr_group);
		if (ret)
			goto fail_create_attr;

		tlmi_priv.pwd_nvme->kobj.kset = tlmi_priv.authentication_kset;
		ret = kobject_add(&tlmi_priv.pwd_nvme->kobj, NULL, "%s", "NVMe");
		if (ret)
			goto fail_create_attr;

		ret = sysfs_create_group(&tlmi_priv.pwd_nvme->kobj, &auth_attr_group);
		if (ret)
			goto fail_create_attr;
	}

	return ret;

fail_create_attr:
	tlmi_release_attr();
fail_device_created:
	device_destroy(fw_attr_class, MKDEV(0, 0));
fail_class_created:
	fw_attributes_class_put();
	return ret;
}

/* ---- Base Driver -------------------------------------------------------- */
static struct tlmi_pwd_setting *tlmi_create_auth(const char *pwd_type,
			    const char *pwd_role)
{
	struct tlmi_pwd_setting *new_pwd;

	new_pwd = kzalloc(sizeof(struct tlmi_pwd_setting), GFP_KERNEL);
	if (!new_pwd)
		return NULL;

	strscpy(new_pwd->kbdlang, "us", TLMI_LANG_MAXLEN);
	new_pwd->encoding = TLMI_ENCODING_ASCII;
	new_pwd->pwd_type = pwd_type;
	new_pwd->role = pwd_role;
	new_pwd->minlen = tlmi_priv.pwdcfg.core.min_length;
	new_pwd->maxlen = tlmi_priv.pwdcfg.core.max_length;
	new_pwd->index = 0;

	kobject_init(&new_pwd->kobj, &tlmi_pwd_setting_ktype);

	return new_pwd;
}

static int tlmi_analyze(void)
{
	acpi_status status;
	int i, ret;

	if (wmi_has_guid(LENOVO_SET_BIOS_SETTINGS_GUID) &&
	    wmi_has_guid(LENOVO_SAVE_BIOS_SETTINGS_GUID))
		tlmi_priv.can_set_bios_settings = true;

	if (wmi_has_guid(LENOVO_GET_BIOS_SELECTIONS_GUID))
		tlmi_priv.can_get_bios_selections = true;

	if (wmi_has_guid(LENOVO_SET_BIOS_PASSWORD_GUID))
		tlmi_priv.can_set_bios_password = true;

	if (wmi_has_guid(LENOVO_BIOS_PASSWORD_SETTINGS_GUID))
		tlmi_priv.can_get_password_settings = true;

	if (wmi_has_guid(LENOVO_DEBUG_CMD_GUID))
		tlmi_priv.can_debug_cmd = true;

	if (wmi_has_guid(LENOVO_OPCODE_IF_GUID))
		tlmi_priv.opcode_support = true;

<<<<<<< HEAD
=======
	if (wmi_has_guid(LENOVO_SET_BIOS_CERT_GUID) &&
		wmi_has_guid(LENOVO_SET_BIOS_SETTING_CERT_GUID) &&
		wmi_has_guid(LENOVO_SAVE_BIOS_SETTING_CERT_GUID))
		tlmi_priv.certificate_support = true;

>>>>>>> 95cd2cdc
	/*
	 * Try to find the number of valid settings of this machine
	 * and use it to create sysfs attributes.
	 */
	for (i = 0; i < TLMI_SETTINGS_COUNT; ++i) {
		struct tlmi_attr_setting *setting;
		char *item = NULL;
		char *p;

		tlmi_priv.setting[i] = NULL;
		status = tlmi_setting(i, &item, LENOVO_BIOS_SETTING_GUID);
		if (ACPI_FAILURE(status))
			break;
		if (!item)
			break;
		if (!*item) {
			kfree(item);
			continue;
		}

		/* It is not allowed to have '/' for file name. Convert it into '\'. */
		strreplace(item, '/', '\\');

		/* Remove the value part */
		p = strchrnul(item, ',');
		*p = '\0';

		/* Create a setting entry */
		setting = kzalloc(sizeof(*setting), GFP_KERNEL);
		if (!setting) {
			ret = -ENOMEM;
			kfree(item);
			goto fail_clear_attr;
		}
		setting->index = i;
		strscpy(setting->display_name, item, TLMI_SETTINGS_MAXLEN);
		/* If BIOS selections supported, load those */
		if (tlmi_priv.can_get_bios_selections) {
			ret = tlmi_get_bios_selections(setting->display_name,
					&setting->possible_values);
			if (ret || !setting->possible_values)
				pr_info("Error retrieving possible values for %d : %s\n",
						i, setting->display_name);
		}
		kobject_init(&setting->kobj, &tlmi_attr_setting_ktype);
		tlmi_priv.setting[i] = setting;
		kfree(item);
	}

	/* Create password setting structure */
	ret = tlmi_get_pwd_settings(&tlmi_priv.pwdcfg);
	if (ret)
		goto fail_clear_attr;

	/* All failures below boil down to kmalloc failures */
	ret = -ENOMEM;

	tlmi_priv.pwd_admin = tlmi_create_auth("pap", "bios-admin");
	if (!tlmi_priv.pwd_admin)
		goto fail_clear_attr;
<<<<<<< HEAD

	if (tlmi_priv.pwdcfg.core.password_state & TLMI_PAP_PWD)
		tlmi_priv.pwd_admin->valid = true;

	tlmi_priv.pwd_power = tlmi_create_auth("pop", "power-on");
	if (!tlmi_priv.pwd_power)
		goto fail_clear_attr;

=======

	if (tlmi_priv.pwdcfg.core.password_state & TLMI_PAP_PWD)
		tlmi_priv.pwd_admin->valid = true;

	tlmi_priv.pwd_power = tlmi_create_auth("pop", "power-on");
	if (!tlmi_priv.pwd_power)
		goto fail_clear_attr;

>>>>>>> 95cd2cdc
	if (tlmi_priv.pwdcfg.core.password_state & TLMI_POP_PWD)
		tlmi_priv.pwd_power->valid = true;

	if (tlmi_priv.opcode_support) {
		tlmi_priv.pwd_system = tlmi_create_auth("sys", "system");
		if (!tlmi_priv.pwd_system)
			goto fail_clear_attr;

		if (tlmi_priv.pwdcfg.core.password_state & TLMI_SYS_PWD)
			tlmi_priv.pwd_system->valid = true;
<<<<<<< HEAD
=======

		tlmi_priv.pwd_hdd = tlmi_create_auth("hdd", "hdd");
		if (!tlmi_priv.pwd_hdd)
			goto fail_clear_attr;

		tlmi_priv.pwd_nvme = tlmi_create_auth("nvm", "nvme");
		if (!tlmi_priv.pwd_nvme)
			goto fail_clear_attr;

		if (tlmi_priv.pwdcfg.core.password_state & TLMI_HDD_PWD) {
			/* Check if PWD is configured and set index to first drive found */
			if (tlmi_priv.pwdcfg.ext.hdd_user_password ||
					tlmi_priv.pwdcfg.ext.hdd_master_password) {
				tlmi_priv.pwd_hdd->valid = true;
				if (tlmi_priv.pwdcfg.ext.hdd_master_password)
					tlmi_priv.pwd_hdd->index =
						ffs(tlmi_priv.pwdcfg.ext.hdd_master_password) - 1;
				else
					tlmi_priv.pwd_hdd->index =
						ffs(tlmi_priv.pwdcfg.ext.hdd_user_password) - 1;
			}
			if (tlmi_priv.pwdcfg.ext.nvme_user_password ||
					tlmi_priv.pwdcfg.ext.nvme_master_password) {
				tlmi_priv.pwd_nvme->valid = true;
				if (tlmi_priv.pwdcfg.ext.nvme_master_password)
					tlmi_priv.pwd_nvme->index =
						ffs(tlmi_priv.pwdcfg.ext.nvme_master_password) - 1;
				else
					tlmi_priv.pwd_nvme->index =
						ffs(tlmi_priv.pwdcfg.ext.nvme_user_password) - 1;
			}
		}
	}

	if (tlmi_priv.certificate_support &&
		(tlmi_priv.pwdcfg.core.password_state & TLMI_CERT))
		tlmi_priv.pwd_admin->cert_installed = true;
>>>>>>> 95cd2cdc

		tlmi_priv.pwd_hdd = tlmi_create_auth("hdd", "hdd");
		if (!tlmi_priv.pwd_hdd)
			goto fail_clear_attr;

		tlmi_priv.pwd_nvme = tlmi_create_auth("nvm", "nvme");
		if (!tlmi_priv.pwd_nvme)
			goto fail_clear_attr;

		if (tlmi_priv.pwdcfg.core.password_state & TLMI_HDD_PWD) {
			/* Check if PWD is configured and set index to first drive found */
			if (tlmi_priv.pwdcfg.ext.hdd_user_password ||
					tlmi_priv.pwdcfg.ext.hdd_master_password) {
				tlmi_priv.pwd_hdd->valid = true;
				if (tlmi_priv.pwdcfg.ext.hdd_master_password)
					tlmi_priv.pwd_hdd->index =
						ffs(tlmi_priv.pwdcfg.ext.hdd_master_password) - 1;
				else
					tlmi_priv.pwd_hdd->index =
						ffs(tlmi_priv.pwdcfg.ext.hdd_user_password) - 1;
			}
			if (tlmi_priv.pwdcfg.ext.nvme_user_password ||
					tlmi_priv.pwdcfg.ext.nvme_master_password) {
				tlmi_priv.pwd_nvme->valid = true;
				if (tlmi_priv.pwdcfg.ext.nvme_master_password)
					tlmi_priv.pwd_nvme->index =
						ffs(tlmi_priv.pwdcfg.ext.nvme_master_password) - 1;
				else
					tlmi_priv.pwd_nvme->index =
						ffs(tlmi_priv.pwdcfg.ext.nvme_user_password) - 1;
			}
		}
	}
	return 0;

fail_clear_attr:
	for (i = 0; i < TLMI_SETTINGS_COUNT; ++i) {
		if (tlmi_priv.setting[i]) {
			kfree(tlmi_priv.setting[i]->possible_values);
			kfree(tlmi_priv.setting[i]);
		}
	}
	kfree(tlmi_priv.pwd_admin);
	kfree(tlmi_priv.pwd_power);
	kfree(tlmi_priv.pwd_system);
	kfree(tlmi_priv.pwd_hdd);
	kfree(tlmi_priv.pwd_nvme);
	return ret;
}

static void tlmi_remove(struct wmi_device *wdev)
{
	tlmi_release_attr();
	device_destroy(fw_attr_class, MKDEV(0, 0));
	fw_attributes_class_put();
}

static int tlmi_probe(struct wmi_device *wdev, const void *context)
{
	int ret;

	ret = tlmi_analyze();
	if (ret)
		return ret;

	return tlmi_sysfs_init();
}

static const struct wmi_device_id tlmi_id_table[] = {
	{ .guid_string = LENOVO_BIOS_SETTING_GUID },
	{ }
};
MODULE_DEVICE_TABLE(wmi, tlmi_id_table);

static struct wmi_driver tlmi_driver = {
	.driver = {
		.name = "think-lmi",
	},
	.id_table = tlmi_id_table,
	.probe = tlmi_probe,
	.remove = tlmi_remove,
};

MODULE_AUTHOR("Sugumaran L <slacshiminar@lenovo.com>");
MODULE_AUTHOR("Mark Pearson <markpearson@lenovo.com>");
MODULE_AUTHOR("Corentin Chary <corentin.chary@gmail.com>");
MODULE_DESCRIPTION("ThinkLMI Driver");
MODULE_LICENSE("GPL");

module_wmi_driver(tlmi_driver);<|MERGE_RESOLUTION|>--- conflicted
+++ resolved
@@ -99,15 +99,8 @@
 #define LENOVO_DEBUG_CMD_GUID "7FF47003-3B6C-4E5E-A227-E979824A85D1"
 
 /*
-<<<<<<< HEAD
- * Name:
- *  Lenovo_OpcodeIF
- * Description:
- *  Opcode interface which provides the ability to set multiple
-=======
  * Name: OpcodeIF
  * Description: Opcode interface which provides the ability to set multiple
->>>>>>> 95cd2cdc
  *  parameters and then trigger an action with a final command.
  *  This is particularly useful for simplifying setting passwords.
  *  With this support comes the ability to set System, HDD and NVMe
@@ -116,8 +109,6 @@
  */
 #define LENOVO_OPCODE_IF_GUID "DFDDEF2C-57D4-48ce-B196-0FB787D90836"
 
-<<<<<<< HEAD
-=======
 /*
  * Name: SetBiosCert
  * Description: Install BIOS certificate.
@@ -177,16 +168,12 @@
  */
 #define LENOVO_CERT_THUMBPRINT_GUID "C59119ED-1C0D-4806-A8E9-59AA318176C4"
 
->>>>>>> 95cd2cdc
 #define TLMI_POP_PWD (1 << 0)
 #define TLMI_PAP_PWD (1 << 1)
 #define TLMI_HDD_PWD (1 << 2)
 #define TLMI_SYS_PWD (1 << 3)
-<<<<<<< HEAD
-=======
 #define TLMI_CERT    (1 << 7)
 
->>>>>>> 95cd2cdc
 #define to_tlmi_pwd_setting(kobj)  container_of(kobj, struct tlmi_pwd_setting, kobj)
 #define to_tlmi_attr_setting(kobj)  container_of(kobj, struct tlmi_attr_setting, kobj)
 
@@ -654,8 +641,6 @@
 
 static struct kobj_attribute auth_level = __ATTR_RW(level);
 
-<<<<<<< HEAD
-=======
 static ssize_t cert_thumbprint(char *buf, const char *arg, int count)
 {
 	const struct acpi_buffer input = { strlen(arg), (char *)arg };
@@ -884,25 +869,18 @@
 
 static struct kobj_attribute auth_save_signature = __ATTR_WO(save_signature);
 
->>>>>>> 95cd2cdc
 static umode_t auth_attr_is_visible(struct kobject *kobj,
 					     struct attribute *attr, int n)
 {
 	struct tlmi_pwd_setting *setting = to_tlmi_pwd_setting(kobj);
 
-<<<<<<< HEAD
-	/*We only want to display level and index settings on HDD/NVMe */
-=======
 	/* We only want to display level and index settings on HDD/NVMe */
->>>>>>> 95cd2cdc
 	if ((attr == (struct attribute *)&auth_index) ||
 			(attr == (struct attribute *)&auth_level)) {
 		if ((setting == tlmi_priv.pwd_hdd) || (setting == tlmi_priv.pwd_nvme))
 			return attr->mode;
 		return 0;
 	}
-<<<<<<< HEAD
-=======
 
 	/* We only display certificates on Admin account, if supported */
 	if ((attr == (struct attribute *)&auth_certificate) ||
@@ -915,7 +893,6 @@
 		return 0;
 	}
 
->>>>>>> 95cd2cdc
 	return attr->mode;
 }
 
@@ -931,14 +908,11 @@
 	&auth_kbdlang.attr,
 	&auth_index.attr,
 	&auth_level.attr,
-<<<<<<< HEAD
-=======
 	&auth_certificate.attr,
 	&auth_signature.attr,
 	&auth_save_signature.attr,
 	&auth_cert_thumb.attr,
 	&auth_cert_to_password.attr,
->>>>>>> 95cd2cdc
 	NULL
 };
 
@@ -1415,14 +1389,11 @@
 	if (wmi_has_guid(LENOVO_OPCODE_IF_GUID))
 		tlmi_priv.opcode_support = true;
 
-<<<<<<< HEAD
-=======
 	if (wmi_has_guid(LENOVO_SET_BIOS_CERT_GUID) &&
 		wmi_has_guid(LENOVO_SET_BIOS_SETTING_CERT_GUID) &&
 		wmi_has_guid(LENOVO_SAVE_BIOS_SETTING_CERT_GUID))
 		tlmi_priv.certificate_support = true;
 
->>>>>>> 95cd2cdc
 	/*
 	 * Try to find the number of valid settings of this machine
 	 * and use it to create sysfs attributes.
@@ -1483,7 +1454,6 @@
 	tlmi_priv.pwd_admin = tlmi_create_auth("pap", "bios-admin");
 	if (!tlmi_priv.pwd_admin)
 		goto fail_clear_attr;
-<<<<<<< HEAD
 
 	if (tlmi_priv.pwdcfg.core.password_state & TLMI_PAP_PWD)
 		tlmi_priv.pwd_admin->valid = true;
@@ -1492,16 +1462,6 @@
 	if (!tlmi_priv.pwd_power)
 		goto fail_clear_attr;
 
-=======
-
-	if (tlmi_priv.pwdcfg.core.password_state & TLMI_PAP_PWD)
-		tlmi_priv.pwd_admin->valid = true;
-
-	tlmi_priv.pwd_power = tlmi_create_auth("pop", "power-on");
-	if (!tlmi_priv.pwd_power)
-		goto fail_clear_attr;
-
->>>>>>> 95cd2cdc
 	if (tlmi_priv.pwdcfg.core.password_state & TLMI_POP_PWD)
 		tlmi_priv.pwd_power->valid = true;
 
@@ -1512,8 +1472,6 @@
 
 		if (tlmi_priv.pwdcfg.core.password_state & TLMI_SYS_PWD)
 			tlmi_priv.pwd_system->valid = true;
-<<<<<<< HEAD
-=======
 
 		tlmi_priv.pwd_hdd = tlmi_create_auth("hdd", "hdd");
 		if (!tlmi_priv.pwd_hdd)
@@ -1551,40 +1509,7 @@
 	if (tlmi_priv.certificate_support &&
 		(tlmi_priv.pwdcfg.core.password_state & TLMI_CERT))
 		tlmi_priv.pwd_admin->cert_installed = true;
->>>>>>> 95cd2cdc
-
-		tlmi_priv.pwd_hdd = tlmi_create_auth("hdd", "hdd");
-		if (!tlmi_priv.pwd_hdd)
-			goto fail_clear_attr;
-
-		tlmi_priv.pwd_nvme = tlmi_create_auth("nvm", "nvme");
-		if (!tlmi_priv.pwd_nvme)
-			goto fail_clear_attr;
-
-		if (tlmi_priv.pwdcfg.core.password_state & TLMI_HDD_PWD) {
-			/* Check if PWD is configured and set index to first drive found */
-			if (tlmi_priv.pwdcfg.ext.hdd_user_password ||
-					tlmi_priv.pwdcfg.ext.hdd_master_password) {
-				tlmi_priv.pwd_hdd->valid = true;
-				if (tlmi_priv.pwdcfg.ext.hdd_master_password)
-					tlmi_priv.pwd_hdd->index =
-						ffs(tlmi_priv.pwdcfg.ext.hdd_master_password) - 1;
-				else
-					tlmi_priv.pwd_hdd->index =
-						ffs(tlmi_priv.pwdcfg.ext.hdd_user_password) - 1;
-			}
-			if (tlmi_priv.pwdcfg.ext.nvme_user_password ||
-					tlmi_priv.pwdcfg.ext.nvme_master_password) {
-				tlmi_priv.pwd_nvme->valid = true;
-				if (tlmi_priv.pwdcfg.ext.nvme_master_password)
-					tlmi_priv.pwd_nvme->index =
-						ffs(tlmi_priv.pwdcfg.ext.nvme_master_password) - 1;
-				else
-					tlmi_priv.pwd_nvme->index =
-						ffs(tlmi_priv.pwdcfg.ext.nvme_user_password) - 1;
-			}
-		}
-	}
+
 	return 0;
 
 fail_clear_attr:
