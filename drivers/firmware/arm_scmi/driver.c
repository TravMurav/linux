--- conflicted
+++ resolved
@@ -2410,7 +2410,6 @@
 {
 	int ret;
 	struct device_node *child, *top_np = info->dev->of_node;
-<<<<<<< HEAD
 
 	/* Initialize a common generic channel at first */
 	ret = scmi_txrx_setup(info, top_np, SCMI_PROTOCOL_BASE);
@@ -2423,20 +2422,6 @@
 		if (of_property_read_u32(child, "reg", &prot_id))
 			continue;
 
-=======
-
-	/* Initialize a common generic channel at first */
-	ret = scmi_txrx_setup(info, top_np, SCMI_PROTOCOL_BASE);
-	if (ret)
-		return ret;
-
-	for_each_available_child_of_node(top_np, child) {
-		u32 prot_id;
-
-		if (of_property_read_u32(child, "reg", &prot_id))
-			continue;
-
->>>>>>> 8455cbb2
 		if (!FIELD_FIT(MSG_PROTOCOL_ID_MASK, prot_id))
 			dev_err(info->dev,
 				"Out of range protocol %d\n", prot_id);
@@ -2747,24 +2732,13 @@
 			dev_warn(dev, "Failed to setup SCMI debugfs.\n");
 
 		if (IS_ENABLED(CONFIG_ARM_SCMI_RAW_MODE_SUPPORT)) {
-<<<<<<< HEAD
-			bool coex =
-			      IS_ENABLED(CONFIG_ARM_SCMI_RAW_MODE_SUPPORT_COEX);
-
-=======
->>>>>>> 8455cbb2
 			ret = scmi_debugfs_raw_mode_setup(info);
 			if (!coex) {
 				if (ret)
 					goto clear_dev_req_notifier;
 
-<<<<<<< HEAD
-				/* Bail out anyway when coex enabled */
-				return ret;
-=======
 				/* Bail out anyway when coex disabled. */
 				return 0;
->>>>>>> 8455cbb2
 			}
 
 			/* Coex enabled, carry on in any case. */
