--- conflicted
+++ resolved
@@ -115,13 +115,8 @@
 enum tb_clx {
 	TB_CLX_DISABLE,
 	/* CL0s and CL1 are enabled and supported together */
-<<<<<<< HEAD
-	TB_CL1,
-	TB_CL2,
-=======
 	TB_CL1 = BIT(0),
 	TB_CL2 = BIT(1),
->>>>>>> 7365df19
 };
 
 /**
