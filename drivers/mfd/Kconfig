--- conflicted
+++ resolved
@@ -1419,12 +1419,8 @@
 
 config MFD_TPS68470
 	bool "TI TPS68470 Power Management / LED chips"
-<<<<<<< HEAD
 	depends on ACPI && PCI && I2C=y
-=======
-	depends on ACPI && I2C=y
 	depends on I2C_DESIGNWARE_PLATFORM=y
->>>>>>> d2d833e0
 	select MFD_CORE
 	select REGMAP_I2C
 	help
