/*
 * Elantech Touchpad driver (v6)
 *
 * Copyright (C) 2007-2009 Arjan Opmeer <arjan@opmeer.net>
 *
 * This program is free software; you can redistribute it and/or modify it
 * under the terms of the GNU General Public License version 2 as published
 * by the Free Software Foundation.
 *
 * Trademarks are the property of their respective owners.
 */

#include <linux/delay.h>
#include <linux/dmi.h>
#include <linux/slab.h>
#include <linux/module.h>
#include <linux/i2c.h>
#include <linux/input.h>
#include <linux/input/mt.h>
#include <linux/platform_device.h>
#include <linux/serio.h>
#include <linux/libps2.h>
#include <asm/unaligned.h>
#include "psmouse.h"
#include "elantech.h"
#include "elan_i2c.h"

#define elantech_debug(fmt, ...)					\
	do {								\
		if (etd->info.debug)					\
			psmouse_printk(KERN_DEBUG, psmouse,		\
					fmt, ##__VA_ARGS__);		\
	} while (0)

/*
 * Send a Synaptics style sliced query command
 */
static int synaptics_send_cmd(struct psmouse *psmouse, unsigned char c,
				unsigned char *param)
{
	if (ps2_sliced_command(&psmouse->ps2dev, c) ||
	    ps2_command(&psmouse->ps2dev, param, PSMOUSE_CMD_GETINFO)) {
		psmouse_err(psmouse, "%s query 0x%02x failed.\n", __func__, c);
		return -1;
	}

	return 0;
}

/*
 * V3 and later support this fast command
 */
static int elantech_send_cmd(struct psmouse *psmouse, unsigned char c,
				unsigned char *param)
{
	struct ps2dev *ps2dev = &psmouse->ps2dev;

	if (ps2_command(ps2dev, NULL, ETP_PS2_CUSTOM_COMMAND) ||
	    ps2_command(ps2dev, NULL, c) ||
	    ps2_command(ps2dev, param, PSMOUSE_CMD_GETINFO)) {
		psmouse_err(psmouse, "%s query 0x%02x failed.\n", __func__, c);
		return -1;
	}

	return 0;
}

/*
 * A retrying version of ps2_command
 */
static int elantech_ps2_command(struct psmouse *psmouse,
				unsigned char *param, int command)
{
	struct ps2dev *ps2dev = &psmouse->ps2dev;
	struct elantech_data *etd = psmouse->private;
	int rc;
	int tries = ETP_PS2_COMMAND_TRIES;

	do {
		rc = ps2_command(ps2dev, param, command);
		if (rc == 0)
			break;
		tries--;
		elantech_debug("retrying ps2 command 0x%02x (%d).\n",
				command, tries);
		msleep(ETP_PS2_COMMAND_DELAY);
	} while (tries > 0);

	if (rc)
		psmouse_err(psmouse, "ps2 command 0x%02x failed.\n", command);

	return rc;
}

/*
 * Send an Elantech style special command to read a value from a register
 */
static int elantech_read_reg(struct psmouse *psmouse, unsigned char reg,
				unsigned char *val)
{
	struct elantech_data *etd = psmouse->private;
	unsigned char param[3];
	int rc = 0;

	if (reg < 0x07 || reg > 0x26)
		return -1;

	if (reg > 0x11 && reg < 0x20)
		return -1;

	switch (etd->info.hw_version) {
	case 1:
		if (ps2_sliced_command(&psmouse->ps2dev, ETP_REGISTER_READ) ||
		    ps2_sliced_command(&psmouse->ps2dev, reg) ||
		    ps2_command(&psmouse->ps2dev, param, PSMOUSE_CMD_GETINFO)) {
			rc = -1;
		}
		break;

	case 2:
		if (elantech_ps2_command(psmouse,  NULL, ETP_PS2_CUSTOM_COMMAND) ||
		    elantech_ps2_command(psmouse,  NULL, ETP_REGISTER_READ) ||
		    elantech_ps2_command(psmouse,  NULL, ETP_PS2_CUSTOM_COMMAND) ||
		    elantech_ps2_command(psmouse,  NULL, reg) ||
		    elantech_ps2_command(psmouse, param, PSMOUSE_CMD_GETINFO)) {
			rc = -1;
		}
		break;

	case 3 ... 4:
		if (elantech_ps2_command(psmouse, NULL, ETP_PS2_CUSTOM_COMMAND) ||
		    elantech_ps2_command(psmouse, NULL, ETP_REGISTER_READWRITE) ||
		    elantech_ps2_command(psmouse, NULL, ETP_PS2_CUSTOM_COMMAND) ||
		    elantech_ps2_command(psmouse, NULL, reg) ||
		    elantech_ps2_command(psmouse, param, PSMOUSE_CMD_GETINFO)) {
			rc = -1;
		}
		break;
	}

	if (rc)
		psmouse_err(psmouse, "failed to read register 0x%02x.\n", reg);
	else if (etd->info.hw_version != 4)
		*val = param[0];
	else
		*val = param[1];

	return rc;
}

/*
 * Send an Elantech style special command to write a register with a value
 */
static int elantech_write_reg(struct psmouse *psmouse, unsigned char reg,
				unsigned char val)
{
	struct elantech_data *etd = psmouse->private;
	int rc = 0;

	if (reg < 0x07 || reg > 0x26)
		return -1;

	if (reg > 0x11 && reg < 0x20)
		return -1;

	switch (etd->info.hw_version) {
	case 1:
		if (ps2_sliced_command(&psmouse->ps2dev, ETP_REGISTER_WRITE) ||
		    ps2_sliced_command(&psmouse->ps2dev, reg) ||
		    ps2_sliced_command(&psmouse->ps2dev, val) ||
		    ps2_command(&psmouse->ps2dev, NULL, PSMOUSE_CMD_SETSCALE11)) {
			rc = -1;
		}
		break;

	case 2:
		if (elantech_ps2_command(psmouse, NULL, ETP_PS2_CUSTOM_COMMAND) ||
		    elantech_ps2_command(psmouse, NULL, ETP_REGISTER_WRITE) ||
		    elantech_ps2_command(psmouse, NULL, ETP_PS2_CUSTOM_COMMAND) ||
		    elantech_ps2_command(psmouse, NULL, reg) ||
		    elantech_ps2_command(psmouse, NULL, ETP_PS2_CUSTOM_COMMAND) ||
		    elantech_ps2_command(psmouse, NULL, val) ||
		    elantech_ps2_command(psmouse, NULL, PSMOUSE_CMD_SETSCALE11)) {
			rc = -1;
		}
		break;

	case 3:
		if (elantech_ps2_command(psmouse, NULL, ETP_PS2_CUSTOM_COMMAND) ||
		    elantech_ps2_command(psmouse, NULL, ETP_REGISTER_READWRITE) ||
		    elantech_ps2_command(psmouse, NULL, ETP_PS2_CUSTOM_COMMAND) ||
		    elantech_ps2_command(psmouse, NULL, reg) ||
		    elantech_ps2_command(psmouse, NULL, ETP_PS2_CUSTOM_COMMAND) ||
		    elantech_ps2_command(psmouse, NULL, val) ||
		    elantech_ps2_command(psmouse, NULL, PSMOUSE_CMD_SETSCALE11)) {
			rc = -1;
		}
		break;

	case 4:
		if (elantech_ps2_command(psmouse, NULL, ETP_PS2_CUSTOM_COMMAND) ||
		    elantech_ps2_command(psmouse, NULL, ETP_REGISTER_READWRITE) ||
		    elantech_ps2_command(psmouse, NULL, ETP_PS2_CUSTOM_COMMAND) ||
		    elantech_ps2_command(psmouse, NULL, reg) ||
		    elantech_ps2_command(psmouse, NULL, ETP_PS2_CUSTOM_COMMAND) ||
		    elantech_ps2_command(psmouse, NULL, ETP_REGISTER_READWRITE) ||
		    elantech_ps2_command(psmouse, NULL, ETP_PS2_CUSTOM_COMMAND) ||
		    elantech_ps2_command(psmouse, NULL, val) ||
		    elantech_ps2_command(psmouse, NULL, PSMOUSE_CMD_SETSCALE11)) {
			rc = -1;
		}
		break;
	}

	if (rc)
		psmouse_err(psmouse,
			    "failed to write register 0x%02x with value 0x%02x.\n",
			    reg, val);

	return rc;
}

/*
 * Dump a complete mouse movement packet to the syslog
 */
static void elantech_packet_dump(struct psmouse *psmouse)
{
	psmouse_printk(KERN_DEBUG, psmouse, "PS/2 packet [%*ph]\n",
		       psmouse->pktsize, psmouse->packet);
}

/*
 * Interpret complete data packets and report absolute mode input events for
 * hardware version 1. (4 byte packets)
 */
static void elantech_report_absolute_v1(struct psmouse *psmouse)
{
	struct input_dev *dev = psmouse->dev;
	struct elantech_data *etd = psmouse->private;
	unsigned char *packet = psmouse->packet;
	int fingers;

	if (etd->info.fw_version < 0x020000) {
		/*
		 * byte 0:  D   U  p1  p2   1  p3   R   L
		 * byte 1:  f   0  th  tw  x9  x8  y9  y8
		 */
		fingers = ((packet[1] & 0x80) >> 7) +
				((packet[1] & 0x30) >> 4);
	} else {
		/*
		 * byte 0: n1  n0  p2  p1   1  p3   R   L
		 * byte 1:  0   0   0   0  x9  x8  y9  y8
		 */
		fingers = (packet[0] & 0xc0) >> 6;
	}

	if (etd->info.jumpy_cursor) {
		if (fingers != 1) {
			etd->single_finger_reports = 0;
		} else if (etd->single_finger_reports < 2) {
			/* Discard first 2 reports of one finger, bogus */
			etd->single_finger_reports++;
			elantech_debug("discarding packet\n");
			return;
		}
	}

	input_report_key(dev, BTN_TOUCH, fingers != 0);

	/*
	 * byte 2: x7  x6  x5  x4  x3  x2  x1  x0
	 * byte 3: y7  y6  y5  y4  y3  y2  y1  y0
	 */
	if (fingers) {
		input_report_abs(dev, ABS_X,
			((packet[1] & 0x0c) << 6) | packet[2]);
		input_report_abs(dev, ABS_Y,
			etd->y_max - (((packet[1] & 0x03) << 8) | packet[3]));
	}

	input_report_key(dev, BTN_TOOL_FINGER, fingers == 1);
	input_report_key(dev, BTN_TOOL_DOUBLETAP, fingers == 2);
	input_report_key(dev, BTN_TOOL_TRIPLETAP, fingers == 3);
<<<<<<< HEAD

	psmouse_report_standard_buttons(dev, packet[0]);
=======
>>>>>>> e6e7e9cd

	psmouse_report_standard_buttons(dev, packet[0]);

	if (etd->info.fw_version < 0x020000 &&
	    (etd->info.capabilities[0] & ETP_CAP_HAS_ROCKER)) {
		/* rocker up */
		input_report_key(dev, BTN_FORWARD, packet[0] & 0x40);
		/* rocker down */
		input_report_key(dev, BTN_BACK, packet[0] & 0x80);
	}

	input_sync(dev);
}

static void elantech_set_slot(struct input_dev *dev, int slot, bool active,
			      unsigned int x, unsigned int y)
{
	input_mt_slot(dev, slot);
	input_mt_report_slot_state(dev, MT_TOOL_FINGER, active);
	if (active) {
		input_report_abs(dev, ABS_MT_POSITION_X, x);
		input_report_abs(dev, ABS_MT_POSITION_Y, y);
	}
}

/* x1 < x2 and y1 < y2 when two fingers, x = y = 0 when not pressed */
static void elantech_report_semi_mt_data(struct input_dev *dev,
					 unsigned int num_fingers,
					 unsigned int x1, unsigned int y1,
					 unsigned int x2, unsigned int y2)
{
	elantech_set_slot(dev, 0, num_fingers != 0, x1, y1);
	elantech_set_slot(dev, 1, num_fingers >= 2, x2, y2);
}

/*
 * Interpret complete data packets and report absolute mode input events for
 * hardware version 2. (6 byte packets)
 */
static void elantech_report_absolute_v2(struct psmouse *psmouse)
{
	struct elantech_data *etd = psmouse->private;
	struct input_dev *dev = psmouse->dev;
	unsigned char *packet = psmouse->packet;
	unsigned int fingers, x1 = 0, y1 = 0, x2 = 0, y2 = 0;
	unsigned int width = 0, pres = 0;

	/* byte 0: n1  n0   .   .   .   .   R   L */
	fingers = (packet[0] & 0xc0) >> 6;

	switch (fingers) {
	case 3:
		/*
		 * Same as one finger, except report of more than 3 fingers:
		 * byte 3:  n4  .   w1  w0   .   .   .   .
		 */
		if (packet[3] & 0x80)
			fingers = 4;
		/* pass through... */
	case 1:
		/*
		 * byte 1:  .   .   .   .  x11 x10 x9  x8
		 * byte 2: x7  x6  x5  x4  x4  x2  x1  x0
		 */
		x1 = ((packet[1] & 0x0f) << 8) | packet[2];
		/*
		 * byte 4:  .   .   .   .  y11 y10 y9  y8
		 * byte 5: y7  y6  y5  y4  y3  y2  y1  y0
		 */
		y1 = etd->y_max - (((packet[4] & 0x0f) << 8) | packet[5]);

		pres = (packet[1] & 0xf0) | ((packet[4] & 0xf0) >> 4);
		width = ((packet[0] & 0x30) >> 2) | ((packet[3] & 0x30) >> 4);
		break;

	case 2:
		/*
		 * The coordinate of each finger is reported separately
		 * with a lower resolution for two finger touches:
		 * byte 0:  .   .  ay8 ax8  .   .   .   .
		 * byte 1: ax7 ax6 ax5 ax4 ax3 ax2 ax1 ax0
		 */
		x1 = (((packet[0] & 0x10) << 4) | packet[1]) << 2;
		/* byte 2: ay7 ay6 ay5 ay4 ay3 ay2 ay1 ay0 */
		y1 = etd->y_max -
			((((packet[0] & 0x20) << 3) | packet[2]) << 2);
		/*
		 * byte 3:  .   .  by8 bx8  .   .   .   .
		 * byte 4: bx7 bx6 bx5 bx4 bx3 bx2 bx1 bx0
		 */
		x2 = (((packet[3] & 0x10) << 4) | packet[4]) << 2;
		/* byte 5: by7 by8 by5 by4 by3 by2 by1 by0 */
		y2 = etd->y_max -
			((((packet[3] & 0x20) << 3) | packet[5]) << 2);

		/* Unknown so just report sensible values */
		pres = 127;
		width = 7;
		break;
	}

	input_report_key(dev, BTN_TOUCH, fingers != 0);
	if (fingers != 0) {
		input_report_abs(dev, ABS_X, x1);
		input_report_abs(dev, ABS_Y, y1);
	}
	elantech_report_semi_mt_data(dev, fingers, x1, y1, x2, y2);
	input_report_key(dev, BTN_TOOL_FINGER, fingers == 1);
	input_report_key(dev, BTN_TOOL_DOUBLETAP, fingers == 2);
	input_report_key(dev, BTN_TOOL_TRIPLETAP, fingers == 3);
	input_report_key(dev, BTN_TOOL_QUADTAP, fingers == 4);
	psmouse_report_standard_buttons(dev, packet[0]);
<<<<<<< HEAD
	if (etd->reports_pressure) {
=======
	if (etd->info.reports_pressure) {
>>>>>>> e6e7e9cd
		input_report_abs(dev, ABS_PRESSURE, pres);
		input_report_abs(dev, ABS_TOOL_WIDTH, width);
	}

	input_sync(dev);
}

static void elantech_report_trackpoint(struct psmouse *psmouse,
				       int packet_type)
{
	/*
	 * byte 0:  0   0  sx  sy   0   M   R   L
	 * byte 1:~sx   0   0   0   0   0   0   0
	 * byte 2:~sy   0   0   0   0   0   0   0
	 * byte 3:  0   0 ~sy ~sx   0   1   1   0
	 * byte 4: x7  x6  x5  x4  x3  x2  x1  x0
	 * byte 5: y7  y6  y5  y4  y3  y2  y1  y0
	 *
	 * x and y are written in two's complement spread
	 * over 9 bits with sx/sy the relative top bit and
	 * x7..x0 and y7..y0 the lower bits.
	 * The sign of y is opposite to what the input driver
	 * expects for a relative movement
	 */

	struct elantech_data *etd = psmouse->private;
	struct input_dev *tp_dev = etd->tp_dev;
	unsigned char *packet = psmouse->packet;
	int x, y;
	u32 t;

	t = get_unaligned_le32(&packet[0]);

	switch (t & ~7U) {
	case 0x06000030U:
	case 0x16008020U:
	case 0x26800010U:
	case 0x36808000U:
		x = packet[4] - (int)((packet[1]^0x80) << 1);
		y = (int)((packet[2]^0x80) << 1) - packet[5];

		psmouse_report_standard_buttons(tp_dev, packet[0]);

		input_report_rel(tp_dev, REL_X, x);
		input_report_rel(tp_dev, REL_Y, y);

		input_sync(tp_dev);

		break;

	default:
		/* Dump unexpected packet sequences if debug=1 (default) */
		if (etd->info.debug == 1)
			elantech_packet_dump(psmouse);

		break;
	}
}

/*
 * Interpret complete data packets and report absolute mode input events for
 * hardware version 3. (12 byte packets for two fingers)
 */
static void elantech_report_absolute_v3(struct psmouse *psmouse,
					int packet_type)
{
	struct input_dev *dev = psmouse->dev;
	struct elantech_data *etd = psmouse->private;
	unsigned char *packet = psmouse->packet;
	unsigned int fingers = 0, x1 = 0, y1 = 0, x2 = 0, y2 = 0;
	unsigned int width = 0, pres = 0;

	/* byte 0: n1  n0   .   .   .   .   R   L */
	fingers = (packet[0] & 0xc0) >> 6;

	switch (fingers) {
	case 3:
	case 1:
		/*
		 * byte 1:  .   .   .   .  x11 x10 x9  x8
		 * byte 2: x7  x6  x5  x4  x4  x2  x1  x0
		 */
		x1 = ((packet[1] & 0x0f) << 8) | packet[2];
		/*
		 * byte 4:  .   .   .   .  y11 y10 y9  y8
		 * byte 5: y7  y6  y5  y4  y3  y2  y1  y0
		 */
		y1 = etd->y_max - (((packet[4] & 0x0f) << 8) | packet[5]);
		break;

	case 2:
		if (packet_type == PACKET_V3_HEAD) {
			/*
			 * byte 1:   .    .    .    .  ax11 ax10 ax9  ax8
			 * byte 2: ax7  ax6  ax5  ax4  ax3  ax2  ax1  ax0
			 */
			etd->mt[0].x = ((packet[1] & 0x0f) << 8) | packet[2];
			/*
			 * byte 4:   .    .    .    .  ay11 ay10 ay9  ay8
			 * byte 5: ay7  ay6  ay5  ay4  ay3  ay2  ay1  ay0
			 */
			etd->mt[0].y = etd->y_max -
				(((packet[4] & 0x0f) << 8) | packet[5]);
			/*
			 * wait for next packet
			 */
			return;
		}

		/* packet_type == PACKET_V3_TAIL */
		x1 = etd->mt[0].x;
		y1 = etd->mt[0].y;
		x2 = ((packet[1] & 0x0f) << 8) | packet[2];
		y2 = etd->y_max - (((packet[4] & 0x0f) << 8) | packet[5]);
		break;
	}

	pres = (packet[1] & 0xf0) | ((packet[4] & 0xf0) >> 4);
	width = ((packet[0] & 0x30) >> 2) | ((packet[3] & 0x30) >> 4);

	input_report_key(dev, BTN_TOUCH, fingers != 0);
	if (fingers != 0) {
		input_report_abs(dev, ABS_X, x1);
		input_report_abs(dev, ABS_Y, y1);
	}
	elantech_report_semi_mt_data(dev, fingers, x1, y1, x2, y2);
	input_report_key(dev, BTN_TOOL_FINGER, fingers == 1);
	input_report_key(dev, BTN_TOOL_DOUBLETAP, fingers == 2);
	input_report_key(dev, BTN_TOOL_TRIPLETAP, fingers == 3);

	/* For clickpads map both buttons to BTN_LEFT */
<<<<<<< HEAD
	if (etd->fw_version & 0x001000)
=======
	if (etd->info.fw_version & 0x001000)
>>>>>>> e6e7e9cd
		input_report_key(dev, BTN_LEFT, packet[0] & 0x03);
	else
		psmouse_report_standard_buttons(dev, packet[0]);

	input_report_abs(dev, ABS_PRESSURE, pres);
	input_report_abs(dev, ABS_TOOL_WIDTH, width);

	input_sync(dev);
}

static void elantech_input_sync_v4(struct psmouse *psmouse)
{
	struct input_dev *dev = psmouse->dev;
	struct elantech_data *etd = psmouse->private;
	unsigned char *packet = psmouse->packet;

	/* For clickpads map both buttons to BTN_LEFT */
<<<<<<< HEAD
	if (etd->fw_version & 0x001000)
=======
	if (etd->info.fw_version & 0x001000)
>>>>>>> e6e7e9cd
		input_report_key(dev, BTN_LEFT, packet[0] & 0x03);
	else
		psmouse_report_standard_buttons(dev, packet[0]);

	input_mt_report_pointer_emulation(dev, true);
	input_sync(dev);
}

static void process_packet_status_v4(struct psmouse *psmouse)
{
	struct input_dev *dev = psmouse->dev;
	unsigned char *packet = psmouse->packet;
	unsigned fingers;
	int i;

	/* notify finger state change */
	fingers = packet[1] & 0x1f;
	for (i = 0; i < ETP_MAX_FINGERS; i++) {
		if ((fingers & (1 << i)) == 0) {
			input_mt_slot(dev, i);
			input_mt_report_slot_state(dev, MT_TOOL_FINGER, false);
		}
	}

	elantech_input_sync_v4(psmouse);
}

static void process_packet_head_v4(struct psmouse *psmouse)
{
	struct input_dev *dev = psmouse->dev;
	struct elantech_data *etd = psmouse->private;
	unsigned char *packet = psmouse->packet;
	int id = ((packet[3] & 0xe0) >> 5) - 1;
	int pres, traces;

	if (id < 0)
		return;

	etd->mt[id].x = ((packet[1] & 0x0f) << 8) | packet[2];
	etd->mt[id].y = etd->y_max - (((packet[4] & 0x0f) << 8) | packet[5]);
	pres = (packet[1] & 0xf0) | ((packet[4] & 0xf0) >> 4);
	traces = (packet[0] & 0xf0) >> 4;

	input_mt_slot(dev, id);
	input_mt_report_slot_state(dev, MT_TOOL_FINGER, true);

	input_report_abs(dev, ABS_MT_POSITION_X, etd->mt[id].x);
	input_report_abs(dev, ABS_MT_POSITION_Y, etd->mt[id].y);
	input_report_abs(dev, ABS_MT_PRESSURE, pres);
	input_report_abs(dev, ABS_MT_TOUCH_MAJOR, traces * etd->width);
	/* report this for backwards compatibility */
	input_report_abs(dev, ABS_TOOL_WIDTH, traces);

	elantech_input_sync_v4(psmouse);
}

static void process_packet_motion_v4(struct psmouse *psmouse)
{
	struct input_dev *dev = psmouse->dev;
	struct elantech_data *etd = psmouse->private;
	unsigned char *packet = psmouse->packet;
	int weight, delta_x1 = 0, delta_y1 = 0, delta_x2 = 0, delta_y2 = 0;
	int id, sid;

	id = ((packet[0] & 0xe0) >> 5) - 1;
	if (id < 0)
		return;

	sid = ((packet[3] & 0xe0) >> 5) - 1;
	weight = (packet[0] & 0x10) ? ETP_WEIGHT_VALUE : 1;
	/*
	 * Motion packets give us the delta of x, y values of specific fingers,
	 * but in two's complement. Let the compiler do the conversion for us.
	 * Also _enlarge_ the numbers to int, in case of overflow.
	 */
	delta_x1 = (signed char)packet[1];
	delta_y1 = (signed char)packet[2];
	delta_x2 = (signed char)packet[4];
	delta_y2 = (signed char)packet[5];

	etd->mt[id].x += delta_x1 * weight;
	etd->mt[id].y -= delta_y1 * weight;
	input_mt_slot(dev, id);
	input_report_abs(dev, ABS_MT_POSITION_X, etd->mt[id].x);
	input_report_abs(dev, ABS_MT_POSITION_Y, etd->mt[id].y);

	if (sid >= 0) {
		etd->mt[sid].x += delta_x2 * weight;
		etd->mt[sid].y -= delta_y2 * weight;
		input_mt_slot(dev, sid);
		input_report_abs(dev, ABS_MT_POSITION_X, etd->mt[sid].x);
		input_report_abs(dev, ABS_MT_POSITION_Y, etd->mt[sid].y);
	}

	elantech_input_sync_v4(psmouse);
}

static void elantech_report_absolute_v4(struct psmouse *psmouse,
					int packet_type)
{
	switch (packet_type) {
	case PACKET_V4_STATUS:
		process_packet_status_v4(psmouse);
		break;

	case PACKET_V4_HEAD:
		process_packet_head_v4(psmouse);
		break;

	case PACKET_V4_MOTION:
		process_packet_motion_v4(psmouse);
		break;

	case PACKET_UNKNOWN:
	default:
		/* impossible to get here */
		break;
	}
}

static int elantech_packet_check_v1(struct psmouse *psmouse)
{
	struct elantech_data *etd = psmouse->private;
	unsigned char *packet = psmouse->packet;
	unsigned char p1, p2, p3;

	/* Parity bits are placed differently */
	if (etd->info.fw_version < 0x020000) {
		/* byte 0:  D   U  p1  p2   1  p3   R   L */
		p1 = (packet[0] & 0x20) >> 5;
		p2 = (packet[0] & 0x10) >> 4;
	} else {
		/* byte 0: n1  n0  p2  p1   1  p3   R   L */
		p1 = (packet[0] & 0x10) >> 4;
		p2 = (packet[0] & 0x20) >> 5;
	}

	p3 = (packet[0] & 0x04) >> 2;

	return etd->parity[packet[1]] == p1 &&
	       etd->parity[packet[2]] == p2 &&
	       etd->parity[packet[3]] == p3;
}

static int elantech_debounce_check_v2(struct psmouse *psmouse)
{
        /*
         * When we encounter packet that matches this exactly, it means the
         * hardware is in debounce status. Just ignore the whole packet.
         */
	static const u8 debounce_packet[] = {
		0x84, 0xff, 0xff, 0x02, 0xff, 0xff
	};
        unsigned char *packet = psmouse->packet;

        return !memcmp(packet, debounce_packet, sizeof(debounce_packet));
}

static int elantech_packet_check_v2(struct psmouse *psmouse)
{
	struct elantech_data *etd = psmouse->private;
	unsigned char *packet = psmouse->packet;

	/*
	 * V2 hardware has two flavors. Older ones that do not report pressure,
	 * and newer ones that reports pressure and width. With newer ones, all
	 * packets (1, 2, 3 finger touch) have the same constant bits. With
	 * older ones, 1/3 finger touch packets and 2 finger touch packets
	 * have different constant bits.
	 * With all three cases, if the constant bits are not exactly what I
	 * expected, I consider them invalid.
	 */
	if (etd->info.reports_pressure)
		return (packet[0] & 0x0c) == 0x04 &&
		       (packet[3] & 0x0f) == 0x02;

	if ((packet[0] & 0xc0) == 0x80)
		return (packet[0] & 0x0c) == 0x0c &&
		       (packet[3] & 0x0e) == 0x08;

	return (packet[0] & 0x3c) == 0x3c &&
	       (packet[1] & 0xf0) == 0x00 &&
	       (packet[3] & 0x3e) == 0x38 &&
	       (packet[4] & 0xf0) == 0x00;
}

/*
 * We check the constant bits to determine what packet type we get,
 * so packet checking is mandatory for v3 and later hardware.
 */
static int elantech_packet_check_v3(struct psmouse *psmouse)
{
	struct elantech_data *etd = psmouse->private;
	static const u8 debounce_packet[] = {
		0xc4, 0xff, 0xff, 0x02, 0xff, 0xff
	};
	unsigned char *packet = psmouse->packet;

	/*
	 * check debounce first, it has the same signature in byte 0
	 * and byte 3 as PACKET_V3_HEAD.
	 */
	if (!memcmp(packet, debounce_packet, sizeof(debounce_packet)))
		return PACKET_DEBOUNCE;

	/*
	 * If the hardware flag 'crc_enabled' is set the packets have
	 * different signatures.
	 */
	if (etd->info.crc_enabled) {
		if ((packet[3] & 0x09) == 0x08)
			return PACKET_V3_HEAD;

		if ((packet[3] & 0x09) == 0x09)
			return PACKET_V3_TAIL;
	} else {
		if ((packet[0] & 0x0c) == 0x04 && (packet[3] & 0xcf) == 0x02)
			return PACKET_V3_HEAD;

		if ((packet[0] & 0x0c) == 0x0c && (packet[3] & 0xce) == 0x0c)
			return PACKET_V3_TAIL;
		if ((packet[3] & 0x0f) == 0x06)
			return PACKET_TRACKPOINT;
	}

	return PACKET_UNKNOWN;
}

static int elantech_packet_check_v4(struct psmouse *psmouse)
{
	struct elantech_data *etd = psmouse->private;
	unsigned char *packet = psmouse->packet;
	unsigned char packet_type = packet[3] & 0x03;
	unsigned int ic_version;
	bool sanity_check;

	if (etd->tp_dev && (packet[3] & 0x0f) == 0x06)
		return PACKET_TRACKPOINT;

	/* This represents the version of IC body. */
	ic_version = (etd->info.fw_version & 0x0f0000) >> 16;

	/*
	 * Sanity check based on the constant bits of a packet.
	 * The constant bits change depending on the value of
	 * the hardware flag 'crc_enabled' and the version of
	 * the IC body, but are the same for every packet,
	 * regardless of the type.
	 */
	if (etd->info.crc_enabled)
		sanity_check = ((packet[3] & 0x08) == 0x00);
	else if (ic_version == 7 && etd->info.samples[1] == 0x2A)
		sanity_check = ((packet[3] & 0x1c) == 0x10);
	else
		sanity_check = ((packet[0] & 0x0c) == 0x04 &&
				(packet[3] & 0x1c) == 0x10);

	if (!sanity_check)
		return PACKET_UNKNOWN;

	switch (packet_type) {
	case 0:
		return PACKET_V4_STATUS;

	case 1:
		return PACKET_V4_HEAD;

	case 2:
		return PACKET_V4_MOTION;
	}

	return PACKET_UNKNOWN;
}

/*
 * Process byte stream from mouse and handle complete packets
 */
static psmouse_ret_t elantech_process_byte(struct psmouse *psmouse)
{
	struct elantech_data *etd = psmouse->private;
	int packet_type;

	if (psmouse->pktcnt < psmouse->pktsize)
		return PSMOUSE_GOOD_DATA;

	if (etd->info.debug > 1)
		elantech_packet_dump(psmouse);

	switch (etd->info.hw_version) {
	case 1:
		if (etd->info.paritycheck && !elantech_packet_check_v1(psmouse))
			return PSMOUSE_BAD_DATA;

		elantech_report_absolute_v1(psmouse);
		break;

	case 2:
		/* ignore debounce */
		if (elantech_debounce_check_v2(psmouse))
			return PSMOUSE_FULL_PACKET;

		if (etd->info.paritycheck && !elantech_packet_check_v2(psmouse))
			return PSMOUSE_BAD_DATA;

		elantech_report_absolute_v2(psmouse);
		break;

	case 3:
		packet_type = elantech_packet_check_v3(psmouse);
		switch (packet_type) {
		case PACKET_UNKNOWN:
			return PSMOUSE_BAD_DATA;

		case PACKET_DEBOUNCE:
			/* ignore debounce */
			break;

		case PACKET_TRACKPOINT:
			elantech_report_trackpoint(psmouse, packet_type);
			break;

		default:
			elantech_report_absolute_v3(psmouse, packet_type);
			break;
		}

		break;

	case 4:
		packet_type = elantech_packet_check_v4(psmouse);
		switch (packet_type) {
		case PACKET_UNKNOWN:
			return PSMOUSE_BAD_DATA;

		case PACKET_TRACKPOINT:
			elantech_report_trackpoint(psmouse, packet_type);
			break;

		default:
			elantech_report_absolute_v4(psmouse, packet_type);
			break;
		}

		break;
	}

	return PSMOUSE_FULL_PACKET;
}

/*
 * This writes the reg_07 value again to the hardware at the end of every
 * set_rate call because the register loses its value. reg_07 allows setting
 * absolute mode on v4 hardware
 */
static void elantech_set_rate_restore_reg_07(struct psmouse *psmouse,
		unsigned int rate)
{
	struct elantech_data *etd = psmouse->private;

	etd->original_set_rate(psmouse, rate);
	if (elantech_write_reg(psmouse, 0x07, etd->reg_07))
		psmouse_err(psmouse, "restoring reg_07 failed\n");
}

/*
 * Put the touchpad into absolute mode
 */
static int elantech_set_absolute_mode(struct psmouse *psmouse)
{
	struct elantech_data *etd = psmouse->private;
	unsigned char val;
	int tries = ETP_READ_BACK_TRIES;
	int rc = 0;

	switch (etd->info.hw_version) {
	case 1:
		etd->reg_10 = 0x16;
		etd->reg_11 = 0x8f;
		if (elantech_write_reg(psmouse, 0x10, etd->reg_10) ||
		    elantech_write_reg(psmouse, 0x11, etd->reg_11)) {
			rc = -1;
		}
		break;

	case 2:
					/* Windows driver values */
		etd->reg_10 = 0x54;
		etd->reg_11 = 0x88;	/* 0x8a */
		etd->reg_21 = 0x60;	/* 0x00 */
		if (elantech_write_reg(psmouse, 0x10, etd->reg_10) ||
		    elantech_write_reg(psmouse, 0x11, etd->reg_11) ||
		    elantech_write_reg(psmouse, 0x21, etd->reg_21)) {
			rc = -1;
		}
		break;

	case 3:
		if (etd->info.set_hw_resolution)
			etd->reg_10 = 0x0b;
		else
			etd->reg_10 = 0x01;

		if (elantech_write_reg(psmouse, 0x10, etd->reg_10))
			rc = -1;

		break;

	case 4:
		etd->reg_07 = 0x01;
		if (elantech_write_reg(psmouse, 0x07, etd->reg_07))
			rc = -1;

		goto skip_readback_reg_10; /* v4 has no reg 0x10 to read */
	}

	if (rc == 0) {
		/*
		 * Read back reg 0x10. For hardware version 1 we must make
		 * sure the absolute mode bit is set. For hardware version 2
		 * the touchpad is probably initializing and not ready until
		 * we read back the value we just wrote.
		 */
		do {
			rc = elantech_read_reg(psmouse, 0x10, &val);
			if (rc == 0)
				break;
			tries--;
			elantech_debug("retrying read (%d).\n", tries);
			msleep(ETP_READ_BACK_DELAY);
		} while (tries > 0);

		if (rc) {
			psmouse_err(psmouse,
				    "failed to read back register 0x10.\n");
		} else if (etd->info.hw_version == 1 &&
			   !(val & ETP_R10_ABSOLUTE_MODE)) {
			psmouse_err(psmouse,
				    "touchpad refuses to switch to absolute mode.\n");
			rc = -1;
		}
	}

 skip_readback_reg_10:
	if (rc)
		psmouse_err(psmouse, "failed to initialise registers.\n");

	return rc;
}

static int elantech_set_range(struct psmouse *psmouse,
			      unsigned int *x_min, unsigned int *y_min,
			      unsigned int *x_max, unsigned int *y_max,
			      unsigned int *width)
{
	struct elantech_data *etd = psmouse->private;
	struct elantech_device_info *info = &etd->info;
	unsigned char param[3];
	unsigned char traces;

	switch (info->hw_version) {
	case 1:
		*x_min = ETP_XMIN_V1;
		*y_min = ETP_YMIN_V1;
		*x_max = ETP_XMAX_V1;
		*y_max = ETP_YMAX_V1;
		break;

	case 2:
		if (info->fw_version == 0x020800 ||
		    info->fw_version == 0x020b00 ||
		    info->fw_version == 0x020030) {
			*x_min = ETP_XMIN_V2;
			*y_min = ETP_YMIN_V2;
			*x_max = ETP_XMAX_V2;
			*y_max = ETP_YMAX_V2;
		} else {
			int i;
			int fixed_dpi;

			i = (info->fw_version > 0x020800 &&
			     info->fw_version < 0x020900) ? 1 : 2;

			if (info->send_cmd(psmouse, ETP_FW_ID_QUERY, param))
				return -1;

			fixed_dpi = param[1] & 0x10;

			if (((info->fw_version >> 16) == 0x14) && fixed_dpi) {
				if (info->send_cmd(psmouse, ETP_SAMPLE_QUERY, param))
					return -1;

				*x_max = (info->capabilities[1] - i) * param[1] / 2;
				*y_max = (info->capabilities[2] - i) * param[2] / 2;
			} else if (info->fw_version == 0x040216) {
				*x_max = 819;
				*y_max = 405;
			} else if (info->fw_version == 0x040219 || info->fw_version == 0x040215) {
				*x_max = 900;
				*y_max = 500;
			} else {
				*x_max = (info->capabilities[1] - i) * 64;
				*y_max = (info->capabilities[2] - i) * 64;
			}
		}
		break;

	case 3:
		if (info->send_cmd(psmouse, ETP_FW_ID_QUERY, param))
			return -1;

		*x_max = (0x0f & param[0]) << 8 | param[1];
		*y_max = (0xf0 & param[0]) << 4 | param[2];
		break;

	case 4:
		if (info->send_cmd(psmouse, ETP_FW_ID_QUERY, param))
			return -1;

		*x_max = (0x0f & param[0]) << 8 | param[1];
		*y_max = (0xf0 & param[0]) << 4 | param[2];
		traces = info->capabilities[1];
		if ((traces < 2) || (traces > *x_max))
			return -1;

		*width = *x_max / (traces - 1);
		break;
	}

	return 0;
}

/*
 * (value from firmware) * 10 + 790 = dpi
 * we also have to convert dpi to dots/mm (*10/254 to avoid floating point)
 */
static unsigned int elantech_convert_res(unsigned int val)
{
	return (val * 10 + 790) * 10 / 254;
}

static int elantech_get_resolution_v4(struct psmouse *psmouse,
				      unsigned int *x_res,
				      unsigned int *y_res,
				      unsigned int *bus)
{
	unsigned char param[3];

	if (elantech_send_cmd(psmouse, ETP_RESOLUTION_QUERY, param))
		return -1;

	*x_res = elantech_convert_res(param[1] & 0x0f);
	*y_res = elantech_convert_res((param[1] & 0xf0) >> 4);
	*bus = param[2];

	return 0;
}

/*
 * Advertise INPUT_PROP_BUTTONPAD for clickpads. The testing of bit 12 in
 * fw_version for this is based on the following fw_version & caps table:
 *
 * Laptop-model:           fw_version:     caps:           buttons:
 * Acer S3                 0x461f00        10, 13, 0e      clickpad
 * Acer S7-392             0x581f01        50, 17, 0d      clickpad
 * Acer V5-131             0x461f02        01, 16, 0c      clickpad
 * Acer V5-551             0x461f00        ?               clickpad
 * Asus K53SV              0x450f01        78, 15, 0c      2 hw buttons
 * Asus G46VW              0x460f02        00, 18, 0c      2 hw buttons
 * Asus G750JX             0x360f00        00, 16, 0c      2 hw buttons
 * Asus TP500LN            0x381f17        10, 14, 0e      clickpad
 * Asus X750JN             0x381f17        10, 14, 0e      clickpad
 * Asus UX31               0x361f00        20, 15, 0e      clickpad
 * Asus UX32VD             0x361f02        00, 15, 0e      clickpad
 * Avatar AVIU-145A2       0x361f00        ?               clickpad
 * Fujitsu LIFEBOOK E544   0x470f00        d0, 12, 09      2 hw buttons
 * Fujitsu LIFEBOOK E546   0x470f00        50, 12, 09      2 hw buttons
 * Fujitsu LIFEBOOK E547   0x470f00        50, 12, 09      2 hw buttons
 * Fujitsu LIFEBOOK E554   0x570f01        40, 14, 0c      2 hw buttons
 * Fujitsu LIFEBOOK E557   0x570f01        40, 14, 0c      2 hw buttons
 * Fujitsu T725            0x470f01        05, 12, 09      2 hw buttons
 * Fujitsu H730            0x570f00        c0, 14, 0c      3 hw buttons (**)
 * Gigabyte U2442          0x450f01        58, 17, 0c      2 hw buttons
 * Lenovo L430             0x350f02        b9, 15, 0c      2 hw buttons (*)
 * Lenovo L530             0x350f02        b9, 15, 0c      2 hw buttons (*)
 * Samsung NF210           0x150b00        78, 14, 0a      2 hw buttons
 * Samsung NP770Z5E        0x575f01        10, 15, 0f      clickpad
 * Samsung NP700Z5B        0x361f06        21, 15, 0f      clickpad
 * Samsung NP900X3E-A02    0x575f03        ?               clickpad
 * Samsung NP-QX410        0x851b00        19, 14, 0c      clickpad
 * Samsung RC512           0x450f00        08, 15, 0c      2 hw buttons
 * Samsung RF710           0x450f00        ?               2 hw buttons
 * System76 Pangolin       0x250f01        ?               2 hw buttons
 * (*) + 3 trackpoint buttons
 * (**) + 0 trackpoint buttons
 * Note: Lenovo L430 and Lenovo L530 have the same fw_version/caps
 */
static void elantech_set_buttonpad_prop(struct psmouse *psmouse)
{
	struct input_dev *dev = psmouse->dev;
	struct elantech_data *etd = psmouse->private;

	if (etd->info.fw_version & 0x001000) {
		__set_bit(INPUT_PROP_BUTTONPAD, dev->propbit);
		__clear_bit(BTN_RIGHT, dev->keybit);
	}
}

/*
 * Some hw_version 4 models do have a middle button
 */
static const struct dmi_system_id elantech_dmi_has_middle_button[] = {
#if defined(CONFIG_DMI) && defined(CONFIG_X86)
	{
		/* Fujitsu H730 has a middle button */
		.matches = {
			DMI_MATCH(DMI_SYS_VENDOR, "FUJITSU"),
			DMI_MATCH(DMI_PRODUCT_NAME, "CELSIUS H730"),
		},
	},
	{
		/* Fujitsu H760 also has a middle button */
		.matches = {
			DMI_MATCH(DMI_SYS_VENDOR, "FUJITSU"),
			DMI_MATCH(DMI_PRODUCT_NAME, "CELSIUS H760"),
		},
	},
#endif
	{ }
};

/*
 * Set the appropriate event bits for the input subsystem
 */
static int elantech_set_input_params(struct psmouse *psmouse)
{
	struct input_dev *dev = psmouse->dev;
	struct elantech_data *etd = psmouse->private;
	struct elantech_device_info *info = &etd->info;
	unsigned int x_min = 0, y_min = 0, x_max = 0, y_max = 0, width = 0;

	if (elantech_set_range(psmouse, &x_min, &y_min, &x_max, &y_max, &width))
		return -1;

	__set_bit(INPUT_PROP_POINTER, dev->propbit);
	__set_bit(EV_KEY, dev->evbit);
	__set_bit(EV_ABS, dev->evbit);
	__clear_bit(EV_REL, dev->evbit);

	__set_bit(BTN_LEFT, dev->keybit);
	if (dmi_check_system(elantech_dmi_has_middle_button))
		__set_bit(BTN_MIDDLE, dev->keybit);
	__set_bit(BTN_RIGHT, dev->keybit);

	__set_bit(BTN_TOUCH, dev->keybit);
	__set_bit(BTN_TOOL_FINGER, dev->keybit);
	__set_bit(BTN_TOOL_DOUBLETAP, dev->keybit);
	__set_bit(BTN_TOOL_TRIPLETAP, dev->keybit);

	switch (info->hw_version) {
	case 1:
		/* Rocker button */
		if (info->fw_version < 0x020000 &&
		    (info->capabilities[0] & ETP_CAP_HAS_ROCKER)) {
			__set_bit(BTN_FORWARD, dev->keybit);
			__set_bit(BTN_BACK, dev->keybit);
		}
		input_set_abs_params(dev, ABS_X, x_min, x_max, 0, 0);
		input_set_abs_params(dev, ABS_Y, y_min, y_max, 0, 0);
		break;

	case 2:
		__set_bit(BTN_TOOL_QUADTAP, dev->keybit);
		__set_bit(INPUT_PROP_SEMI_MT, dev->propbit);
		/* fall through */
	case 3:
		if (info->hw_version == 3)
			elantech_set_buttonpad_prop(psmouse);
		input_set_abs_params(dev, ABS_X, x_min, x_max, 0, 0);
		input_set_abs_params(dev, ABS_Y, y_min, y_max, 0, 0);
		if (info->reports_pressure) {
			input_set_abs_params(dev, ABS_PRESSURE, ETP_PMIN_V2,
					     ETP_PMAX_V2, 0, 0);
			input_set_abs_params(dev, ABS_TOOL_WIDTH, ETP_WMIN_V2,
					     ETP_WMAX_V2, 0, 0);
		}
		input_mt_init_slots(dev, 2, INPUT_MT_SEMI_MT);
		input_set_abs_params(dev, ABS_MT_POSITION_X, x_min, x_max, 0, 0);
		input_set_abs_params(dev, ABS_MT_POSITION_Y, y_min, y_max, 0, 0);
		break;

	case 4:
		elantech_set_buttonpad_prop(psmouse);
		__set_bit(BTN_TOOL_QUADTAP, dev->keybit);
		/* For X to recognize me as touchpad. */
		input_set_abs_params(dev, ABS_X, x_min, x_max, 0, 0);
		input_set_abs_params(dev, ABS_Y, y_min, y_max, 0, 0);
		/*
		 * range of pressure and width is the same as v2,
		 * report ABS_PRESSURE, ABS_TOOL_WIDTH for compatibility.
		 */
		input_set_abs_params(dev, ABS_PRESSURE, ETP_PMIN_V2,
				     ETP_PMAX_V2, 0, 0);
		input_set_abs_params(dev, ABS_TOOL_WIDTH, ETP_WMIN_V2,
				     ETP_WMAX_V2, 0, 0);
		/* Multitouch capable pad, up to 5 fingers. */
		input_mt_init_slots(dev, ETP_MAX_FINGERS, 0);
		input_set_abs_params(dev, ABS_MT_POSITION_X, x_min, x_max, 0, 0);
		input_set_abs_params(dev, ABS_MT_POSITION_Y, y_min, y_max, 0, 0);
		input_set_abs_params(dev, ABS_MT_PRESSURE, ETP_PMIN_V2,
				     ETP_PMAX_V2, 0, 0);
		/*
		 * The firmware reports how many trace lines the finger spans,
		 * convert to surface unit as Protocol-B requires.
		 */
		input_set_abs_params(dev, ABS_MT_TOUCH_MAJOR, 0,
				     ETP_WMAX_V2 * width, 0, 0);
		break;
	}

	input_abs_set_res(dev, ABS_X, info->x_res);
	input_abs_set_res(dev, ABS_Y, info->y_res);
	if (info->hw_version > 1) {
		input_abs_set_res(dev, ABS_MT_POSITION_X, info->x_res);
		input_abs_set_res(dev, ABS_MT_POSITION_Y, info->y_res);
	}

	etd->y_max = y_max;
	etd->width = width;

	return 0;
}

struct elantech_attr_data {
	size_t		field_offset;
	unsigned char	reg;
};

/*
 * Display a register value by reading a sysfs entry
 */
static ssize_t elantech_show_int_attr(struct psmouse *psmouse, void *data,
					char *buf)
{
	struct elantech_data *etd = psmouse->private;
	struct elantech_attr_data *attr = data;
	unsigned char *reg = (unsigned char *) etd + attr->field_offset;
	int rc = 0;

	if (attr->reg)
		rc = elantech_read_reg(psmouse, attr->reg, reg);

	return sprintf(buf, "0x%02x\n", (attr->reg && rc) ? -1 : *reg);
}

/*
 * Write a register value by writing a sysfs entry
 */
static ssize_t elantech_set_int_attr(struct psmouse *psmouse,
				     void *data, const char *buf, size_t count)
{
	struct elantech_data *etd = psmouse->private;
	struct elantech_attr_data *attr = data;
	unsigned char *reg = (unsigned char *) etd + attr->field_offset;
	unsigned char value;
	int err;

	err = kstrtou8(buf, 16, &value);
	if (err)
		return err;

	/* Do we need to preserve some bits for version 2 hardware too? */
	if (etd->info.hw_version == 1) {
		if (attr->reg == 0x10)
			/* Force absolute mode always on */
			value |= ETP_R10_ABSOLUTE_MODE;
		else if (attr->reg == 0x11)
			/* Force 4 byte mode always on */
			value |= ETP_R11_4_BYTE_MODE;
	}

	if (!attr->reg || elantech_write_reg(psmouse, attr->reg, value) == 0)
		*reg = value;

	return count;
}

#define ELANTECH_INT_ATTR(_name, _register)				\
	static struct elantech_attr_data elantech_attr_##_name = {	\
		.field_offset = offsetof(struct elantech_data, _name),	\
		.reg = _register,					\
	};								\
	PSMOUSE_DEFINE_ATTR(_name, 0644,				\
			    &elantech_attr_##_name,			\
			    elantech_show_int_attr,			\
			    elantech_set_int_attr)

#define ELANTECH_INFO_ATTR(_name)					       \
	static struct elantech_attr_data elantech_attr_##_name = {	       \
		.field_offset = offsetof(struct elantech_data, info) +	       \
				offsetof(struct elantech_device_info, _name),  \
		.reg = 0,						       \
	};								       \
	PSMOUSE_DEFINE_ATTR(_name, 0644,				       \
			    &elantech_attr_##_name,			       \
			    elantech_show_int_attr,			       \
			    elantech_set_int_attr)

ELANTECH_INT_ATTR(reg_07, 0x07);
ELANTECH_INT_ATTR(reg_10, 0x10);
ELANTECH_INT_ATTR(reg_11, 0x11);
ELANTECH_INT_ATTR(reg_20, 0x20);
ELANTECH_INT_ATTR(reg_21, 0x21);
ELANTECH_INT_ATTR(reg_22, 0x22);
ELANTECH_INT_ATTR(reg_23, 0x23);
ELANTECH_INT_ATTR(reg_24, 0x24);
ELANTECH_INT_ATTR(reg_25, 0x25);
ELANTECH_INT_ATTR(reg_26, 0x26);
ELANTECH_INFO_ATTR(debug);
ELANTECH_INFO_ATTR(paritycheck);
ELANTECH_INFO_ATTR(crc_enabled);

static struct attribute *elantech_attrs[] = {
	&psmouse_attr_reg_07.dattr.attr,
	&psmouse_attr_reg_10.dattr.attr,
	&psmouse_attr_reg_11.dattr.attr,
	&psmouse_attr_reg_20.dattr.attr,
	&psmouse_attr_reg_21.dattr.attr,
	&psmouse_attr_reg_22.dattr.attr,
	&psmouse_attr_reg_23.dattr.attr,
	&psmouse_attr_reg_24.dattr.attr,
	&psmouse_attr_reg_25.dattr.attr,
	&psmouse_attr_reg_26.dattr.attr,
	&psmouse_attr_debug.dattr.attr,
	&psmouse_attr_paritycheck.dattr.attr,
	&psmouse_attr_crc_enabled.dattr.attr,
	NULL
};

static const struct attribute_group elantech_attr_group = {
	.attrs = elantech_attrs,
};

static bool elantech_is_signature_valid(const unsigned char *param)
{
	static const unsigned char rates[] = { 200, 100, 80, 60, 40, 20, 10 };
	int i;

	if (param[0] == 0)
		return false;

	if (param[1] == 0)
		return true;

	/*
	 * Some hw_version >= 4 models have a revision higher then 20. Meaning
	 * that param[2] may be 10 or 20, skip the rates check for these.
	 */
	if ((param[0] & 0x0f) >= 0x06 && (param[1] & 0xaf) == 0x0f &&
	    param[2] < 40)
		return true;

	for (i = 0; i < ARRAY_SIZE(rates); i++)
		if (param[2] == rates[i])
			return false;

	return true;
}

/*
 * Use magic knock to detect Elantech touchpad
 */
int elantech_detect(struct psmouse *psmouse, bool set_properties)
{
	struct ps2dev *ps2dev = &psmouse->ps2dev;
	unsigned char param[3];

	ps2_command(ps2dev, NULL, PSMOUSE_CMD_RESET_DIS);

	if (ps2_command(ps2dev,  NULL, PSMOUSE_CMD_DISABLE) ||
	    ps2_command(ps2dev,  NULL, PSMOUSE_CMD_SETSCALE11) ||
	    ps2_command(ps2dev,  NULL, PSMOUSE_CMD_SETSCALE11) ||
	    ps2_command(ps2dev,  NULL, PSMOUSE_CMD_SETSCALE11) ||
	    ps2_command(ps2dev, param, PSMOUSE_CMD_GETINFO)) {
		psmouse_dbg(psmouse, "sending Elantech magic knock failed.\n");
		return -1;
	}

	/*
	 * Report this in case there are Elantech models that use a different
	 * set of magic numbers
	 */
	if (param[0] != 0x3c || param[1] != 0x03 ||
	    (param[2] != 0xc8 && param[2] != 0x00)) {
		psmouse_dbg(psmouse,
			    "unexpected magic knock result 0x%02x, 0x%02x, 0x%02x.\n",
			    param[0], param[1], param[2]);
		return -1;
	}

	/*
	 * Query touchpad's firmware version and see if it reports known
	 * value to avoid mis-detection. Logitech mice are known to respond
	 * to Elantech magic knock and there might be more.
	 */
	if (synaptics_send_cmd(psmouse, ETP_FW_VERSION_QUERY, param)) {
		psmouse_dbg(psmouse, "failed to query firmware version.\n");
		return -1;
	}

	psmouse_dbg(psmouse,
		    "Elantech version query result 0x%02x, 0x%02x, 0x%02x.\n",
		    param[0], param[1], param[2]);

	if (!elantech_is_signature_valid(param)) {
		psmouse_dbg(psmouse,
			    "Probably not a real Elantech touchpad. Aborting.\n");
		return -1;
	}

	if (set_properties) {
		psmouse->vendor = "Elantech";
		psmouse->name = "Touchpad";
	}

	return 0;
}

/*
 * Clean up sysfs entries when disconnecting
 */
static void elantech_disconnect(struct psmouse *psmouse)
{
	struct elantech_data *etd = psmouse->private;

	/*
	 * We might have left a breadcrumb when trying to
	 * set up SMbus companion.
	 */
	psmouse_smbus_cleanup(psmouse);

	if (etd->tp_dev)
		input_unregister_device(etd->tp_dev);
	sysfs_remove_group(&psmouse->ps2dev.serio->dev.kobj,
			   &elantech_attr_group);
	kfree(psmouse->private);
	psmouse->private = NULL;
}

/*
 * Put the touchpad back into absolute mode when reconnecting
 */
static int elantech_reconnect(struct psmouse *psmouse)
{
	psmouse_reset(psmouse);

	if (elantech_detect(psmouse, 0))
		return -1;

	if (elantech_set_absolute_mode(psmouse)) {
		psmouse_err(psmouse,
			    "failed to put touchpad back into absolute mode.\n");
		return -1;
	}

	return 0;
}

/*
 * Some hw_version 4 models do not work with crc_disabled
 */
static const struct dmi_system_id elantech_dmi_force_crc_enabled[] = {
#if defined(CONFIG_DMI) && defined(CONFIG_X86)
	{
		/* Fujitsu H730 does not work with crc_enabled == 0 */
		.matches = {
			DMI_MATCH(DMI_SYS_VENDOR, "FUJITSU"),
			DMI_MATCH(DMI_PRODUCT_NAME, "CELSIUS H730"),
		},
	},
	{
		/* Fujitsu H760 does not work with crc_enabled == 0 */
		.matches = {
			DMI_MATCH(DMI_SYS_VENDOR, "FUJITSU"),
			DMI_MATCH(DMI_PRODUCT_NAME, "CELSIUS H760"),
		},
	},
	{
		/* Fujitsu LIFEBOOK E544  does not work with crc_enabled == 0 */
		.matches = {
			DMI_MATCH(DMI_SYS_VENDOR, "FUJITSU"),
			DMI_MATCH(DMI_PRODUCT_NAME, "LIFEBOOK E544"),
		},
	},
	{
		/* Fujitsu LIFEBOOK E546  does not work with crc_enabled == 0 */
		.matches = {
			DMI_MATCH(DMI_SYS_VENDOR, "FUJITSU"),
			DMI_MATCH(DMI_PRODUCT_NAME, "LIFEBOOK E546"),
		},
	},
	{
		/* Fujitsu LIFEBOOK E547 does not work with crc_enabled == 0 */
		.matches = {
			DMI_MATCH(DMI_SYS_VENDOR, "FUJITSU"),
			DMI_MATCH(DMI_PRODUCT_NAME, "LIFEBOOK E547"),
		},
	},
	{
		/* Fujitsu LIFEBOOK E554  does not work with crc_enabled == 0 */
		.matches = {
			DMI_MATCH(DMI_SYS_VENDOR, "FUJITSU"),
			DMI_MATCH(DMI_PRODUCT_NAME, "LIFEBOOK E554"),
		},
	},
	{
		/* Fujitsu LIFEBOOK E556 does not work with crc_enabled == 0 */
		.matches = {
			DMI_MATCH(DMI_SYS_VENDOR, "FUJITSU"),
			DMI_MATCH(DMI_PRODUCT_NAME, "LIFEBOOK E556"),
		},
	},
	{
		/* Fujitsu LIFEBOOK E557 does not work with crc_enabled == 0 */
		.matches = {
			DMI_MATCH(DMI_SYS_VENDOR, "FUJITSU"),
			DMI_MATCH(DMI_PRODUCT_NAME, "LIFEBOOK E557"),
		},
	},
	{
		/* Fujitsu LIFEBOOK U745 does not work with crc_enabled == 0 */
		.matches = {
			DMI_MATCH(DMI_SYS_VENDOR, "FUJITSU"),
			DMI_MATCH(DMI_PRODUCT_NAME, "LIFEBOOK U745"),
		},
	},
#endif
	{ }
};

/*
 * Some hw_version 3 models go into error state when we try to set
 * bit 3 and/or bit 1 of r10.
 */
static const struct dmi_system_id no_hw_res_dmi_table[] = {
#if defined(CONFIG_DMI) && defined(CONFIG_X86)
	{
		/* Gigabyte U2442 */
		.matches = {
			DMI_MATCH(DMI_SYS_VENDOR, "GIGABYTE"),
			DMI_MATCH(DMI_PRODUCT_NAME, "U2442"),
		},
	},
#endif
	{ }
};

/*
 * determine hardware version and set some properties according to it.
 */
static int elantech_set_properties(struct elantech_device_info *info)
{
	/* This represents the version of IC body. */
	int ver = (info->fw_version & 0x0f0000) >> 16;

	/* Early version of Elan touchpads doesn't obey the rule. */
	if (info->fw_version < 0x020030 || info->fw_version == 0x020600)
		info->hw_version = 1;
	else {
		switch (ver) {
		case 2:
		case 4:
			info->hw_version = 2;
			break;
		case 5:
			info->hw_version = 3;
			break;
		case 6 ... 15:
			info->hw_version = 4;
			break;
		default:
			return -1;
		}
	}

	/* decide which send_cmd we're gonna use early */
	info->send_cmd = info->hw_version >= 3 ? elantech_send_cmd :
						 synaptics_send_cmd;

	/* Turn on packet checking by default */
	info->paritycheck = 1;

	/*
	 * This firmware suffers from misreporting coordinates when
	 * a touch action starts causing the mouse cursor or scrolled page
	 * to jump. Enable a workaround.
	 */
	info->jumpy_cursor =
		(info->fw_version == 0x020022 || info->fw_version == 0x020600);

	if (info->hw_version > 1) {
		/* For now show extra debug information */
		info->debug = 1;

		if (info->fw_version >= 0x020800)
			info->reports_pressure = true;
	}

	/*
	 * The signatures of v3 and v4 packets change depending on the
	 * value of this hardware flag.
	 */
	info->crc_enabled = (info->fw_version & 0x4000) == 0x4000 ||
			     dmi_check_system(elantech_dmi_force_crc_enabled);

	/* Enable real hardware resolution on hw_version 3 ? */
	info->set_hw_resolution = !dmi_check_system(no_hw_res_dmi_table);

	return 0;
}

static int elantech_query_info(struct psmouse *psmouse,
			       struct elantech_device_info *info)
{
	unsigned char param[3];

	memset(info, 0, sizeof(*info));

	/*
	 * Do the version query again so we can store the result
	 */
	if (synaptics_send_cmd(psmouse, ETP_FW_VERSION_QUERY, param)) {
		psmouse_err(psmouse, "failed to query firmware version.\n");
		return -EINVAL;
	}
	info->fw_version = (param[0] << 16) | (param[1] << 8) | param[2];

	if (elantech_set_properties(info)) {
		psmouse_err(psmouse, "unknown hardware version, aborting...\n");
		return -EINVAL;
	}
	psmouse_info(psmouse,
		     "assuming hardware version %d (with firmware version 0x%02x%02x%02x)\n",
		     info->hw_version, param[0], param[1], param[2]);

	if (info->send_cmd(psmouse, ETP_CAPABILITIES_QUERY,
	    info->capabilities)) {
		psmouse_err(psmouse, "failed to query capabilities.\n");
		return -EINVAL;
	}
	psmouse_info(psmouse,
		     "Synaptics capabilities query result 0x%02x, 0x%02x, 0x%02x.\n",
		     info->capabilities[0], info->capabilities[1],
		     info->capabilities[2]);

	if (info->hw_version != 1) {
		if (info->send_cmd(psmouse, ETP_SAMPLE_QUERY, info->samples)) {
			psmouse_err(psmouse, "failed to query sample data\n");
			return -EINVAL;
		}
		psmouse_info(psmouse,
			     "Elan sample query result %02x, %02x, %02x\n",
			     info->samples[0],
			     info->samples[1],
			     info->samples[2]);
	}

	if (info->samples[1] == 0x74 && info->hw_version == 0x03) {
		/*
		 * This module has a bug which makes absolute mode
		 * unusable, so let's abort so we'll be using standard
		 * PS/2 protocol.
		 */
		psmouse_info(psmouse,
			     "absolute mode broken, forcing standard PS/2 protocol\n");
		return -ENODEV;
	}

	/* The MSB indicates the presence of the trackpoint */
	info->has_trackpoint = (info->capabilities[0] & 0x80) == 0x80;

	info->x_res = 31;
	info->y_res = 31;
	if (info->hw_version == 4) {
		if (elantech_get_resolution_v4(psmouse,
					       &info->x_res,
					       &info->y_res,
					       &info->bus)) {
			psmouse_warn(psmouse,
				     "failed to query resolution data.\n");
		}
	}

	return 0;
}

#if defined(CONFIG_MOUSE_PS2_ELANTECH_SMBUS)

/*
 * The newest Elantech device can use a secondary bus (over SMBus) which
 * provides a better bandwidth and allow a better control of the touchpads.
 * This is used to decide if we need to use this bus or not.
 */
enum {
	ELANTECH_SMBUS_NOT_SET = -1,
	ELANTECH_SMBUS_OFF,
	ELANTECH_SMBUS_ON,
};

static int elantech_smbus = IS_ENABLED(CONFIG_MOUSE_ELAN_I2C_SMBUS) ?
		ELANTECH_SMBUS_NOT_SET : ELANTECH_SMBUS_OFF;
module_param_named(elantech_smbus, elantech_smbus, int, 0644);
MODULE_PARM_DESC(elantech_smbus, "Use a secondary bus for the Elantech device.");

static int elantech_create_smbus(struct psmouse *psmouse,
				 struct elantech_device_info *info,
				 bool leave_breadcrumbs)
{
	const struct property_entry i2c_properties[] = {
		PROPERTY_ENTRY_BOOL("elan,trackpoint"),
		{ },
	};
	struct i2c_board_info smbus_board = {
		I2C_BOARD_INFO("elan_i2c", 0x15),
		.flags = I2C_CLIENT_HOST_NOTIFY,
	};

	if (info->has_trackpoint)
		smbus_board.properties = i2c_properties;

	return psmouse_smbus_init(psmouse, &smbus_board, NULL, 0, false,
				  leave_breadcrumbs);
}

/**
 * elantech_setup_smbus - called once the PS/2 devices are enumerated
 * and decides to instantiate a SMBus InterTouch device.
 */
static int elantech_setup_smbus(struct psmouse *psmouse,
				struct elantech_device_info *info,
				bool leave_breadcrumbs)
{
	int error;

	if (elantech_smbus == ELANTECH_SMBUS_OFF)
		return -ENXIO;

	if (elantech_smbus == ELANTECH_SMBUS_NOT_SET) {
		/*
		 * New ICs are enabled by default.
		 * Old ICs are up to the user to decide.
		 */
		if (!ETP_NEW_IC_SMBUS_HOST_NOTIFY(info->fw_version))
			return -ENXIO;
	}

	psmouse_info(psmouse, "Trying to set up SMBus access\n");

	error = elantech_create_smbus(psmouse, info, leave_breadcrumbs);
	if (error) {
		if (error == -EAGAIN)
			psmouse_info(psmouse, "SMbus companion is not ready yet\n");
		else
			psmouse_err(psmouse, "unable to create intertouch device\n");

		return error;
	}

	return 0;
}

static bool elantech_use_host_notify(struct psmouse *psmouse,
				     struct elantech_device_info *info)
{
	if (ETP_NEW_IC_SMBUS_HOST_NOTIFY(info->fw_version))
		return true;

	switch (info->bus) {
	case ETP_BUS_PS2_ONLY:
		/* expected case */
		break;
	case ETP_BUS_SMB_ALERT_ONLY:
		/* fall-through  */
	case ETP_BUS_PS2_SMB_ALERT:
		psmouse_dbg(psmouse, "Ignoring SMBus provider through alert protocol.\n");
		break;
	case ETP_BUS_SMB_HST_NTFY_ONLY:
		/* fall-through  */
	case ETP_BUS_PS2_SMB_HST_NTFY:
		return true;
	default:
		psmouse_dbg(psmouse,
			    "Ignoring SMBus bus provider %d.\n",
			    info->bus);
	}

	return false;
}

int elantech_init_smbus(struct psmouse *psmouse)
{
	struct elantech_device_info info;
	int error = -EINVAL;

	psmouse_reset(psmouse);

	error = elantech_query_info(psmouse, &info);
	if (error)
		goto init_fail;

	if (info.hw_version < 4) {
		error = -ENXIO;
		goto init_fail;
	}

	return elantech_create_smbus(psmouse, &info, false);
 init_fail:
	psmouse_reset(psmouse);
	return error;
}
#endif /* CONFIG_MOUSE_PS2_ELANTECH_SMBUS */

/*
 * Initialize the touchpad and create sysfs entries
 */
static int elantech_setup_ps2(struct psmouse *psmouse,
			      struct elantech_device_info *info)
{
	struct elantech_data *etd;
	int i;
	int error = -EINVAL;
	struct input_dev *tp_dev;

	psmouse->private = etd = kzalloc(sizeof(*etd), GFP_KERNEL);
	if (!etd)
		return -ENOMEM;

	etd->info = *info;

	etd->parity[0] = 1;
	for (i = 1; i < 256; i++)
		etd->parity[i] = etd->parity[i & (i - 1)] ^ 1;

	if (elantech_set_absolute_mode(psmouse)) {
		psmouse_err(psmouse,
			    "failed to put touchpad into absolute mode.\n");
		goto init_fail;
	}

	if (info->fw_version == 0x381f17) {
		etd->original_set_rate = psmouse->set_rate;
		psmouse->set_rate = elantech_set_rate_restore_reg_07;
	}

	if (elantech_set_input_params(psmouse)) {
		psmouse_err(psmouse, "failed to query touchpad range.\n");
		goto init_fail;
	}

	error = sysfs_create_group(&psmouse->ps2dev.serio->dev.kobj,
				   &elantech_attr_group);
	if (error) {
		psmouse_err(psmouse,
			    "failed to create sysfs attributes, error: %d.\n",
			    error);
		goto init_fail;
	}

	if (info->has_trackpoint) {
		tp_dev = input_allocate_device();

		if (!tp_dev) {
			error = -ENOMEM;
			goto init_fail_tp_alloc;
		}

		etd->tp_dev = tp_dev;
		snprintf(etd->tp_phys, sizeof(etd->tp_phys), "%s/input1",
			psmouse->ps2dev.serio->phys);
		tp_dev->phys = etd->tp_phys;
		tp_dev->name = "ETPS/2 Elantech TrackPoint";
		tp_dev->id.bustype = BUS_I8042;
		tp_dev->id.vendor  = 0x0002;
		tp_dev->id.product = PSMOUSE_ELANTECH;
		tp_dev->id.version = 0x0000;
		tp_dev->dev.parent = &psmouse->ps2dev.serio->dev;
		tp_dev->evbit[0] = BIT_MASK(EV_KEY) | BIT_MASK(EV_REL);
		tp_dev->relbit[BIT_WORD(REL_X)] =
			BIT_MASK(REL_X) | BIT_MASK(REL_Y);
		tp_dev->keybit[BIT_WORD(BTN_LEFT)] =
			BIT_MASK(BTN_LEFT) | BIT_MASK(BTN_MIDDLE) |
			BIT_MASK(BTN_RIGHT);

		__set_bit(INPUT_PROP_POINTER, tp_dev->propbit);
		__set_bit(INPUT_PROP_POINTING_STICK, tp_dev->propbit);

		error = input_register_device(etd->tp_dev);
		if (error < 0)
			goto init_fail_tp_reg;
	}

	psmouse->protocol_handler = elantech_process_byte;
	psmouse->disconnect = elantech_disconnect;
	psmouse->reconnect = elantech_reconnect;
	psmouse->pktsize = info->hw_version > 1 ? 6 : 4;

	return 0;
 init_fail_tp_reg:
	input_free_device(tp_dev);
 init_fail_tp_alloc:
	sysfs_remove_group(&psmouse->ps2dev.serio->dev.kobj,
			   &elantech_attr_group);
 init_fail:
	kfree(etd);
	return error;
}

int elantech_init_ps2(struct psmouse *psmouse)
{
	struct elantech_device_info info;
	int error = -EINVAL;

	psmouse_reset(psmouse);

	error = elantech_query_info(psmouse, &info);
	if (error)
		goto init_fail;

	error = elantech_setup_ps2(psmouse, &info);
	if (error)
		goto init_fail;

	return 0;
 init_fail:
	psmouse_reset(psmouse);
	return error;
}

int elantech_init(struct psmouse *psmouse)
{
	struct elantech_device_info info;
	int error = -EINVAL;

	psmouse_reset(psmouse);

	error = elantech_query_info(psmouse, &info);
	if (error)
		goto init_fail;

#if defined(CONFIG_MOUSE_PS2_ELANTECH_SMBUS)

	if (elantech_use_host_notify(psmouse, &info)) {
		if (!IS_ENABLED(CONFIG_MOUSE_ELAN_I2C_SMBUS) ||
		    !IS_ENABLED(CONFIG_MOUSE_PS2_ELANTECH_SMBUS)) {
			psmouse_warn(psmouse,
				     "The touchpad can support a better bus than the too old PS/2 protocol. "
				     "Make sure MOUSE_PS2_ELANTECH_SMBUS and MOUSE_ELAN_I2C_SMBUS are enabled to get a better touchpad experience.\n");
		}
		error = elantech_setup_smbus(psmouse, &info, true);
		if (!error)
			return PSMOUSE_ELANTECH_SMBUS;
	}

#endif /* CONFIG_MOUSE_PS2_ELANTECH_SMBUS */

	error = elantech_setup_ps2(psmouse, &info);
	if (error < 0) {
		/*
		 * Not using any flavor of Elantech support, so clean up
		 * SMbus breadcrumbs, if any.
		 */
		psmouse_smbus_cleanup(psmouse);
		goto init_fail;
	}

	return PSMOUSE_ELANTECH;
 init_fail:
	psmouse_reset(psmouse);
	return error;
}<|MERGE_RESOLUTION|>--- conflicted
+++ resolved
@@ -282,11 +282,6 @@
 	input_report_key(dev, BTN_TOOL_FINGER, fingers == 1);
 	input_report_key(dev, BTN_TOOL_DOUBLETAP, fingers == 2);
 	input_report_key(dev, BTN_TOOL_TRIPLETAP, fingers == 3);
-<<<<<<< HEAD
-
-	psmouse_report_standard_buttons(dev, packet[0]);
-=======
->>>>>>> e6e7e9cd
 
 	psmouse_report_standard_buttons(dev, packet[0]);
 
@@ -399,11 +394,7 @@
 	input_report_key(dev, BTN_TOOL_TRIPLETAP, fingers == 3);
 	input_report_key(dev, BTN_TOOL_QUADTAP, fingers == 4);
 	psmouse_report_standard_buttons(dev, packet[0]);
-<<<<<<< HEAD
-	if (etd->reports_pressure) {
-=======
 	if (etd->info.reports_pressure) {
->>>>>>> e6e7e9cd
 		input_report_abs(dev, ABS_PRESSURE, pres);
 		input_report_abs(dev, ABS_TOOL_WIDTH, width);
 	}
@@ -535,11 +526,7 @@
 	input_report_key(dev, BTN_TOOL_TRIPLETAP, fingers == 3);
 
 	/* For clickpads map both buttons to BTN_LEFT */
-<<<<<<< HEAD
-	if (etd->fw_version & 0x001000)
-=======
 	if (etd->info.fw_version & 0x001000)
->>>>>>> e6e7e9cd
 		input_report_key(dev, BTN_LEFT, packet[0] & 0x03);
 	else
 		psmouse_report_standard_buttons(dev, packet[0]);
@@ -557,11 +544,7 @@
 	unsigned char *packet = psmouse->packet;
 
 	/* For clickpads map both buttons to BTN_LEFT */
-<<<<<<< HEAD
-	if (etd->fw_version & 0x001000)
-=======
 	if (etd->info.fw_version & 0x001000)
->>>>>>> e6e7e9cd
 		input_report_key(dev, BTN_LEFT, packet[0] & 0x03);
 	else
 		psmouse_report_standard_buttons(dev, packet[0]);
