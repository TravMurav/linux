/*
 * Copyright 2010 Broadcom
 * Copyright 2012 Simon Arlott, Chris Boot, Stephen Warren
 *
 * This program is free software; you can redistribute it and/or modify
 * it under the terms of the GNU General Public License as published by
 * the Free Software Foundation; either version 2 of the License, or
 * (at your option) any later version.
 *
 * This program is distributed in the hope that it will be useful,
 * but WITHOUT ANY WARRANTY; without even the implied warranty of
 * MERCHANTABILITY or FITNESS FOR A PARTICULAR PURPOSE.  See the
 * GNU General Public License for more details.
 *
 * Quirk 1: Shortcut interrupts don't set the bank 1/2 register pending bits
 *
 * If an interrupt fires on bank 1 that isn't in the shortcuts list, bit 8
 * on bank 0 is set to signify that an interrupt in bank 1 has fired, and
 * to look in the bank 1 status register for more information.
 *
 * If an interrupt fires on bank 1 that _is_ in the shortcuts list, its
 * shortcut bit in bank 0 is set as well as its interrupt bit in the bank 1
 * status register, but bank 0 bit 8 is _not_ set.
 *
 * Quirk 2: You can't mask the register 1/2 pending interrupts
 *
 * In a proper cascaded interrupt controller, the interrupt lines with
 * cascaded interrupt controllers on them are just normal interrupt lines.
 * You can mask the interrupts and get on with things. With this controller
 * you can't do that.
 *
 * Quirk 3: The shortcut interrupts can't be (un)masked in bank 0
 *
 * Those interrupts that have shortcuts can only be masked/unmasked in
 * their respective banks' enable/disable registers. Doing so in the bank 0
 * enable/disable registers has no effect.
 *
 * The FIQ control register:
 *  Bits 0-6: IRQ (index in order of interrupts from banks 1, 2, then 0)
 *  Bit    7: Enable FIQ generation
 *  Bits  8+: Unused
 *
 * An interrupt must be disabled before configuring it for FIQ generation
 * otherwise both handlers will fire at the same time!
 */

#include <linux/io.h>
#include <linux/slab.h>
#include <linux/of_address.h>
#include <linux/of_irq.h>
#include <linux/irqchip.h>
#include <linux/irqdomain.h>

#include <asm/exception.h>
#include <asm/mach/irq.h>

/* Put the bank and irq (32 bits) into the hwirq */
#define MAKE_HWIRQ(b, n)	((b << 5) | (n))
#define HWIRQ_BANK(i)		(i >> 5)
#define HWIRQ_BIT(i)		BIT(i & 0x1f)

#define NR_IRQS_BANK0		8
#define BANK0_HWIRQ_MASK	0xff
/* Shortcuts can't be disabled so any unknown new ones need to be masked */
#define SHORTCUT1_MASK		0x00007c00
#define SHORTCUT2_MASK		0x001f8000
#define SHORTCUT_SHIFT		10
#define BANK1_HWIRQ		BIT(8)
#define BANK2_HWIRQ		BIT(9)
#define BANK0_VALID_MASK	(BANK0_HWIRQ_MASK | BANK1_HWIRQ | BANK2_HWIRQ \
					| SHORTCUT1_MASK | SHORTCUT2_MASK)

#define REG_FIQ_CONTROL		0x0c

#define NR_BANKS		3
#define IRQS_PER_BANK		32

static const int reg_pending[] __initconst = { 0x00, 0x04, 0x08 };
static const int reg_enable[] __initconst = { 0x18, 0x10, 0x14 };
static const int reg_disable[] __initconst = { 0x24, 0x1c, 0x20 };
static const int bank_irqs[] __initconst = { 8, 32, 32 };

static const int shortcuts[] = {
	7, 9, 10, 18, 19,		/* Bank 1 */
	21, 22, 23, 24, 25, 30		/* Bank 2 */
};

struct armctrl_ic {
	void __iomem *base;
	void __iomem *pending[NR_BANKS];
	void __iomem *enable[NR_BANKS];
	void __iomem *disable[NR_BANKS];
	struct irq_domain *domain;
};

static struct armctrl_ic intc __read_mostly;
static void __exception_irq_entry bcm2835_handle_irq(
	struct pt_regs *regs);
<<<<<<< HEAD
static void bcm2836_chained_handle_irq(unsigned int irq, struct irq_desc *desc);
=======
static void bcm2836_chained_handle_irq(struct irq_desc *desc);
>>>>>>> 9f30a04d

static void armctrl_mask_irq(struct irq_data *d)
{
	writel_relaxed(HWIRQ_BIT(d->hwirq), intc.disable[HWIRQ_BANK(d->hwirq)]);
}

static void armctrl_unmask_irq(struct irq_data *d)
{
	writel_relaxed(HWIRQ_BIT(d->hwirq), intc.enable[HWIRQ_BANK(d->hwirq)]);
}

static struct irq_chip armctrl_chip = {
	.name = "ARMCTRL-level",
	.irq_mask = armctrl_mask_irq,
	.irq_unmask = armctrl_unmask_irq
};

static int armctrl_xlate(struct irq_domain *d, struct device_node *ctrlr,
	const u32 *intspec, unsigned int intsize,
	unsigned long *out_hwirq, unsigned int *out_type)
{
	if (WARN_ON(intsize != 2))
		return -EINVAL;

	if (WARN_ON(intspec[0] >= NR_BANKS))
		return -EINVAL;

	if (WARN_ON(intspec[1] >= IRQS_PER_BANK))
		return -EINVAL;

	if (WARN_ON(intspec[0] == 0 && intspec[1] >= NR_IRQS_BANK0))
		return -EINVAL;

	*out_hwirq = MAKE_HWIRQ(intspec[0], intspec[1]);
	*out_type = IRQ_TYPE_NONE;
	return 0;
}

static const struct irq_domain_ops armctrl_ops = {
	.xlate = armctrl_xlate
};

static int __init armctrl_of_init(struct device_node *node,
				  struct device_node *parent,
				  bool is_2836)
{
	void __iomem *base;
	int irq, b, i;

	base = of_iomap(node, 0);
	if (!base)
		panic("%s: unable to map IC registers\n",
			node->full_name);

	intc.domain = irq_domain_add_linear(node, MAKE_HWIRQ(NR_BANKS, 0),
			&armctrl_ops, NULL);
	if (!intc.domain)
		panic("%s: unable to create IRQ domain\n", node->full_name);

	for (b = 0; b < NR_BANKS; b++) {
		intc.pending[b] = base + reg_pending[b];
		intc.enable[b] = base + reg_enable[b];
		intc.disable[b] = base + reg_disable[b];

		for (i = 0; i < bank_irqs[b]; i++) {
			irq = irq_create_mapping(intc.domain, MAKE_HWIRQ(b, i));
			BUG_ON(irq <= 0);
			irq_set_chip_and_handler(irq, &armctrl_chip,
				handle_level_irq);
			irq_set_probe(irq);
		}
	}

	if (is_2836) {
		int parent_irq = irq_of_parse_and_map(node, 0);

		if (!parent_irq) {
			panic("%s: unable to get parent interrupt.\n",
			      node->full_name);
		}
		irq_set_chained_handler(parent_irq, bcm2836_chained_handle_irq);
	} else {
		set_handle_irq(bcm2835_handle_irq);
	}

<<<<<<< HEAD
	if (is_2836) {
		int parent_irq = irq_of_parse_and_map(node, 0);

		if (!parent_irq) {
			panic("%s: unable to get parent interrupt.\n",
			      node->full_name);
		}
		irq_set_chained_handler(parent_irq, bcm2836_chained_handle_irq);
	} else {
		set_handle_irq(bcm2835_handle_irq);
	}

=======
>>>>>>> 9f30a04d
	return 0;
}

static int __init bcm2835_armctrl_of_init(struct device_node *node,
					  struct device_node *parent)
{
	return armctrl_of_init(node, parent, false);
}

static int __init bcm2836_armctrl_of_init(struct device_node *node,
					  struct device_node *parent)
{
	return armctrl_of_init(node, parent, true);
}


/*
 * Handle each interrupt across the entire interrupt controller.  This reads the
 * status register before handling each interrupt, which is necessary given that
 * handle_IRQ may briefly re-enable interrupts for soft IRQ handling.
 */

static u32 armctrl_translate_bank(int bank)
{
	u32 stat = readl_relaxed(intc.pending[bank]);

	return MAKE_HWIRQ(bank, ffs(stat) - 1);
}

static u32 armctrl_translate_shortcut(int bank, u32 stat)
{
	return MAKE_HWIRQ(bank, shortcuts[ffs(stat >> SHORTCUT_SHIFT) - 1]);
}

static u32 get_next_armctrl_hwirq(void)
{
	u32 stat = readl_relaxed(intc.pending[0]) & BANK0_VALID_MASK;

	if (stat == 0)
		return ~0;
	else if (stat & BANK0_HWIRQ_MASK)
		return MAKE_HWIRQ(0, ffs(stat & BANK0_HWIRQ_MASK) - 1);
	else if (stat & SHORTCUT1_MASK)
		return armctrl_translate_shortcut(1, stat & SHORTCUT1_MASK);
	else if (stat & SHORTCUT2_MASK)
		return armctrl_translate_shortcut(2, stat & SHORTCUT2_MASK);
	else if (stat & BANK1_HWIRQ)
		return armctrl_translate_bank(1);
	else if (stat & BANK2_HWIRQ)
		return armctrl_translate_bank(2);
	else
		BUG();
}

static void __exception_irq_entry bcm2835_handle_irq(
	struct pt_regs *regs)
{
	u32 hwirq;

	while ((hwirq = get_next_armctrl_hwirq()) != ~0)
		handle_IRQ(irq_linear_revmap(intc.domain, hwirq), regs);
}

<<<<<<< HEAD
static void bcm2836_chained_handle_irq(unsigned int irq, struct irq_desc *desc)
=======
static void bcm2836_chained_handle_irq(struct irq_desc *desc)
>>>>>>> 9f30a04d
{
	u32 hwirq;

	while ((hwirq = get_next_armctrl_hwirq()) != ~0)
		generic_handle_irq(irq_linear_revmap(intc.domain, hwirq));
}

IRQCHIP_DECLARE(bcm2835_armctrl_ic, "brcm,bcm2835-armctrl-ic",
		bcm2835_armctrl_of_init);
IRQCHIP_DECLARE(bcm2836_armctrl_ic, "brcm,bcm2836-armctrl-ic",
		bcm2836_armctrl_of_init);<|MERGE_RESOLUTION|>--- conflicted
+++ resolved
@@ -96,11 +96,7 @@
 static struct armctrl_ic intc __read_mostly;
 static void __exception_irq_entry bcm2835_handle_irq(
 	struct pt_regs *regs);
-<<<<<<< HEAD
-static void bcm2836_chained_handle_irq(unsigned int irq, struct irq_desc *desc);
-=======
 static void bcm2836_chained_handle_irq(struct irq_desc *desc);
->>>>>>> 9f30a04d
 
 static void armctrl_mask_irq(struct irq_data *d)
 {
@@ -186,21 +182,6 @@
 		set_handle_irq(bcm2835_handle_irq);
 	}
 
-<<<<<<< HEAD
-	if (is_2836) {
-		int parent_irq = irq_of_parse_and_map(node, 0);
-
-		if (!parent_irq) {
-			panic("%s: unable to get parent interrupt.\n",
-			      node->full_name);
-		}
-		irq_set_chained_handler(parent_irq, bcm2836_chained_handle_irq);
-	} else {
-		set_handle_irq(bcm2835_handle_irq);
-	}
-
-=======
->>>>>>> 9f30a04d
 	return 0;
 }
 
@@ -264,11 +245,7 @@
 		handle_IRQ(irq_linear_revmap(intc.domain, hwirq), regs);
 }
 
-<<<<<<< HEAD
-static void bcm2836_chained_handle_irq(unsigned int irq, struct irq_desc *desc)
-=======
 static void bcm2836_chained_handle_irq(struct irq_desc *desc)
->>>>>>> 9f30a04d
 {
 	u32 hwirq;
 
